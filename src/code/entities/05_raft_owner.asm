--- conflicted
+++ resolved
@@ -232,11 +232,7 @@
 
 jr_005_5487:
     call CopyEntityPositionToActivePosition       ; $5487: $CD $8A $3D
-<<<<<<< HEAD
     ld   de, RaftOwnerOnOverworldSpriteVariants   ; $548A: $11 $D4 $53
-=======
-    ld   de, Data_005_53D4                        ; $548A: $11 $D4 $53
->>>>>>> 1d3f8530
     jp   RenderActiveEntitySpritesPair            ; $548D: $C3 $C0 $3B
 
 func_005_5490::
