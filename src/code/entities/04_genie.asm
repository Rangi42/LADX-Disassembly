IF __PATCH_1__
GENIE_VAR_A = $02
GENIE_VAR_B = $06
ELSE
GENIE_VAR_A = $03
GENIE_VAR_B = $08
ENDC

GenieEntityHandler::
    call label_394D                               ; $4000: $CD $4D $39
    call BossIntro                                ; $4003: $CD $E8 $3E
    ld   hl, wEntitiesPrivateState1Table          ; $4006: $21 $B0 $C2
    add  hl, bc                                   ; $4009: $09
    ld   a, [hl]                                  ; $400A: $7E
    JP_TABLE                                      ; $400B: $C7
._00 dw GenieState0Handler
._01 dw GenieState1Handler
._02 dw GenieState2Handler
._03 dw GenieState3Handler
._04 dw GenieState4Handler

GenieState0Handler::
    ld   hl, wEntitiesPrivateState4Table          ; $4016: $21 $40 $C4
    add  hl, bc                                   ; $4019: $09
    ld   a, [hl]                                  ; $401A: $7E
    cp   GENIE_VAR_A                              ; $401B: $FE $03
    jr   c, jr_004_404E                           ; $401D: $38 $2F

    ld   a, ENTITY_GENIE                          ; $401F: $3E $5C
    call SpawnNewEntity_trampoline                ; $4021: $CD $86 $3B

    ldh  a, [hMultiPurpose0]                      ; $4024: $F0 $D7
    ld   hl, wEntitiesPosXTable                   ; $4026: $21 $00 $C2
    add  hl, de                                   ; $4029: $19
    ld   [hl], a                                  ; $402A: $77
    ldh  a, [hMultiPurpose1]                      ; $402B: $F0 $D8
    ld   hl, wEntitiesPosYTable                   ; $402D: $21 $10 $C2
    add  hl, de                                   ; $4030: $19
    sub  $18                                      ; $4031: $D6 $18
    ld   [hl], a                                  ; $4033: $77
    ld   hl, wEntitiesPrivateState1Table          ; $4034: $21 $B0 $C2
    add  hl, de                                   ; $4037: $19
    ld   [hl], $02                                ; $4038: $36 $02
    ld   hl, wEntitiesTransitionCountdownTable    ; $403A: $21 $E0 $C2
    add  hl, de                                   ; $403D: $19
    ld   [hl], $27                                ; $403E: $36 $27
    ld   hl, wEntitiesHealthTable                 ; $4040: $21 $60 $C3
    add  hl, de                                   ; $4043: $19
    ld   [hl], $08                                ; $4044: $36 $08
    call label_3E34                               ; $4046: $CD $34 $3E
    ld   a, $29                                   ; $4049: $3E $29
    ldh  [hNoiseSfx], a                           ; $404B: $E0 $F4
    ret                                           ; $404D: $C9

jr_004_404E:
    ld   hl, wEntitiesHealthTable                 ; $404E: $21 $60 $C3
    add  hl, bc                                   ; $4051: $09
    ld   [hl], $20                                ; $4052: $36 $20
    ld   a, c                                     ; $4054: $79
    ld   [wIntroSubTimer], a                      ; $4055: $EA $02 $D0
    call func_004_42B3                            ; $4058: $CD $B3 $42
    call ReturnIfNonInteractive_04                ; $405B: $CD $A3 $7F
    ld   hl, wEntitiesPhysicsFlagsTable           ; $405E: $21 $40 $C3
    add  hl, bc                                   ; $4061: $09
    ld   [hl], $81                                ; $4062: $36 $81
    ld   hl, wEntitiesHitboxFlagsTable            ; $4064: $21 $50 $C3
    add  hl, bc                                   ; $4067: $09
    ld   [hl], $80                                ; $4068: $36 $80
    call AddEntityZSpeedToPos_04                  ; $406A: $CD $03 $6E
    ld   hl, wEntitiesSpeedZTable                 ; $406D: $21 $20 $C3
    add  hl, bc                                   ; $4070: $09
    dec  [hl]                                     ; $4071: $35
    dec  [hl]                                     ; $4072: $35
    ld   hl, wEntitiesPosZTable                   ; $4073: $21 $10 $C3
    add  hl, bc                                   ; $4076: $09
    ld   a, [hl]                                  ; $4077: $7E
    ldh  [hMultiPurposeG], a                      ; $4078: $E0 $E8
    and  $80                                      ; $407A: $E6 $80
    jr   z, jr_004_4085                           ; $407C: $28 $07

    xor  a                                        ; $407E: $AF
    ld   [hl], a                                  ; $407F: $77
    ld   hl, wEntitiesSpeedZTable                 ; $4080: $21 $20 $C3
    add  hl, bc                                   ; $4083: $09
    ld   [hl], b                                  ; $4084: $70

jr_004_4085:
    ldh  a, [hActiveEntityState]                  ; $4085: $F0 $F0
    JP_TABLE                                      ; $4087: $C7
._00 dw func_004_4090
._01 dw func_004_40A3
._02 dw func_004_4155
._03 dw func_004_4214

func_004_4090::
    ldh  a, [hLinkPositionY]                      ; $4090: $F0 $99
    cp   $70                                      ; $4092: $FE $70
    jr   nc, jr_004_409E                          ; $4094: $30 $08

    call IncrementEntityState                     ; $4096: $CD $12 $3B
    call GetEntityTransitionCountdown             ; $4099: $CD $05 $0C
    ld   [hl], $FF                                ; $409C: $36 $FF

jr_004_409E:
    ret                                           ; $409E: $C9

Data_004_409F::
    db   $00, $01, $00, $02

func_004_40A3::
    call DecrementEntityIgnoreHitsCountdown       ; $40A3: $CD $56 $0C
    call label_3B70                               ; $40A6: $CD $70 $3B
    call label_3B44                               ; $40A9: $CD $44 $3B
    jr   nc, jr_004_40C7                          ; $40AC: $30 $19

    call ResetPegasusBoots                        ; $40AE: $CD $B6 $0C
    ld   a, JINGLE_BUMP                           ; $40B1: $3E $09
    ldh  [hJingle], a                             ; $40B3: $E0 $F2
    ld   a, $10                                   ; $40B5: $3E $10
    ld   [wIgnoreLinkCollisionsCountdown], a      ; $40B7: $EA $3E $C1
    ld   a, $14                                   ; $40BA: $3E $14
    call GetVectorTowardsLink_trampoline          ; $40BC: $CD $B5 $3B
    ldh  a, [hMultiPurpose0]                      ; $40BF: $F0 $D7
    ldh  [hLinkSpeedY], a                         ; $40C1: $E0 $9B
    ldh  a, [hMultiPurpose1]                      ; $40C3: $F0 $D8
    ldh  [hLinkSpeedX], a                         ; $40C5: $E0 $9A

jr_004_40C7:
    ld   hl, wEntitiesPrivateState3Table          ; $40C7: $21 $D0 $C2
    add  hl, bc                                   ; $40CA: $09
    ld   a, [hl]                                  ; $40CB: $7E
    and  a                                        ; $40CC: $A7
    jr   nz, jr_004_4118                          ; $40CD: $20 $49

    ldh  a, [hMultiPurposeG]                      ; $40CF: $F0 $E8
    and  $80                                      ; $40D1: $E6 $80
    jr   z, jr_004_40DF                           ; $40D3: $28 $0A

    ld   hl, wEntitiesSpeedZTable                 ; $40D5: $21 $20 $C3
    add  hl, bc                                   ; $40D8: $09
    ld   [hl], $10                                ; $40D9: $36 $10
    ld   a, JINGLE_BIG_BUMP                       ; $40DB: $3E $20
    ldh  [hJingle], a                             ; $40DD: $E0 $F2

jr_004_40DF:
    ldh  a, [hLinkPositionX]                      ; $40DF: $F0 $98
    push af                                       ; $40E1: $F5
    ld   a, $50                                   ; $40E2: $3E $50
    ldh  [hLinkPositionX], a                      ; $40E4: $E0 $98
    ldh  a, [hLinkPositionY]                      ; $40E6: $F0 $99
    push af                                       ; $40E8: $F5
    ld   a, $48                                   ; $40E9: $3E $48
    ldh  [hLinkPositionY], a                      ; $40EB: $E0 $99
    ld   a, $08                                   ; $40ED: $3E $08
    call ApplyVectorTowardsLink_trampoline        ; $40EF: $CD $AA $3B
    ldh  a, [hActiveEntityPosX]                   ; $40F2: $F0 $EE
    ld   hl, hLinkPositionX                       ; $40F4: $21 $98 $FF
    sub  [hl]                                     ; $40F7: $96
    add  $02                                      ; $40F8: $C6 $02
    cp   $04                                      ; $40FA: $FE $04
    jr   nc, jr_004_410F                          ; $40FC: $30 $11

    ldh  a, [hActiveEntityPosY]                   ; $40FE: $F0 $EF
    ld   hl, hLinkPositionY                       ; $4100: $21 $99 $FF
    sub  [hl]                                     ; $4103: $96
    add  $02                                      ; $4104: $C6 $02
    cp   $04                                      ; $4106: $FE $04
    jr   nc, jr_004_410F                          ; $4108: $30 $05

    ld   hl, wEntitiesPrivateState3Table          ; $410A: $21 $D0 $C2
    add  hl, bc                                   ; $410D: $09
    inc  [hl]                                     ; $410E: $34

jr_004_410F:
    pop  af                                       ; $410F: $F1
    ldh  [hLinkPositionY], a                      ; $4110: $E0 $99
    pop  af                                       ; $4112: $F1
    ldh  [hLinkPositionX], a                      ; $4113: $E0 $98
    call UpdateEntityPosWithSpeed_04              ; $4115: $CD $CA $6D

jr_004_4118:
    call GetEntityTransitionCountdown             ; $4118: $CD $05 $0C
    cp   $01                                      ; $411B: $FE $01
    jr   nz, jr_004_4144                          ; $411D: $20 $25

    ld   a, ENTITY_GENIE                          ; $411F: $3E $5C
    call SpawnNewEntity_trampoline                ; $4121: $CD $86 $3B
    ldh  a, [hMultiPurpose0]                      ; $4124: $F0 $D7
    ld   hl, wEntitiesPosXTable                   ; $4126: $21 $00 $C2
    add  hl, de                                   ; $4129: $19
    ld   [hl], a                                  ; $412A: $77
    ldh  a, [hMultiPurpose1]                      ; $412B: $F0 $D8
    ld   hl, wEntitiesPosYTable                   ; $412D: $21 $10 $C2
    add  hl, de                                   ; $4130: $19
    sub  $26                                      ; $4131: $D6 $26
    ld   [hl], a                                  ; $4133: $77
    ld   hl, wEntitiesPrivateState1Table          ; $4134: $21 $B0 $C2
    add  hl, de                                   ; $4137: $19
    ld   [hl], $02                                ; $4138: $36 $02
    ld   hl, wEntitiesTransitionCountdownTable    ; $413A: $21 $E0 $C2
    add  hl, de                                   ; $413D: $19
    ld   [hl], $47                                ; $413E: $36 $47
    ld   a, JINGLE_ENEMY_MORPH_IN                 ; $4140: $3E $06
    ldh  [hJingle], a                             ; $4142: $E0 $F2

label_004_4144:
jr_004_4144:
    ldh  a, [hFrameCounter]                       ; $4144: $F0 $E7
    rra                                           ; $4146: $1F
    rra                                           ; $4147: $1F
    rra                                           ; $4148: $1F
    and  $03                                      ; $4149: $E6 $03
    ld   e, a                                     ; $414B: $5F
    ld   d, b                                     ; $414C: $50
    ld   hl, Data_004_409F                        ; $414D: $21 $9F $40
    add  hl, de                                   ; $4150: $19
    ld   a, [hl]                                  ; $4151: $7E
    jp   SetEntitySpriteVariant                   ; $4152: $C3 $0C $3B

func_004_4155::
    call GetEntityTransitionCountdown             ; $4155: $CD $05 $0C
    jr   z, jr_004_41AC                           ; $4158: $28 $52

    dec  a                                        ; $415A: $3D
    jr   nz, jr_004_4163                          ; $415B: $20 $06

    call IncrementEntityState                     ; $415D: $CD $12 $3B
    ld   [hl], $03                                ; $4160: $36 $03
    ret                                           ; $4162: $C9

jr_004_4163:
    ld   hl, wEntitiesPosZTable                   ; $4163: $21 $10 $C3
    add  hl, bc                                   ; $4166: $09
    ld   a, [hl]                                  ; $4167: $7E
    and  a                                        ; $4168: $A7
    jr   nz, jr_004_41A6                          ; $4169: $20 $3B

    call GetEntityTransitionCountdown             ; $416B: $CD $05 $0C
    cp   $28                                      ; $416E: $FE $28
    jr   c, jr_004_418D                           ; $4170: $38 $1B

    ld   hl, wEntitiesSpeedXTable                 ; $4172: $21 $40 $C2
    add  hl, bc                                   ; $4175: $09
    ld   a, [hl]                                  ; $4176: $7E
    ld   hl, wEntitiesSpeedYTable                 ; $4177: $21 $50 $C2
    add  hl, bc                                   ; $417A: $09
    or   [hl]                                     ; $417B: $B6
    jr   z, jr_004_418D                           ; $417C: $28 $0F

    ld   hl, wEntitiesPrivateState5Table          ; $417E: $21 $90 $C3
    add  hl, bc                                   ; $4181: $09
    ld   a, [hl]                                  ; $4182: $7E
    and  $01                                      ; $4183: $E6 $01
    jr   nz, jr_004_418D                          ; $4185: $20 $06

    inc  [hl]                                     ; $4187: $34
    call_open_dialog $17F                         ; $4188

jr_004_418D:
    call ClearEntitySpeed                         ; $418D: $CD $7F $3D
    call GetEntityTransitionCountdown             ; $4190: $CD $05 $0C
    cp   $28                                      ; $4193: $FE $28
    jr   nc, jr_004_41A9                          ; $4195: $30 $12

    ld   e, $08                                   ; $4197: $1E $08
    ldh  a, [hFrameCounter]                       ; $4199: $F0 $E7
    and  $04                                      ; $419B: $E6 $04
    jr   z, jr_004_41A1                           ; $419D: $28 $02

    ld   e, $F8                                   ; $419F: $1E $F8

jr_004_41A1:
    ld   hl, wEntitiesSpeedXTable                 ; $41A1: $21 $40 $C2
    add  hl, bc                                   ; $41A4: $09
    ld   [hl], e                                  ; $41A5: $73

jr_004_41A6:
    call UpdateEntityPosWithSpeed_04              ; $41A6: $CD $CA $6D

jr_004_41A9:
    call label_3B23                               ; $41A9: $CD $23 $3B

jr_004_41AC:
    call DecrementEntityIgnoreHitsCountdown       ; $41AC: $CD $56 $0C
    call label_3B70                               ; $41AF: $CD $70 $3B
    call func_004_7BE3                            ; $41B2: $CD $E3 $7B
    ldh  a, [hActiveEntityPosX]                   ; $41B5: $F0 $EE
    ld   hl, hLinkPositionX                       ; $41B7: $21 $98 $FF
    sub  [hl]                                     ; $41BA: $96
    add  $10                                      ; $41BB: $C6 $10
    cp   $20                                      ; $41BD: $FE $20
    jr   nc, jr_004_4210                          ; $41BF: $30 $4F

    ldh  a, [hActiveEntityVisualPosY]             ; $41C1: $F0 $EC
    ld   hl, hLinkPositionY                       ; $41C3: $21 $99 $FF
    sub  [hl]                                     ; $41C6: $96
    add  $10                                      ; $41C7: $C6 $10
    cp   $20                                      ; $41C9: $FE $20
    jr   nc, jr_004_4210                          ; $41CB: $30 $43

    call ResetPegasusBoots                        ; $41CD: $CD $B6 $0C
    ld   a, [wBButtonSlot]                        ; $41D0: $FA $00 $DB
    cp   INVENTORY_POWER_BRACELET                 ; $41D3: $FE $03
    jr   nz, jr_004_41DF                          ; $41D5: $20 $08

    ldh  a, [hPressedButtonsMask]                 ; $41D7: $F0 $CB
    and  $20                                      ; $41D9: $E6 $20
    jr   nz, jr_004_41EC                          ; $41DB: $20 $0F

    jr   jr_004_4210                              ; $41DD: $18 $31

jr_004_41DF:
    ld   a, [wAButtonSlot]                        ; $41DF: $FA $01 $DB
    cp   INVENTORY_POWER_BRACELET                 ; $41E2: $FE $03
    jr   nz, jr_004_4210                          ; $41E4: $20 $2A

    ldh  a, [hPressedButtonsMask]                 ; $41E6: $F0 $CB
    and  $10                                      ; $41E8: $E6 $10
    jr   z, jr_004_4210                           ; $41EA: $28 $24

jr_004_41EC:
    ld   a, [wC3CF]                               ; $41EC: $FA $CF $C3
    and  a                                        ; $41EF: $A7
    jr   nz, jr_004_4210                          ; $41F0: $20 $1E

    inc  a                                        ; $41F2: $3C
    ld   [wC3CF], a                               ; $41F3: $EA $CF $C3
    ld   hl, wEntitiesStatusTable                 ; $41F6: $21 $80 $C2
    add  hl, bc                                   ; $41F9: $09
    ld   [hl], $07                                ; $41FA: $36 $07
    ld   hl, wEntitiesLiftedTable                 ; $41FC: $21 $90 $C4
    add  hl, bc                                   ; $41FF: $09
    ld   [hl], b                                  ; $4200: $70
    ldh  a, [hLinkDirection]                      ; $4201: $F0 $9E
    ld   [wC15D], a                               ; $4203: $EA $5D $C1
    ld   hl, hWaveSfx                             ; $4206: $21 $F3 $FF
    ld   [hl], $02                                ; $4209: $36 $02
    call GetEntityTransitionCountdown             ; $420B: $CD $05 $0C
    ld   [hl], $08                                ; $420E: $36 $08

jr_004_4210:
    xor  a                                        ; $4210: $AF
    jp   SetEntitySpriteVariant                   ; $4211: $C3 $0C $3B

func_004_4214::
    ld   hl, wEntitiesFlashCountdownTable         ; $4214: $21 $20 $C4
    add  hl, bc                                   ; $4217: $09
    ld   a, [hl]                                  ; $4218: $7E
    and  a                                        ; $4219: $A7
    jr   z, jr_004_4245                           ; $421A: $28 $29

    ld   [hl], b                                  ; $421C: $70
    call IncrementEntityState                     ; $421D: $CD $12 $3B
    ld   [hl], $02                                ; $4220: $36 $02
    ld   hl, wEntitiesSpeedZTable                 ; $4222: $21 $20 $C3
    add  hl, bc                                   ; $4225: $09
    ld   [hl], $20                                ; $4226: $36 $20
    ld   a, $08                                   ; $4228: $3E $08
    call GetVectorTowardsLink_trampoline          ; $422A: $CD $B5 $3B
    ldh  a, [hMultiPurpose0]                      ; $422D: $F0 $D7
    cpl                                           ; $422F: $2F
    inc  a                                        ; $4230: $3C
    ld   hl, wEntitiesSpeedYTable                 ; $4231: $21 $50 $C2
    add  hl, bc                                   ; $4234: $09
    ld   [hl], a                                  ; $4235: $77
    ldh  a, [hMultiPurpose1]                      ; $4236: $F0 $D8
    cpl                                           ; $4238: $2F
    inc  a                                        ; $4239: $3C
    ld   hl, wEntitiesSpeedXTable                 ; $423A: $21 $40 $C2
    add  hl, bc                                   ; $423D: $09
    ld   [hl], a                                  ; $423E: $77
    call GetEntityTransitionCountdown             ; $423F: $CD $05 $0C
    ld   [hl], $C0                                ; $4242: $36 $C0
    ret                                           ; $4244: $C9

jr_004_4245:
    call ApplyRecoilIfNeeded_04                   ; $4245: $CD $80 $6D
    ld   hl, wEntitiesPhysicsFlagsTable           ; $4248: $21 $40 $C3
    add  hl, bc                                   ; $424B: $09
    ld   [hl], $01                                ; $424C: $36 $01
    ld   hl, wEntitiesHitboxFlagsTable            ; $424E: $21 $50 $C3
    add  hl, bc                                   ; $4251: $09
    ld   [hl], $00                                ; $4252: $36 $00
    ld   hl, wEntitiesOptions1Table               ; $4254: $21 $30 $C4
    add  hl, bc                                   ; $4257: $09
    ld   [hl], ENTITY_OPT1_NONE                   ; $4258: $36 $00
    call label_3B39                               ; $425A: $CD $39 $3B
    ld   hl, wEntitiesOptions1Table               ; $425D: $21 $30 $C4
    add  hl, bc                                   ; $4260: $09
    ld   [hl], ENTITY_OPT1_IS_BOSS|ENTITY_OPT1_SWORD_CLINK_OFF|ENTITY_OPT1_IMMUNE_WATER_PIT; $4261: $36 $D0
    ldh  a, [hMultiPurposeG]                      ; $4263: $F0 $E8
    and  $80                                      ; $4265: $E6 $80
    jr   z, jr_004_4278                           ; $4267: $28 $0F

    ld   hl, wEntitiesSpeedZTable                 ; $4269: $21 $20 $C3
    add  hl, bc                                   ; $426C: $09
    ld   [hl], $10                                ; $426D: $36 $10
    ld   a, JINGLE_BIG_BUMP                       ; $426F: $3E $20
    ldh  [hJingle], a                             ; $4271: $E0 $F2
    ld   a, $0C                                   ; $4273: $3E $0C
    call ApplyVectorTowardsLink_trampoline        ; $4275: $CD $AA $3B

jr_004_4278:
    call UpdateEntityPosWithSpeed_04              ; $4278: $CD $CA $6D
    call label_3B23                               ; $427B: $CD $23 $3B
    jp   label_004_4144                           ; $427E: $C3 $44 $41

Data_004_4281::
    db   $F0, $00, $76, $06, $F0, $08, $76, $26   ; $4281
    db   $00, $00, $78, $06, $00, $08, $78, $26   ; $4289
    db   $F0, $00, $7A, $06, $F0, $08, $7C, $06   ; $4291
    db   $00, $00, $7E, $06, $00, $08, $7E, $26   ; $4299
    db   $F0, $00, $7C, $26, $F0, $08, $7A, $26   ; $42A1
    db   $00, $00, $7E, $06, $00, $08, $7E, $26   ; $42A9

Data_004_42B1::
    db   $26, $00                                 ; $42B1

func_004_42B3::
    ld   hl, wEntitiesSpriteVariantTable          ; $42B3: $21 $B0 $C3
    add  hl, bc                                   ; $42B6: $09
    ld   a, [hl]                                  ; $42B7: $7E
    rla                                           ; $42B8: $17
    rla                                           ; $42B9: $17
    rla                                           ; $42BA: $17
    rla                                           ; $42BB: $17
    and  $F0                                      ; $42BC: $E6 $F0
    ld   e, a                                     ; $42BE: $5F
    ld   d, b                                     ; $42BF: $50
    ld   hl, Data_004_4281                        ; $42C0: $21 $81 $42
    add  hl, de                                   ; $42C3: $19
    ld   c, $04                                   ; $42C4: $0E $04
    call RenderActiveEntitySpritesRect            ; $42C6: $CD $E6 $3C
    ld   a, $04                                   ; $42C9: $3E $04
    call func_015_7964_trampoline                 ; $42CB: $CD $A0 $3D
    ld   hl, wEntitiesPosZTable                   ; $42CE: $21 $10 $C3
    add  hl, bc                                   ; $42D1: $09
    ld   a, [hl]                                  ; $42D2: $7E
    and  a                                        ; $42D3: $A7
    ret  z                                        ; $42D4: $C8

    ldh  a, [hActiveEntityPosY]                   ; $42D5: $F0 $EF
    add  $0A                                      ; $42D7: $C6 $0A
    ldh  [hActiveEntityVisualPosY], a             ; $42D9: $E0 $EC
    xor  a                                        ; $42DB: $AF
    ldh  [hActiveEntitySpriteVariant], a          ; $42DC: $E0 $F1
    ld   de, Data_004_42B1                        ; $42DE: $11 $B1 $42
    call RenderActiveEntitySprite                 ; $42E1: $CD $77 $3C
    jp   CopyEntityPositionToActivePosition       ; $42E4: $C3 $8A $3D

; Called by TableJump above for Level 2 Boss
GenieState1Handler::
    call func_004_46F9                            ; $42E7: $CD $F9 $46
    ldh  a, [hActiveEntityStatus]                 ; $42EA: $F0 $EA
    cp   $05                                      ; $42EC: $FE $05
    jr   z, jr_004_431A                           ; $42EE: $28 $2A

; Level 2 Boss killed
label_004_42F0:
    ld   hl, wEntitiesFlashCountdownTable         ; $42F0: $21 $20 $C4
    add  hl, bc                                   ; $42F3: $09
    ldh  a, [hFrameCounter]                       ; $42F4: $F0 $E7
    ld   [hl], a                                  ; $42F6: $77

    ldh  a, [hActiveEntityState]                  ; $42F7: $F0 $F0
    JP_TABLE                                      ; $42F9: $C7
._00 dw GenieKilledHandler0
._01 dw GenieKilledHandler1
._02 dw GenieKilledHandler2

GenieKilledHandler0::
    call GetEntityTransitionCountdown             ; $4300: $CD $05 $0C
    ld   [hl], $40                                ; $4303: $36 $40
    jp   IncrementEntityState                     ; $4305: $C3 $12 $3B

GenieKilledHandler1::
    call GetEntityTransitionCountdown             ; $4308: $CD $05 $0C
    ret  nz                                       ; $430B: $C0

    ld   [hl], $A0                                ; $430C: $36 $A0
    jp   IncrementEntityState                     ; $430E: $C3 $12 $3B

GenieKilledHandler2::
    call GetEntityTransitionCountdown             ; $4311: $CD $05 $0C
    jp   z, DropHeartContainer                    ; $4314: $CA $51 $57

    jp   label_004_50EF                           ; $4317: $C3 $EF $50

jr_004_431A:
    call ReturnIfNonInteractive_04                ; $431A: $CD $A3 $7F
    ld   hl, wEntitiesSpeedXTable                 ; $431D: $21 $40 $C2
    add  hl, bc                                   ; $4320: $09
    ld   a, [hl]                                  ; $4321: $7E
    ld   [wIsFileSelectionArrowShifted], a        ; $4322: $EA $00 $D0
    ld   hl, wEntitiesSpeedYTable                 ; $4325: $21 $50 $C2
    add  hl, bc                                   ; $4328: $09
    ld   a, [hl]                                  ; $4329: $7E
    ld   [wIntroTimer], a                         ; $432A: $EA $01 $D0
    ldh  a, [hActiveEntityState]                  ; $432D: $F0 $F0
    cp   $05                                      ; $432F: $FE $05
    jr   z, jr_004_4336                           ; $4331: $28 $03

    call label_3B44                               ; $4333: $CD $44 $3B

jr_004_4336:
    ldh  a, [hActiveEntityState]                  ; $4336: $F0 $F0
    JP_TABLE                                      ; $4338
._00 dw func_004_4345                             ; $4339
._01 dw func_004_4380                             ; $433B
._02 dw func_004_449F                             ; $433D
._03 dw func_004_44E9                             ; $433F
._04 dw func_004_4517                             ; $4341
._05 dw func_004_4575                             ; $4343

func_004_4345::
    call GetEntityTransitionCountdown             ; $4345: $CD $05 $0C
    ret  nz                                       ; $4348: $C0

    call IncrementEntityState                     ; $4349: $CD $12 $3B
    call GetEntityPrivateCountdown1               ; $434C: $CD $00 $0C
    ld   [hl], $FF                                ; $434F: $36 $FF
    ld   a, [wIntroSubTimer]                      ; $4351: $FA $02 $D0
    ld   e, a                                     ; $4354: $5F
    ld   d, b                                     ; $4355: $50
    ld   hl, wEntitiesStatusTable                 ; $4356: $21 $80 $C2
    add  hl, de                                   ; $4359: $19
    ld   a, [hl]                                  ; $435A: $7E
    and  a                                        ; $435B: $A7
    ld   a, $52                                   ; $435C: $3E $52
    jr   nz, jr_004_436D                          ; $435E: $20 $0D

    call IncrementEntityState                     ; $4360: $CD $12 $3B
    ld   [hl], $04                                ; $4363: $36 $04
    ld   hl, wEntitiesHealthTable                 ; $4365: $21 $60 $C3
    add  hl, bc                                   ; $4368: $09
    ld   [hl], GENIE_VAR_B                        ; $4369: $36 $08
    ld   a, $53                                   ; $436B: $3E $53

jr_004_436D:
    jp   OpenDialog                               ; $436D: $C3 $85 $23

Data_004_4370::
    db   $10, $14, $18, $20, $28, $30, $38, $40
    db   $FF, $FF

Data_004_437A::
    db   $60, $40

Data_004_437C::
    db   1, -1

Data_004_437E::
    db   8, -8

func_004_4380::
    db   $CD
    db   $CA, $6D, $21                            ; $4381: $CA $6D $21

    add  b                                        ; $4384: $80
    jp   label_004_5E09                           ; $4385: $C3 $09 $5E

    ld   d, b                                     ; $4388: $50
    ldh  a, [hFrameCounter]                       ; $4389: $F0 $E7
    and  $07                                      ; $438B: $E6 $07
    jr   nz, jr_004_43A6                          ; $438D: $20 $17

    ld   hl, wEntitiesSpeedXTable                 ; $438F: $21 $40 $C2
    add  hl, bc                                   ; $4392: $09
    ld   a, [hl]                                  ; $4393: $7E

jr_004_4394:
    ld   hl, Data_004_437E                        ; $4394: $21 $7E $43
    add  hl, de                                   ; $4397: $19
    cp   [hl]                                     ; $4398: $BE
    jr   z, jr_004_43A6                           ; $4399: $28 $0B

    ld   hl, Data_004_437C                        ; $439B: $21 $7C $43
    add  hl, de                                   ; $439E: $19
    ld   a, [hl]                                  ; $439F: $7E
    ld   hl, wEntitiesSpeedXTable                 ; $43A0: $21 $40 $C2
    add  hl, bc                                   ; $43A3: $09
    add  [hl]                                     ; $43A4: $86
    ld   [hl], a                                  ; $43A5: $77

jr_004_43A6:
    ld   hl, Data_004_437A                        ; $43A6: $21 $7A $43
    add  hl, de                                   ; $43A9: $19
    ldh  a, [hActiveEntityPosX]                   ; $43AA: $F0 $EE
    cp   [hl]                                     ; $43AC: $BE
    jr   nz, jr_004_43B7                          ; $43AD: $20 $08

    ld   hl, wEntitiesDirectionTable              ; $43AF: $21 $80 $C3
    add  hl, bc                                   ; $43B2: $09
    ld   a, [hl]                                  ; $43B3: $7E
    xor  $01                                      ; $43B4: $EE $01
    ld   [hl], a                                  ; $43B6: $77

jr_004_43B7:
    ldh  a, [hFrameCounter]                       ; $43B7: $F0 $E7
    and  $01                                      ; $43B9: $E6 $01
    jr   nz, jr_004_43DD                          ; $43BB: $20 $20

    ld   hl, wEntitiesPrivateState2Table          ; $43BD: $21 $C0 $C2
    add  hl, bc                                   ; $43C0: $09
    ld   e, [hl]                                  ; $43C1: $5E
    ld   d, b                                     ; $43C2: $50
    ld   hl, Data_004_437C                        ; $43C3: $21 $7C $43
    add  hl, de                                   ; $43C6: $19
    ld   a, [hl]                                  ; $43C7: $7E
    ld   hl, wEntitiesSpeedYTable                 ; $43C8: $21 $50 $C2
    add  hl, bc                                   ; $43CB: $09
    add  [hl]                                     ; $43CC: $86
    ld   [hl], a                                  ; $43CD: $77
    ld   hl, Data_004_437E                        ; $43CE: $21 $7E $43
    add  hl, de                                   ; $43D1: $19
    cp   [hl]                                     ; $43D2: $BE
    jr   nz, jr_004_43DD                          ; $43D3: $20 $08

    ld   hl, wEntitiesPrivateState2Table          ; $43D5: $21 $C0 $C2
    add  hl, bc                                   ; $43D8: $09
    ld   a, [hl]                                  ; $43D9: $7E
    xor  $01                                      ; $43DA: $EE $01
    ld   [hl], a                                  ; $43DC: $77

jr_004_43DD:
    ldh  a, [hFrameCounter]                       ; $43DD: $F0 $E7
    rra                                           ; $43DF: $1F
    rra                                           ; $43E0: $1F
    rra                                           ; $43E1: $1F
    rra                                           ; $43E2: $1F
    and  $01                                      ; $43E3: $E6 $01
    call SetEntitySpriteVariant                   ; $43E5: $CD $0C $3B
    call GetEntityTransitionCountdown             ; $43E8: $CD $05 $0C
    jr   nz, jr_004_4438                          ; $43EB: $20 $4B

    push hl                                       ; $43ED: $E5
    ld   hl, wEntitiesInertiaTable                ; $43EE: $21 $D0 $C3
    add  hl, bc                                   ; $43F1: $09
    ld   a, [hl]                                  ; $43F2: $7E
    ld   e, a                                     ; $43F3: $5F
    cp   $08                                      ; $43F4: $FE $08
    jr   c, jr_004_43FF                           ; $43F6: $38 $07

    call IncrementEntityState                     ; $43F8: $CD $12 $3B
    pop  hl                                       ; $43FB: $E1
    ld   [hl], $30                                ; $43FC: $36 $30
    ret                                           ; $43FE: $C9

jr_004_43FF:
    ld   d, b                                     ; $43FF: $50
    ld   hl, Data_004_4370                        ; $4400: $21 $70 $43
    add  hl, de                                   ; $4403: $19
    ld   a, [hl]                                  ; $4404: $7E
    pop  hl                                       ; $4405: $E1
    ld   [hl], a                                  ; $4406: $77

    ld   a, ENTITY_GENIE                          ; $4407: $3E $5C
    call SpawnNewEntity_trampoline                ; $4409: $CD $86 $3B
    jr   c, jr_004_4438                           ; $440C: $38 $2A

    ldh  a, [hMultiPurpose0]                      ; $440E: $F0 $D7
    sub  $0C                                      ; $4410: $D6 $0C
    ld   hl, wEntitiesPosXTable                   ; $4412: $21 $00 $C2
    add  hl, de                                   ; $4415: $19
    ld   [hl], a                                  ; $4416: $77
    ldh  a, [hMultiPurpose1]                      ; $4417: $F0 $D8
    sub  $14                                      ; $4419: $D6 $14
    ld   hl, wEntitiesPosYTable                   ; $441B: $21 $10 $C2
    add  hl, de                                   ; $441E: $19
    ld   [hl], a                                  ; $441F: $77
    ld   hl, wEntitiesPrivateState1Table          ; $4420: $21 $B0 $C2
    add  hl, de                                   ; $4423: $19
    ld   [hl], $03                                ; $4424: $36 $03
    ld   hl, wEntitiesSpeedZTable                 ; $4426: $21 $20 $C3
    add  hl, de                                   ; $4429: $19
    ld   [hl], $20                                ; $442A: $36 $20
    ld   hl, wEntitiesSpeedXTable                 ; $442C: $21 $40 $C2
    add  hl, de                                   ; $442F: $19
    ld   [hl], $0C                                ; $4430: $36 $0C
    ld   hl, wEntitiesPhysicsFlagsTable           ; $4432: $21 $40 $C3
    add  hl, de                                   ; $4435: $19
    ld   [hl], $42                                ; $4436: $36 $42

jr_004_4438:
    call GetEntityPrivateCountdown1               ; $4438: $CD $00 $0C
    jr   nz, jr_004_4487                          ; $443B: $20 $4A

    ld   [hl], $30                                ; $443D: $36 $30

    ld   a, ENTITY_GENIE                          ; $443F: $3E $5C
    call SpawnNewEntity_trampoline                ; $4441: $CD $86 $3B
    jr   c, jr_004_4487                           ; $4444: $38 $41

    push bc                                       ; $4446: $C5
    ld   hl, wEntitiesInertiaTable                ; $4447: $21 $D0 $C3
    add  hl, bc                                   ; $444A: $09
    ld   a, [hl]                                  ; $444B: $7E
    inc  [hl]                                     ; $444C: $34
    and  $01                                      ; $444D: $E6 $01
    ld   c, a                                     ; $444F: $4F
    ld   hl, Data_004_449D                        ; $4450: $21 $9D $44
    add  hl, bc                                   ; $4453: $09
    ldh  a, [hMultiPurpose0]                      ; $4454: $F0 $D7
    add  [hl]                                     ; $4456: $86
    ld   hl, wEntitiesPosXTable                   ; $4457: $21 $00 $C2
    add  hl, de                                   ; $445A: $19
    ld   [hl], a                                  ; $445B: $77
    ldh  a, [hMultiPurpose1]                      ; $445C: $F0 $D8
    ld   hl, wEntitiesPosYTable                   ; $445E: $21 $10 $C2
    add  hl, de                                   ; $4461: $19
    ld   [hl], a                                  ; $4462: $77
    ld   hl, wEntitiesSpeedZTable                 ; $4463: $21 $20 $C3
    add  hl, de                                   ; $4466: $19
    ld   [hl], $24                                ; $4467: $36 $24
    ld   hl, wEntitiesPrivateState1Table          ; $4469: $21 $B0 $C2
    add  hl, de                                   ; $446C: $19
    ld   [hl], $04                                ; $446D: $36 $04
    ld   hl, wEntitiesPhysicsFlagsTable           ; $446F: $21 $40 $C3
    add  hl, de                                   ; $4472: $19
    ld   [hl], $12                                ; $4473: $36 $12
    ld   c, e                                     ; $4475: $4B
    ld   b, d                                     ; $4476: $42
    ld   a, $1F                                   ; $4477: $3E $1F
    call ApplyVectorTowardsLink_trampoline        ; $4479: $CD $AA $3B
    pop  bc                                       ; $447C: $C1
    ld   hl, wEntitiesPrivateCountdown2Table      ; $447D: $21 $00 $C3
    add  hl, bc                                   ; $4480: $09
    ld   [hl], $10                                ; $4481: $36 $10
    ld   a, $28                                   ; $4483: $3E $28
    ldh  [hNoiseSfx], a                           ; $4485: $E0 $F4

jr_004_4487:
    ld   hl, wEntitiesPrivateCountdown2Table      ; $4487: $21 $00 $C3
    add  hl, bc                                   ; $448A: $09
    ld   a, [hl]                                  ; $448B: $7E
    and  a                                        ; $448C: $A7
    ret  z                                        ; $448D: $C8

    ld   hl, wEntitiesInertiaTable                ; $448E: $21 $D0 $C3
    add  hl, bc                                   ; $4491: $09
    ld   a, [hl]                                  ; $4492: $7E
    and  $01                                      ; $4493: $E6 $01
    ld   a, $02                                   ; $4495: $3E $02
    jr   z, jr_004_449A                           ; $4497: $28 $01

    inc  a                                        ; $4499: $3C

jr_004_449A:
    jp   SetEntitySpriteVariant                   ; $449A: $C3 $0C $3B

Data_004_449D::
    db   $F4, $0C

func_004_449F::
    ld   a, [wIntroSubTimer]                      ; $449F: $FA $02 $D0
    ld   e, a                                     ; $44A2: $5F
    ld   d, b                                     ; $44A3: $50
    ldh  a, [hLinkPositionX]                      ; $44A4: $F0 $98
    push af                                       ; $44A6: $F5
    ld   hl, wEntitiesPosXTable                   ; $44A7: $21 $00 $C2
    add  hl, de                                   ; $44AA: $19
    ld   a, [hl]                                  ; $44AB: $7E
    ldh  [hLinkPositionX], a                      ; $44AC: $E0 $98
    ldh  a, [hLinkPositionY]                      ; $44AE: $F0 $99
    push af                                       ; $44B0: $F5
    ld   hl, wEntitiesPosYTable                   ; $44B1: $21 $10 $C2
    add  hl, de                                   ; $44B4: $19
    ld   a, [hl]                                  ; $44B5: $7E
    sub  $20                                      ; $44B6: $D6 $20
    ldh  [hLinkPositionY], a                      ; $44B8: $E0 $99
    ld   a, $10                                   ; $44BA: $3E $10
    call ApplyVectorTowardsLink_trampoline        ; $44BC: $CD $AA $3B
    call UpdateEntityPosWithSpeed_04              ; $44BF: $CD $CA $6D
    ld   hl, hLinkPositionX                       ; $44C2: $21 $98 $FF
    ldh  a, [hActiveEntityPosX]                   ; $44C5: $F0 $EE
    sub  [hl]                                     ; $44C7: $96
    add  $03                                      ; $44C8: $C6 $03
    cp   $06                                      ; $44CA: $FE $06
    jr   nc, jr_004_44E2                          ; $44CC: $30 $14

    ld   hl, hLinkPositionY                       ; $44CE: $21 $99 $FF
    ldh  a, [hActiveEntityVisualPosY]             ; $44D1: $F0 $EC
    sub  [hl]                                     ; $44D3: $96
    add  $03                                      ; $44D4: $C6 $03
    cp   $06                                      ; $44D6: $FE $06
    jr   nc, jr_004_44E2                          ; $44D8: $30 $08

    call GetEntityTransitionCountdown             ; $44DA: $CD $05 $0C
    ld   [hl], $10                                ; $44DD: $36 $10
    call IncrementEntityState                     ; $44DF: $CD $12 $3B

jr_004_44E2:
    pop  af                                       ; $44E2: $F1
    ldh  [hLinkPositionY], a                      ; $44E3: $E0 $99
    pop  af                                       ; $44E5: $F1
    ldh  [hLinkPositionX], a                      ; $44E6: $E0 $98
    ret                                           ; $44E8: $C9

func_004_44E9::
    call GetEntityTransitionCountdown             ; $44E9: $CD $05 $0C
    jp   z, ClearEntityStatusBank04               ; $44EC: $CA $7A $6D

    cp   $04                                      ; $44EF: $FE $04
    jr   nz, jr_004_4516                          ; $44F1: $20 $23

    ld   a, ENTITY_GENIE                          ; $44F3: $3E $5C
    call SpawnNewEntity_trampoline                ; $44F5: $CD $86 $3B
    ldh  a, [hMultiPurpose0]                      ; $44F8: $F0 $D7
    ld   hl, wEntitiesPosXTable                   ; $44FA: $21 $00 $C2
    add  hl, de                                   ; $44FD: $19
    ld   [hl], a                                  ; $44FE: $77
    ldh  a, [hMultiPurpose1]                      ; $44FF: $F0 $D8
    ld   hl, wEntitiesPosYTable                   ; $4501: $21 $10 $C2
    add  hl, de                                   ; $4504: $19
    ld   [hl], a                                  ; $4505: $77
    ld   hl, wEntitiesPrivateState1Table          ; $4506: $21 $B0 $C2
    add  hl, de                                   ; $4509: $19
    ld   [hl], $02                                ; $450A: $36 $02
    ld   hl, wEntitiesTransitionCountdownTable    ; $450C: $21 $E0 $C2
    add  hl, de                                   ; $450F: $19
    ld   [hl], $C7                                ; $4510: $36 $C7
    ld   a, JINGLE_ENEMY_MORPH_OUT                ; $4512: $3E $1F
    ldh  [hJingle], a                             ; $4514: $E0 $F2

jr_004_4516:
    ret                                           ; $4516: $C9

func_004_4517::
    ld   hl, wEntitiesHitboxFlagsTable            ; $4517: $21 $50 $C3
    add  hl, bc                                   ; $451A: $09
    ld   [hl], $0C                                ; $451B: $36 $0C
    ld   hl, wEntitiesOptions1Table               ; $451D: $21 $30 $C4
    add  hl, bc                                   ; $4520: $09
    ld   [hl], ENTITY_OPT1_IS_BOSS|ENTITY_OPT1_MOVE_PIT_WATER; $4521: $36 $81
    ld   hl, wEntitiesFlashCountdownTable         ; $4523: $21 $20 $C4
    add  hl, bc                                   ; $4526: $09
    ld   a, [hl]                                  ; $4527: $7E
    cp   $02                                      ; $4528: $FE $02
    jr   nz, jr_004_4535                          ; $452A: $20 $09

    call IncrementEntityState                     ; $452C: $CD $12 $3B
    call GetEntityTransitionCountdown             ; $452F: $CD $05 $0C
    ld   [hl], $80                                ; $4532: $36 $80
    ret                                           ; $4534: $C9

jr_004_4535:
    call ApplyRecoilIfNeeded_04                   ; $4535: $CD $80 $6D
    call label_3B70                               ; $4538: $CD $70 $3B
    call UpdateEntityPosWithSpeed_04              ; $453B: $CD $CA $6D
    call label_3B23                               ; $453E: $CD $23 $3B
    ldh  a, [hFrameCounter]                       ; $4541: $F0 $E7
    and  $03                                      ; $4543: $E6 $03
    jr   nz, jr_004_4568                          ; $4545: $20 $21

    ld   a, $10                                   ; $4547: $3E $10
    call GetVectorTowardsLink_trampoline          ; $4549: $CD $B5 $3B
    ld   hl, wEntitiesSpeedXTable                 ; $454C: $21 $40 $C2
    add  hl, bc                                   ; $454F: $09
    ldh  a, [hMultiPurpose1]                      ; $4550: $F0 $D8
    sub  [hl]                                     ; $4552: $96
    and  $80                                      ; $4553: $E6 $80
    jr   z, jr_004_4559                           ; $4555: $28 $02

    dec  [hl]                                     ; $4557: $35
    dec  [hl]                                     ; $4558: $35

jr_004_4559:
    inc  [hl]                                     ; $4559: $34
    ld   hl, wEntitiesSpeedYTable                 ; $455A: $21 $50 $C2
    add  hl, bc                                   ; $455D: $09
    ldh  a, [hMultiPurpose0]                      ; $455E: $F0 $D7
    sub  [hl]                                     ; $4560: $96
    and  $80                                      ; $4561: $E6 $80
    jr   z, jr_004_4567                           ; $4563: $28 $02

    dec  [hl]                                     ; $4565: $35
    dec  [hl]                                     ; $4566: $35

jr_004_4567:
    inc  [hl]                                     ; $4567: $34

label_004_4568:
jr_004_4568:
    ldh  a, [hFrameCounter]                       ; $4568: $F0 $E7
    rra                                           ; $456A: $1F
    rra                                           ; $456B: $1F
    rra                                           ; $456C: $1F
    rra                                           ; $456D: $1F
    and  $01                                      ; $456E: $E6 $01
    add  $02                                      ; $4570: $C6 $02
    jp   SetEntitySpriteVariant                   ; $4572: $C3 $0C $3B

func_004_4575::
    ld   hl, wEntitiesPhysicsFlagsTable           ; $4575: $21 $40 $C3
    add  hl, bc                                   ; $4578: $09
    ld   [hl], $41                                ; $4579: $36 $41
    call GetEntityTransitionCountdown             ; $457B: $CD $05 $0C
    jr   nz, jr_004_45F1                          ; $457E: $20 $71

    call IncrementEntityState                     ; $4580: $CD $12 $3B
    ld   [hl], $04                                ; $4583: $36 $04
    ld   hl, wEntitiesPhysicsFlagsTable           ; $4585: $21 $40 $C3
    add  hl, bc                                   ; $4588: $09
    ld   [hl], $01                                ; $4589: $36 $01
    call GetRandomByte                            ; $458B: $CD $0D $28
    and  $01                                      ; $458E: $E6 $01
    jr   nz, jr_004_45A6                          ; $4590: $20 $14

    ld   hl, wEntitiesPrivateState3Table          ; $4592: $21 $D0 $C2
    add  hl, bc                                   ; $4595: $09
    ld   a, [hl]                                  ; $4596: $7E
    ld   hl, wEntitiesPosYTable                   ; $4597: $21 $10 $C2
    add  hl, bc                                   ; $459A: $09
    ld   [hl], a                                  ; $459B: $77
    ld   hl, wEntitiesPrivateState4Table          ; $459C: $21 $40 $C4
    add  hl, bc                                   ; $459F: $09
    ld   a, [hl]                                  ; $45A0: $7E
    ld   hl, wEntitiesPosXTable                   ; $45A1: $21 $00 $C2
    add  hl, bc                                   ; $45A4: $09
    ld   [hl], a                                  ; $45A5: $77

jr_004_45A6:
    call ClearEntitySpeed                         ; $45A6: $CD $7F $3D
    ld   hl, wEntitiesIgnoreHitsCountdownTable    ; $45A9: $21 $10 $C4
    add  hl, bc                                   ; $45AC: $09
    ld   [hl], b                                  ; $45AD: $70
    ld   a, ENTITY_GENIE                          ; $45AE: $3E $5C
    call SpawnNewEntity_trampoline                ; $45B0: $CD $86 $3B
    jr   c, jr_004_45F0                           ; $45B3: $38 $3B

    push bc                                       ; $45B5: $C5
    ld   hl, wEntitiesInertiaTable                ; $45B6: $21 $D0 $C3
    add  hl, bc                                   ; $45B9: $09
    ld   a, [hl]                                  ; $45BA: $7E
    inc  [hl]                                     ; $45BB: $34
    and  $01                                      ; $45BC: $E6 $01
    ld   c, a                                     ; $45BE: $4F
    ld   hl, Data_004_449D                        ; $45BF: $21 $9D $44
    add  hl, bc                                   ; $45C2: $09
    ldh  a, [hMultiPurpose0]                      ; $45C3: $F0 $D7
    add  [hl]                                     ; $45C5: $86
    ld   hl, wEntitiesPosXTable                   ; $45C6: $21 $00 $C2
    add  hl, de                                   ; $45C9: $19
    ld   [hl], a                                  ; $45CA: $77
    ldh  a, [hMultiPurpose1]                      ; $45CB: $F0 $D8
    ld   hl, wEntitiesPosYTable                   ; $45CD: $21 $10 $C2
    add  hl, de                                   ; $45D0: $19
    ld   [hl], a                                  ; $45D1: $77
    ld   hl, wEntitiesSpeedZTable                 ; $45D2: $21 $20 $C3
    add  hl, de                                   ; $45D5: $19
    ld   [hl], $24                                ; $45D6: $36 $24
    ld   hl, wEntitiesPrivateState1Table          ; $45D8: $21 $B0 $C2
    add  hl, de                                   ; $45DB: $19
    ld   [hl], $04                                ; $45DC: $36 $04
    ld   hl, wEntitiesPhysicsFlagsTable           ; $45DE: $21 $40 $C3
    add  hl, de                                   ; $45E1: $19
    ld   [hl], $12                                ; $45E2: $36 $12
    ld   c, e                                     ; $45E4: $4B
    ld   b, d                                     ; $45E5: $42
    ld   a, $1F                                   ; $45E6: $3E $1F
    call ApplyVectorTowardsLink_trampoline        ; $45E8: $CD $AA $3B
    pop  bc                                       ; $45EB: $C1
    ld   a, $28                                   ; $45EC: $3E $28
    ldh  [hNoiseSfx], a                           ; $45EE: $E0 $F4

jr_004_45F0:
    ret                                           ; $45F0: $C9

jr_004_45F1:
    ldh  a, [hLinkPositionX]                      ; $45F1: $F0 $98
    push af                                       ; $45F3: $F5
    ld   a, $50                                   ; $45F4: $3E $50
    ldh  [hLinkPositionX], a                      ; $45F6: $E0 $98
    ldh  a, [hLinkPositionY]                      ; $45F8: $F0 $99
    push af                                       ; $45FA: $F5
    ld   a, $48                                   ; $45FB: $3E $48
    ldh  [hLinkPositionY], a                      ; $45FD: $E0 $99
    ld   a, $20                                   ; $45FF: $3E $20
    call GetVectorTowardsLink_trampoline          ; $4601: $CD $B5 $3B
    ldh  a, [hMultiPurpose1]                      ; $4604: $F0 $D8
    cpl                                           ; $4606: $2F
    inc  a                                        ; $4607: $3C
    push af                                       ; $4608: $F5
    ldh  a, [hMultiPurpose0]                      ; $4609: $F0 $D7
    push af                                       ; $460B: $F5
    ld   a, $04                                   ; $460C: $3E $04
    call GetVectorTowardsLink_trampoline          ; $460E: $CD $B5 $3B
    ld   hl, hMultiPurpose1                       ; $4611: $21 $D8 $FF
    pop  af                                       ; $4614: $F1
    add  [hl]                                     ; $4615: $86
    ld   hl, wEntitiesSpeedXTable                 ; $4616: $21 $40 $C2
    add  hl, bc                                   ; $4619: $09
    ld   [hl], a                                  ; $461A: $77
    ld   hl, hMultiPurpose0                       ; $461B: $21 $D7 $FF
    pop  af                                       ; $461E: $F1
    add  [hl]                                     ; $461F: $86
    ld   hl, wEntitiesSpeedYTable                 ; $4620: $21 $50 $C2
    add  hl, bc                                   ; $4623: $09
    ld   [hl], a                                  ; $4624: $77
    pop  af                                       ; $4625: $F1
    ldh  [hLinkPositionY], a                      ; $4626: $E0 $99
    pop  af                                       ; $4628: $F1
    ldh  [hLinkPositionX], a                      ; $4629: $E0 $98
    call UpdateEntityPosWithSpeed_04              ; $462B: $CD $CA $6D
    call func_004_4634                            ; $462E: $CD $34 $46
    jp   label_004_4568                           ; $4631: $C3 $68 $45

func_004_4634::
    ld   hl, wEntitiesPosYTable                   ; $4634: $21 $10 $C2
    add  hl, bc                                   ; $4637: $09
    ld   a, [hl]                                  ; $4638: $7E
    sub  $48                                      ; $4639: $D6 $48
    ld   e, a                                     ; $463B: $5F
    ld   a, $48                                   ; $463C: $3E $48
    sub  e                                        ; $463E: $93
    ld   hl, wEntitiesPrivateState3Table          ; $463F: $21 $D0 $C2
    add  hl, bc                                   ; $4642: $09
    ld   [hl], a                                  ; $4643: $77
    ld   hl, wEntitiesPosXTable                   ; $4644: $21 $00 $C2
    add  hl, bc                                   ; $4647: $09
    ld   a, [hl]                                  ; $4648: $7E
    sub  $50                                      ; $4649: $D6 $50
    ld   e, a                                     ; $464B: $5F
    ld   a, $50                                   ; $464C: $3E $50
    sub  e                                        ; $464E: $93
    ld   hl, wEntitiesPrivateState4Table          ; $464F: $21 $40 $C4
    add  hl, bc                                   ; $4652: $09
    ld   [hl], a                                  ; $4653: $77
    ret                                           ; $4654: $C9

Data_004_4655::
    db   $F0, $F4, $60, $02, $F0, $FC, $62, $02   ; $4655
    db   $F0, $04, $64, $02, $F0, $0C, $62, $22   ; $465D
    db   $F0, $14, $60, $22, $00, $F4, $66, $02   ; $4665
    db   $00, $FC, $68, $02, $00, $04, $6A, $02   ; $466D
    db   $00, $0C, $68, $22, $00, $14, $66, $22   ; $4675
    db   $F0, $F4, $60, $02, $F0, $FC, $62, $02   ; $467D
    db   $F0, $04, $64, $22, $F0, $0C, $62, $22   ; $4685
    db   $F0, $14, $60, $22, $00, $F4, $66, $02   ; $468D
    db   $00, $FC, $68, $02, $00, $04, $6A, $22   ; $4695
    db   $00, $0C, $68, $22, $00, $14, $66, $22   ; $469D
    db   $F0, $F4, $60, $02, $F0, $FC, $62, $02   ; $46A5
    db   $F0, $04, $64, $02, $F0, $0C, $6C, $02   ; $46AD
    db   $F0, $14, $6E, $02, $00, $F4, $66, $02   ; $46B5
    db   $00, $FC, $68, $02, $00, $04, $6A, $02   ; $46BD
    db   $00, $0C, $70, $02, $00, $14, $72, $02   ; $46C5
    db   $F0, $F4, $6E, $22, $F0, $FC, $6C, $22   ; $46CD
    db   $F0, $04, $64, $22, $F0, $0C, $62, $22   ; $46D5
    db   $F0, $14, $60, $22, $00, $F4, $72, $22   ; $46DD
    db   $00, $FC, $70, $22, $00, $04, $6A, $22   ; $46E5
    db   $00, $0C, $68, $22, $00, $14, $66, $22   ; $46ED

Data_004_46F5::
    db   $74, $02, $74, $22                       ; $46F5

func_004_46F9::
    ldh  a, [hActiveEntityState]                  ; $46F9: $F0 $F0
    cp   $05                                      ; $46FB: $FE $05
    jr   nz, jr_004_4713                          ; $46FD: $20 $14

    ldh  a, [hFrameCounter]                       ; $46FF: $F0 $E7
    and  $01                                      ; $4701: $E6 $01
    jr   nz, jr_004_4713                          ; $4703: $20 $0E

    ld   hl, wEntitiesPrivateState3Table          ; $4705: $21 $D0 $C2
    add  hl, bc                                   ; $4708: $09
    ld   a, [hl]                                  ; $4709: $7E
    ldh  [hActiveEntityVisualPosY], a             ; $470A: $E0 $EC
    ld   hl, wEntitiesPrivateState4Table          ; $470C: $21 $40 $C4
    add  hl, bc                                   ; $470F: $09
    ld   a, [hl]                                  ; $4710: $7E
    ldh  [hActiveEntityPosX], a                   ; $4711: $E0 $EE

jr_004_4713:
    ld   hl, wEntitiesSpriteVariantTable          ; $4713: $21 $B0 $C3
    add  hl, bc                                   ; $4716: $09
    ld   a, [hl]                                  ; $4717: $7E
    ld   e, a                                     ; $4718: $5F
    ld   d, b                                     ; $4719: $50
    sla  e                                        ; $471A: $CB $23
    sla  e                                        ; $471C: $CB $23
    sla  e                                        ; $471E: $CB $23
    ld   a, e                                     ; $4720: $7B
    sla  e                                        ; $4721: $CB $23
    sla  e                                        ; $4723: $CB $23
    add  e                                        ; $4725: $83
    ld   e, a                                     ; $4726: $5F
    ld   hl, Data_004_4655                        ; $4727: $21 $55 $46
    add  hl, de                                   ; $472A: $19
    ld   c, $0A                                   ; $472B: $0E $0A
    call RenderActiveEntitySpritesRect            ; $472D: $CD $E6 $3C
    ld   a, $0A                                   ; $4730: $3E $0A
    call func_015_7964_trampoline                 ; $4732: $CD $A0 $3D
    ldh  a, [hActiveEntityVisualPosY]             ; $4735: $F0 $EC
    add  $10                                      ; $4737: $C6 $10
    ldh  [hActiveEntityVisualPosY], a             ; $4739: $E0 $EC
    ldh  a, [hFrameCounter]                       ; $473B: $F0 $E7
    rra                                           ; $473D: $1F
    rra                                           ; $473E: $1F
    rra                                           ; $473F: $1F
    and  $01                                      ; $4740: $E6 $01
    ldh  [hActiveEntitySpriteVariant], a          ; $4742: $E0 $F1
    ld   de, Data_004_46F5                        ; $4744: $11 $F5 $46
    call RenderActiveEntitySprite                 ; $4747: $CD $77 $3C
    jp   CopyEntityPositionToActivePosition       ; $474A: $C3 $8A $3D

Data_004_474D::
    db   $10, $00, $1E, $01, $10, $08, $1E, $61   ; $474D
    db   $10, $00, $1E, $01, $10, $08, $1E, $61   ; $4755
    db   $10, $00, $1E, $01, $10, $08, $1E, $61   ; $475D
    db   $10, $00, $1E, $01, $10, $08, $1E, $61   ; $4765
    db   $08, $00, $30, $01, $08, $08, $30, $61   ; $476D
    db   $08, $00, $30, $01, $08, $08, $30, $61   ; $4775
    db   $08, $00, $30, $01, $08, $08, $30, $61   ; $477D
    db   $08, $00, $30, $01, $08, $08, $30, $61   ; $4785
    db   $04, $00, $30, $01, $04, $08, $30, $61   ; $478D
    db   $14, $00, $1E, $01, $14, $08, $1E, $61   ; $4795
    db   $14, $00, $1E, $01, $14, $08, $1E, $61   ; $479D
    db   $14, $00, $1E, $01, $14, $08, $1E, $61   ; $47A5
    db   $00, $00, $30, $01, $00, $08, $30, $61   ; $47AD
    db   $10, $00, $1E, $01, $10, $08, $1E, $61   ; $47B5
    db   $10, $00, $1E, $01, $10, $08, $1E, $61   ; $47BD
    db   $10, $00, $1E, $01, $10, $08, $1E, $61   ; $47C5
    db   $F2, $FA, $30, $01, $F2, $02, $30, $61   ; $47CD
    db   $F2, $06, $30, $01, $F2, $0E, $30, $61   ; $47D5
    db   $FE, $FA, $30, $01, $FE, $02, $30, $61   ; $47DD
    db   $FE, $06, $30, $01, $FE, $0E, $30, $61   ; $47E5
    db   $F0, $F8, $30, $41, $F0, $00, $30, $21   ; $47ED
    db   $F0, $08, $30, $41, $F0, $10, $30, $21   ; $47F5
    db   $00, $F8, $30, $41, $00, $00, $30, $21   ; $47FD
    db   $00, $08, $30, $41, $00, $10, $30, $21   ; $4805
    db   $F0, $F8, $32, $01, $F0, $00, $32, $61   ; $480D
    db   $F0, $08, $32, $01, $F0, $10, $32, $61   ; $4815
    db   $00, $F8, $32, $01, $00, $00, $32, $61   ; $481D
    db   $00, $08, $32, $01, $00, $10, $32, $61   ; $4825

Data_004_482D::
    db   $06, $05, $04, $05, $04, $03, $02, $01, $00 ; $482D

Data_004_4836::
    db   $00, $01, $02, $03, $04, $05, $04, $05, $06 ; $4836

GenieState2Handler::
    db   $CD                                      ; $483F
    cp   b                                        ; $4840: $B8
    ld   c, b                                     ; $4841: $48
    call ReturnIfNonInteractive_04                ; $4842: $CD $A3 $7F
    call GetEntityTransitionCountdown             ; $4845: $CD $05 $0C
    bit  7, a                                     ; $4848: $CB $7F
    jr   z, jr_004_486D                           ; $484A: $28 $21

    and  $7F                                      ; $484C: $E6 $7F
    jr   nz, jr_004_485E                          ; $484E: $20 $0E

    ld   a, [wIntroSubTimer]                      ; $4850: $FA $02 $D0
    ld   e, a                                     ; $4853: $5F
    ld   d, b                                     ; $4854: $50
    ld   hl, wEntitiesStateTable                  ; $4855: $21 $90 $C2
    add  hl, de                                   ; $4858: $19
    ld   [hl], $03                                ; $4859: $36 $03
    jp   ClearEntityStatusBank04                  ; $485B: $C3 $7A $6D

jr_004_485E:
    rra                                           ; $485E: $1F
    rra                                           ; $485F: $1F
    rra                                           ; $4860: $1F
    and  $0F                                      ; $4861: $E6 $0F
    ld   e, a                                     ; $4863: $5F
    ld   d, b                                     ; $4864: $50
    ld   hl, Data_004_4836                        ; $4865: $21 $36 $48
    add  hl, de                                   ; $4868: $19
    ld   a, [hl]                                  ; $4869: $7E
    jp   SetEntitySpriteVariant                   ; $486A: $C3 $0C $3B

jr_004_486D:
    and  a                                        ; $486D: $A7
    jp   z, ClearEntityStatusBank04               ; $486E: $CA $7A $6D

    cp   $06                                      ; $4871: $FE $06
    jr   nz, jr_004_48A6                          ; $4873: $20 $31

    ld   a, ENTITY_GENIE                          ; $4875: $3E $5C
    call SpawnNewEntity_trampoline                ; $4877: $CD $86 $3B
    ldh  a, [hMultiPurpose0]                      ; $487A: $F0 $D7
    ld   hl, wEntitiesPosXTable                   ; $487C: $21 $00 $C2
    add  hl, de                                   ; $487F: $19
    ld   [hl], a                                  ; $4880: $77
    ldh  a, [hMultiPurpose1]                      ; $4881: $F0 $D8
    cp   $14                                      ; $4883: $FE $14
    jr   nc, jr_004_4889                          ; $4885: $30 $02

    ld   a, $14                                   ; $4887: $3E $14

jr_004_4889:
    ld   hl, wEntitiesPosYTable                   ; $4889: $21 $10 $C2
    add  hl, de                                   ; $488C: $19
    ld   [hl], a                                  ; $488D: $77
    ld   hl, wEntitiesPrivateState1Table          ; $488E: $21 $B0 $C2
    add  hl, de                                   ; $4891: $19
    ld   [hl], $01                                ; $4892: $36 $01
    ld   hl, wEntitiesTransitionCountdownTable    ; $4894: $21 $E0 $C2
    add  hl, de                                   ; $4897: $19
    ld   [hl], $40                                ; $4898: $36 $40
    ld   hl, wEntitiesPhysicsFlagsTable           ; $489A: $21 $40 $C3
    add  hl, de                                   ; $489D: $19
    ld   [hl], $01                                ; $489E: $36 $01
    ld   hl, wEntitiesHitboxFlagsTable            ; $48A0: $21 $50 $C3
    add  hl, de                                   ; $48A3: $19
    ld   [hl], $8C                                ; $48A4: $36 $8C

jr_004_48A6:
    call GetEntityTransitionCountdown             ; $48A6: $CD $05 $0C
    rra                                           ; $48A9: $1F
    rra                                           ; $48AA: $1F
    rra                                           ; $48AB: $1F
    and  $0F                                      ; $48AC: $E6 $0F
    ld   e, a                                     ; $48AE: $5F
    ld   d, b                                     ; $48AF: $50
    ld   hl, Data_004_482D                        ; $48B0: $21 $2D $48
    add  hl, de                                   ; $48B3: $19
    ld   a, [hl]                                  ; $48B4: $7E
    jp   SetEntitySpriteVariant                   ; $48B5: $C3 $0C $3B

    ldh  a, [hActiveEntitySpriteVariant]          ; $48B8: $F0 $F1
    rla                                           ; $48BA: $17
    rla                                           ; $48BB: $17
    rla                                           ; $48BC: $17
    rla                                           ; $48BD: $17
    rla                                           ; $48BE: $17
    and  $E0                                      ; $48BF: $E6 $E0
    ld   e, a                                     ; $48C1: $5F
    ld   d, b                                     ; $48C2: $50
    ld   hl, Data_004_474D                        ; $48C3: $21 $4D $47
    add  hl, de                                   ; $48C6: $19
    ld   c, $08                                   ; $48C7: $0E $08
    call RenderActiveEntitySpritesRect            ; $48C9: $CD $E6 $3C
    ld   a, $08                                   ; $48CC: $3E $08
    jp   func_015_7964_trampoline                 ; $48CE: $C3 $A0 $3D

; define sprite variants by selecting tile n° and setting OAM attributes (palette + flags) in a list
Unknown012SpriteVariants:: ; $48D1
.variant0
    db $34, $02
    db $34, $22
.variant1
    db $34, $12
    db $34, $32   

GenieState3Handler::
    ld   de, Unknown012SpriteVariants             ; $48D9: $11 $D1 $48
    call RenderActiveEntitySpritesPair            ; $48DC: $CD $C0 $3B
    call ReturnIfNonInteractive_04                ; $48DF: $CD $A3 $7F
    ldh  a, [hFrameCounter]                       ; $48E2: $F0 $E7
    rra                                           ; $48E4: $1F
    rra                                           ; $48E5: $1F
    rra                                           ; $48E6: $1F
    and  $01                                      ; $48E7: $E6 $01
    call SetEntitySpriteVariant                   ; $48E9: $CD $0C $3B
    ld   hl, wEntitiesSpeedXTable                 ; $48EC: $21 $40 $C2
    add  hl, bc                                   ; $48EF: $09
    ld   a, [hl]                                  ; $48F0: $7E
    push af                                       ; $48F1: $F5
    ld   a, [wIsFileSelectionArrowShifted]        ; $48F2: $FA $00 $D0
    add  [hl]                                     ; $48F5: $86
    ld   [hl], a                                  ; $48F6: $77
    ld   hl, wEntitiesSpeedYTable                 ; $48F7: $21 $50 $C2
    add  hl, bc                                   ; $48FA: $09
    ld   a, [hl]                                  ; $48FB: $7E
    push af                                       ; $48FC: $F5
    ld   a, [wIntroTimer]                         ; $48FD: $FA $01 $D0
    add  [hl]                                     ; $4900: $86
    ld   [hl], a                                  ; $4901: $77
    call UpdateEntityPosWithSpeed_04              ; $4902: $CD $CA $6D
    pop  af                                       ; $4905: $F1
    ld   hl, wEntitiesSpeedYTable                 ; $4906: $21 $50 $C2
    add  hl, bc                                   ; $4909: $09
    ld   [hl], a                                  ; $490A: $77
    pop  af                                       ; $490B: $F1
    ld   hl, wEntitiesSpeedXTable                 ; $490C: $21 $40 $C2
    add  hl, bc                                   ; $490F: $09
    ld   [hl], a                                  ; $4910: $77
    ldh  a, [hActiveEntityState]                  ; $4911: $F0 $F0
    and  a                                        ; $4913: $A7
    jr   nz, jr_004_4938                          ; $4914: $20 $22

    call AddEntityZSpeedToPos_04                  ; $4916: $CD $03 $6E
    ld   hl, wEntitiesSpeedZTable                 ; $4919: $21 $20 $C3
    add  hl, bc                                   ; $491C: $09
    dec  [hl]                                     ; $491D: $35
    dec  [hl]                                     ; $491E: $35
    ld   hl, wEntitiesPosZTable                   ; $491F: $21 $10 $C3
    add  hl, bc                                   ; $4922: $09
    ld   a, [hl]                                  ; $4923: $7E
    and  $80                                      ; $4924: $E6 $80
    jr   z, jr_004_4937                           ; $4926: $28 $0F

    ld   [hl], b                                  ; $4928: $70
    call IncrementEntityState                     ; $4929: $CD $12 $3B
    call GetEntityTransitionCountdown             ; $492C: $CD $05 $0C
    ld   [hl], $08                                ; $492F: $36 $08
    ld   hl, wEntitiesSpeedXTable                 ; $4931: $21 $40 $C2
    add  hl, bc                                   ; $4934: $09
    ld   [hl], $E0                                ; $4935: $36 $E0

jr_004_4937:
    ret                                           ; $4937: $C9

jr_004_4938:
    call GetEntityTransitionCountdown             ; $4938: $CD $05 $0C
<<<<<<< HEAD
    jp   z, func_004_6D7A                         ; $493B: $CA $7A $6D
=======
    jp   z, ClearEntityStatusBank04               ; $493B: $CA $7A $6D
>>>>>>> 1d3f8530

GenieState4Handler::
    ld   de, Unknown012SpriteVariants             ; $493E: $11 $D1 $48
    call RenderActiveEntitySpritesPair            ; $4941: $CD $C0 $3B
    call ReturnIfNonInteractive_04                ; $4944: $CD $A3 $7F
    ldh  a, [hFrameCounter]                       ; $4947: $F0 $E7
    rra                                           ; $4949: $1F
    rra                                           ; $494A: $1F
    rra                                           ; $494B: $1F
    and  $01                                      ; $494C: $E6 $01
    call SetEntitySpriteVariant                   ; $494E: $CD $0C $3B
    call label_3B44                               ; $4951: $CD $44 $3B
    call UpdateEntityPosWithSpeed_04              ; $4954: $CD $CA $6D
    call AddEntityZSpeedToPos_04                  ; $4957: $CD $03 $6E
    ld   hl, wEntitiesSpeedZTable                 ; $495A: $21 $20 $C3
    add  hl, bc                                   ; $495D: $09
    dec  [hl]                                     ; $495E: $35
    dec  [hl]                                     ; $495F: $35
    ld   hl, wEntitiesPosZTable                   ; $4960: $21 $10 $C3
    add  hl, bc                                   ; $4963: $09
    ld   a, [hl]                                  ; $4964: $7E
    and  $80                                      ; $4965: $E6 $80
    jp   nz, ClearEntityStatusBank04              ; $4967: $C2 $7A $6D

    ret                                           ; $496A: $C9<|MERGE_RESOLUTION|>--- conflicted
+++ resolved
@@ -1307,11 +1307,7 @@
 
 jr_004_4938:
     call GetEntityTransitionCountdown             ; $4938: $CD $05 $0C
-<<<<<<< HEAD
-    jp   z, func_004_6D7A                         ; $493B: $CA $7A $6D
-=======
     jp   z, ClearEntityStatusBank04               ; $493B: $CA $7A $6D
->>>>>>> 1d3f8530
 
 GenieState4Handler::
     ld   de, Unknown012SpriteVariants             ; $493E: $11 $D1 $48
