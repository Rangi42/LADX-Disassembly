; define sprite variants by selecting tile n° and setting OAM attributes (palette + flags) in a list
GrandmaUlrira1SpriteVariants::
.variant0
    db $62, $21
    db $60, $21
.variant1
    db $66, $21
    db $64, $21
.variant2
    db $6C, $01
    db $6E, $01

; define sprite variants by selecting tile n° and setting OAM attributes (palette + flags) in a list
GrandmaUlrira2SpriteVariants::
.variant0
    db $68, $01
    db $6A, $01
.variant1
    db $6A, $21
    db $68, $21
.variant2
    db $6C, $01
    db $6E, $01

; define sprite variants by selecting tile n° and setting OAM attributes (palette + flags) in a list
GrandmaUlrira3SpriteVariants::
.variant0
    db $9A, $14
    db $9C, $14

GrandmaUlriraEntityHandler::
    ld   hl, wEntitiesPrivateState4Table          ; $4D17: $21 $40 $C4
    add  hl, bc                                   ; $4D1A: $09
    ld   a, [hl]                                  ; $4D1B: $7E
    and  a                                        ; $4D1C: $A7
    jr   nz, jr_018_4D36                          ; $4D1D: $20 $17

    inc  [hl]                                     ; $4D1F: $34
    ld   a, $18                                   ; $4D20: $3E $18
    call SpawnPhotographer_trampoline             ; $4D22: $CD $F6 $0A
    ld   a, [wHasInstrument5]                     ; $4D25: $FA $69 $DB
    ld   d, $B1                                   ; $4D28: $16 $B1
    and  $02                                      ; $4D2A: $E6 $02
    jr   z, jr_018_4D30                           ; $4D2C: $28 $02

    ld   d, $CD                                   ; $4D2E: $16 $CD

jr_018_4D30:
    ldh  a, [hMapRoom]                            ; $4D30: $F0 $F6
    cp   d                                        ; $4D32: $BA
    jp   nz, ClearEntityStatusBank18              ; $4D33: $C2 $08 $7F

jr_018_4D36:
    ld   de, GrandmaUlrira1SpriteVariants         ; $4D36: $11 $FB $4C
    xor  a                                        ; $4D39: $AF
    ldh  [hMultiPurposeG], a                      ; $4D3A: $E0 $E8
    ld   a, [wTradeSequenceItem]                  ; $4D3C: $FA $0E $DB
    cp   TRADING_ITEM_FISHING_HOOK                ; $4D3F: $FE $0B
    jr   nc, jr_018_4D58                          ; $4D41: $30 $15

    ld   a, [wHasInstrument5]                     ; $4D43: $FA $69 $DB
    and  $02                                      ; $4D46: $E6 $02
    jr   nz, jr_018_4D51                          ; $4D48: $20 $07

    ld   a, [wTradeSequenceItem]                  ; $4D4A: $FA $0E $DB
    cp   TRADING_ITEM_BROOM                       ; $4D4D: $FE $0A
    jr   c, jr_018_4D58                           ; $4D4F: $38 $07

jr_018_4D51:
    ld   a, $01                                   ; $4D51: $3E $01
    ldh  [hMultiPurposeG], a                      ; $4D53: $E0 $E8
<<<<<<< HEAD
    ld   de, GrandmaUlrira2SpriteVariants         ; $4D55: $11 $07 $4D
=======
    ld   de, Data_018_4D07                        ; $4D55: $11 $07 $4D
>>>>>>> 1d3f8530

jr_018_4D58:
    call RenderActiveEntitySpritesPair            ; $4D58: $CD $C0 $3B
    call ReturnIfNonInteractive_18                ; $4D5B: $CD $E8 $7D
    ldh  a, [hFrameCounter]                       ; $4D5E: $F0 $E7
    rra                                           ; $4D60: $1F
    rra                                           ; $4D61: $1F
    rra                                           ; $4D62: $1F
    rra                                           ; $4D63: $1F
    and  $01                                      ; $4D64: $E6 $01
    call SetEntitySpriteVariant                   ; $4D66: $CD $0C $3B
    call func_018_7D36                            ; $4D69: $CD $36 $7D
    ldh  a, [hActiveEntityState]                  ; $4D6C: $F0 $F0
    JP_TABLE                                      ; $4D6E
._00 dw GrandmaUlriraState0Handler
._01 dw GrandmaUlriraState1Handler
._02 dw GrandmaUlriraState2Handler
._03 dw GrandmaUlriraState3Handler

GrandmaUlriraState0Handler::
    ld   a, [wGameplayType]                       ; $4D77: $FA $95 $DB
    cp   $0B                                      ; $4D7A: $FE $0B
    ret  nz                                       ; $4D7C: $C0

    ld   a, [wTransitionSequenceCounter]          ; $4D7D: $FA $6B $C1
    cp   $04                                      ; $4D80: $FE $04
    ret  nz                                       ; $4D82: $C0

    call func_018_7D95                            ; $4D83: $CD $95 $7D
    ret  nc                                       ; $4D86: $D0

    ld   a, [wIsBowWowFollowingLink]              ; $4D87: $FA $56 $DB
    cp   $80                                      ; $4D8A: $FE $80
    ld   a, $78                                   ; $4D8C: $3E $78
    jr   z, jr_018_4DA0                           ; $4D8E: $28 $10

    ldh  a, [hMultiPurposeG]                      ; $4D90: $F0 $E8
    and  a                                        ; $4D92: $A7
    jr   nz, jr_018_4DA3                          ; $4D93: $20 $0E

    ld   a, [wTradeSequenceItem]                  ; $4D95: $FA $0E $DB
    cp   TRADING_ITEM_FISHING_HOOK                ; $4D98: $FE $0B
    ld   a, $5A                                   ; $4D9A: $3E $5A
    jr   c, jr_018_4DA0                           ; $4D9C: $38 $02

    ld   a, $5F                                   ; $4D9E: $3E $5F

jr_018_4DA0:
    jp   OpenDialogInTable1                       ; $4DA0: $C3 $73 $23

jr_018_4DA3:
    ld   a, [wTradeSequenceItem]                  ; $4DA3: $FA $0E $DB
    cp   TRADING_ITEM_BROOM                       ; $4DA6: $FE $0A
    jr   nz, jr_018_4DB5                          ; $4DA8: $20 $0B

    ld   [wC167], a                               ; $4DAA: $EA $67 $C1
    call_open_dialog $15C                         ; $4DAD
    jp   IncrementEntityState                     ; $4DB2: $C3 $12 $3B

jr_018_4DB5:
    jp_open_dialog $15B                           ; $4DB5

GrandmaUlriraState1Handler::
    ld   a, [wDialogAskSelectionIndex]            ; $4DBA: $FA $77 $C1
    and  a                                        ; $4DBD: $A7
    jr   nz, jr_018_4DCF                          ; $4DBE: $20 $0F

    ld   a, JINGLE_TREASURE_FOUND                 ; $4DC0: $3E $01
    ldh  [hJingle], a                             ; $4DC2: $E0 $F2
    ld   [wDB7F], a                               ; $4DC4: $EA $7F $DB
    call GetEntityTransitionCountdown             ; $4DC7: $CD $05 $0C
    ld   [hl], $80                                ; $4DCA: $36 $80
    jp   IncrementEntityState                     ; $4DCC: $C3 $12 $3B

jr_018_4DCF:
    xor  a                                        ; $4DCF: $AF
    ld   [wC167], a                               ; $4DD0: $EA $67 $C1
    call_open_dialog $159                         ; $4DD3
    call IncrementEntityState                     ; $4DD8: $CD $12 $3B
    ld   [hl], b                                  ; $4DDB: $70
    ret                                           ; $4DDC: $C9

GrandmaUlriraState2Handler::
    call GetEntityTransitionCountdown             ; $4DDD: $CD $05 $0C
    jr   nz, jr_018_4DF3                          ; $4DE0: $20 $11

    ld   a, TRADING_ITEM_FISHING_HOOK             ; $4DE2: $3E $0B
    ld   [wTradeSequenceItem], a                  ; $4DE4: $EA $0E $DB
    ld   a, REPLACE_TILES_TRADING_ITEM            ; $4DE7: $3E $0D
    ldh  [hReplaceTiles], a                       ; $4DE9: $E0 $A5
    call_open_dialog $15D                         ; $4DEB
    jp   IncrementEntityState                     ; $4DF0: $C3 $12 $3B

jr_018_4DF3:
    ld   a, $02                                   ; $4DF3: $3E $02
    ldh  [hLinkInteractiveMotionBlocked], a       ; $4DF5: $E0 $A1
    ld   [wC167], a                               ; $4DF7: $EA $67 $C1
    xor  a                                        ; $4DFA: $AF
    ldh  [hActiveEntitySpriteVariant], a          ; $4DFB: $E0 $F1
    ldh  a, [hActiveEntityVisualPosY]             ; $4DFD: $F0 $EC
    sub  $0E                                      ; $4DFF: $D6 $0E
    ldh  [hActiveEntityVisualPosY], a             ; $4E01: $E0 $EC
    ldh  a, [hActiveEntityPosX]                   ; $4E03: $F0 $EE
    sub  $04                                      ; $4E05: $D6 $04
    ldh  [hActiveEntityPosX], a                   ; $4E07: $E0 $EE
    ld   de, GrandmaUlrira3SpriteVariants         ; $4E09: $11 $13 $4D
    call RenderActiveEntitySpritesPair            ; $4E0C: $CD $C0 $3B
    call CopyEntityPositionToActivePosition       ; $4E0F: $CD $8A $3D
    ld   a, $02                                   ; $4E12: $3E $02
    jp   SetEntitySpriteVariant                   ; $4E14: $C3 $0C $3B

GrandmaUlriraState3Handler::
    ld   a, [wDialogState]                        ; $4E17: $FA $9F $C1
    and  a                                        ; $4E1A: $A7
    jr   nz, jr_018_4E2A                          ; $4E1B: $20 $0D

    ld   [wDB7F], a                               ; $4E1D: $EA $7F $DB
    ld   [wC167], a                               ; $4E20: $EA $67 $C1
    call CreateTradingItemEntity                  ; $4E23: $CD $0C $0C
    call IncrementEntityState                     ; $4E26: $CD $12 $3B
    ld   [hl], b                                  ; $4E29: $70

jr_018_4E2A:
    ret                                           ; $4E2A: $C9<|MERGE_RESOLUTION|>--- conflicted
+++ resolved
@@ -69,11 +69,7 @@
 jr_018_4D51:
     ld   a, $01                                   ; $4D51: $3E $01
     ldh  [hMultiPurposeG], a                      ; $4D53: $E0 $E8
-<<<<<<< HEAD
     ld   de, GrandmaUlrira2SpriteVariants         ; $4D55: $11 $07 $4D
-=======
-    ld   de, Data_018_4D07                        ; $4D55: $11 $07 $4D
->>>>>>> 1d3f8530
 
 jr_018_4D58:
     call RenderActiveEntitySpritesPair            ; $4D58: $CD $C0 $3B
