; Disassembly of "game.gbc"
; This file was created with mgbdis v1.3 - Game Boy ROM disassembler by Matt Currie.
; https://github.com/mattcurrie/mgbdis

;
; Photographer scenes
;

label_036_4000:
    ld   a, [wRoomTransitionState]                ; $4000: $FA $24 $C1
    and  a                                        ; $4003: $A7
    ret  nz                                       ; $4004: $C0

    ldh  a, [hActiveEntityState]                  ; $4005: $F0 $F0
    cp   $04                                      ; $4007: $FE $04
    jr   c, jr_036_4011                           ; $4009: $38 $06

    ld   de, Data_036_490A                        ; $400B: $11 $0A $49
    call RenderActiveEntitySpritesPair            ; $400E: $CD $C0 $3B

jr_036_4011:
    call func_036_6A40                            ; $4011: $CD $40 $6A
    ld   a, [wPhotos2]                            ; $4014: $FA $0D $DC
    and  $08                                      ; $4017: $E6 $08
    jp   nz, UnloadEntityAndReturn                ; $4019: $C2 $8D $3F

    ld   a, [wDialogState]                        ; $401C: $FA $9F $C1
    and  a                                        ; $401F: $A7
    ret  nz                                       ; $4020: $C0

    ldh  a, [hActiveEntityState]                  ; $4021: $F0 $F0
    JP_TABLE                                      ; $4023
._00 dw func_036_403A                             ; $4024
._01 dw func_036_405D                             ; $4026
._02 dw func_036_4077                             ; $4028
._03 dw func_036_409C                             ; $402A
._04 dw func_036_40C5                             ; $402C
._05 dw func_036_40EB                             ; $402E
._06 dw func_036_40F2                             ; $4030
._07 dw func_036_40FD                             ; $4032
._08 dw func_036_4126                             ; $4034
._09 dw func_036_4153                             ; $4036
._0A dw func_036_4161                             ; $4038

func_036_403A::
    ld   a, [wPhotos1]                            ; $403A: $FA $0C $DC
    and  $01                                      ; $403D: $E6 $01
    call z, UnloadEntity                          ; $403F: $CC $8D $3F
    ld   a, [wIsMarinFollowingLink]               ; $4042: $FA $73 $DB
    ld   hl, wIsGhostFollowingLink                ; $4045: $21 $79 $DB
    or   [hl]                                     ; $4048: $B6
    ld   hl, wIsRoosterFollowingLink              ; $4049: $21 $7B $DB
    or   [hl]                                     ; $404C: $B6
    call nz, UnloadEntity                         ; $404D: $C4 $8D $3F
    call func_036_6C23                            ; $4050: $CD $23 $6C
    ld   [hl], $E8                                ; $4053: $36 $E8
    call func_036_6C28                            ; $4055: $CD $28 $6C
    ld   [hl], $4D                                ; $4058: $36 $4D
    jp   IncrementEntityState                     ; $405A: $C3 $12 $3B

func_036_405D::
    ld   de, wEntitiesStatusTable                 ; $405D: $11 $80 $C2
    ld   hl, wEntitiesTypeTable                   ; $4060: $21 $A0 $C3

jr_036_4063:
    ld   a, [hl+]                                 ; $4063: $2A
    and  a                                        ; $4064: $A7
    jr   z, jr_036_406E                           ; $4065: $28 $07

    cp   $FA                                      ; $4067: $FE $FA
    jr   z, jr_036_406E                           ; $4069: $28 $03

    ld   a, [de]                                  ; $406B: $1A
    and  a                                        ; $406C: $A7
    ret  nz                                       ; $406D: $C0

jr_036_406E:
    inc  de                                       ; $406E: $13
    ld   a, l                                     ; $406F: $7D
    and  $0F                                      ; $4070: $E6 $0F
    jr   nz, jr_036_4063                          ; $4072: $20 $EF

    jp   IncrementEntityState                     ; $4074: $C3 $12 $3B

func_036_4077::
    ldh  a, [hLinkPositionX]                      ; $4077: $F0 $98
    cp   $44                                      ; $4079: $FE $44
    ret  c                                        ; $407B: $D8

    cp   $48                                      ; $407C: $FE $48
    ret  nc                                       ; $407E: $D0

    ldh  a, [hLinkPositionY]                      ; $407F: $F0 $99
    cp   $4A                                      ; $4081: $FE $4A
    ret  c                                        ; $4083: $D8

    cp   $51                                      ; $4084: $FE $51
    ret  nc                                       ; $4086: $D0

    xor  a                                        ; $4087: $AF
    ldh  [hAnimatedTilesFrameCount], a            ; $4088: $E0 $A6
    ld   a, $11                                   ; $408A: $3E $11
    ldh  [hAnimatedTilesGroup], a                 ; $408C: $E0 $A4
    call func_036_4365                            ; $408E: $CD $65 $43
    jp   IncrementEntityState                     ; $4091: $C3 $12 $3B

Data_036_4094::
    db   $FF, $7F, $00, $00, $71, $44, $7F, $7D

func_036_409C::
    call func_036_4365                            ; $409C: $CD $65 $43
    ld   hl, wEntitiesPrivateState1Table          ; $409F: $21 $B0 $C2
    add  hl, bc                                   ; $40A2: $09
    inc  [hl]                                     ; $40A3: $34
    ld   a, [hl]                                  ; $40A4: $7E
    and  $07                                      ; $40A5: $E6 $07
    ret  nz                                       ; $40A7: $C0

    ld   [hl], a                                  ; $40A8: $77
    di                                            ; $40A9: $F3
    ld   de, Data_036_4094                        ; $40AA: $11 $94 $40
    ld   hl, $DC80                                ; $40AD: $21 $80 $DC

jr_036_40B0:
    ld   a, [de]                                  ; $40B0: $1A
    ld   [hl+], a                                 ; $40B1: $22
    inc  de                                       ; $40B2: $13
    ld   a, l                                     ; $40B3: $7D
    and  $07                                      ; $40B4: $E6 $07
    jr   nz, jr_036_40B0                          ; $40B6: $20 $F8

    ei                                            ; $40B8: $FB
    ld   a, $02                                   ; $40B9: $3E $02
    ld   [wPaletteDataFlags], a                   ; $40BB: $EA $D1 $DD
    ld   a, $0B                                   ; $40BE: $3E $0B
    ldh  [hAnimatedTilesGroup], a                 ; $40C0: $E0 $A4
    jp   IncrementEntityState                     ; $40C2: $C3 $12 $3B

func_036_40C5::
    call func_036_4365                            ; $40C5: $CD $65 $43
    call func_036_6C23                            ; $40C8: $CD $23 $6C
    ld   a, [hl]                                  ; $40CB: $7E
    cp   $37                                      ; $40CC: $FE $37
    jr   z, jr_036_40DF                           ; $40CE: $28 $0F

    inc  [hl]                                     ; $40D0: $34
    ldh  a, [hFrameCounter]                       ; $40D1: $F0 $E7
    and  $07                                      ; $40D3: $E6 $07
    jr   nz, jr_036_40DE                          ; $40D5: $20 $07

    call func_036_6C02                            ; $40D7: $CD $02 $6C
    ld   a, [hl]                                  ; $40DA: $7E
    xor  $01                                      ; $40DB: $EE $01
    ld   [hl], a                                  ; $40DD: $77

jr_036_40DE:
    ret                                           ; $40DE: $C9

jr_036_40DF:
    ld   a, $06                                   ; $40DF: $3E $06
    ldh  [hLinkAnimationState], a                 ; $40E1: $E0 $9D
    call_open_dialog $2A7                         ; $40E3
    jp   IncrementEntityState                     ; $40E8: $C3 $12 $3B

func_036_40EB::
    call func_036_4365                            ; $40EB: $CD $65 $43
    ld   a, $A8                                   ; $40EE: $3E $A8
    jr   jr_036_40F7                              ; $40F0: $18 $05

func_036_40F2::
    call func_036_4365                            ; $40F2: $CD $65 $43
    ld   a, $A9                                   ; $40F5: $3E $A9

jr_036_40F7:
    call OpenDialogInTable2                       ; $40F7: $CD $7C $23
    jp   IncrementEntityState                     ; $40FA: $C3 $12 $3B

func_036_40FD::
    call func_036_4365                            ; $40FD: $CD $65 $43
    ldh  a, [hFrameCounter]                       ; $4100: $F0 $E7
    and  $01                                      ; $4102: $E6 $01
    jr   nz, jr_036_4117                          ; $4104: $20 $11

    call func_036_6C23                            ; $4106: $CD $23 $6C
    dec  [hl]                                     ; $4109: $35
    ldh  a, [hFrameCounter]                       ; $410A: $F0 $E7
    and  $07                                      ; $410C: $E6 $07
    jr   nz, jr_036_4117                          ; $410E: $20 $07

    call func_036_6C02                            ; $4110: $CD $02 $6C
    ld   a, [hl]                                  ; $4113: $7E
    xor  $01                                      ; $4114: $EE $01
    ld   [hl], a                                  ; $4116: $77

jr_036_4117:
    ld   hl, wEntitiesPrivateState1Table          ; $4117: $21 $B0 $C2
    add  hl, bc                                   ; $411A: $09
    inc  [hl]                                     ; $411B: $34
    ld   a, [hl]                                  ; $411C: $7E
    cp   $10                                      ; $411D: $FE $10
    ret  nz                                       ; $411F: $C0

    xor  a                                        ; $4120: $AF
    ld   [hl], a                                  ; $4121: $77
    ld   a, $AA                                   ; $4122: $3E $AA
    jr   jr_036_40F7                              ; $4124: $18 $D1

func_036_4126::
    call func_036_4365                            ; $4126: $CD $65 $43
    ldh  a, [hFrameCounter]                       ; $4129: $F0 $E7
    and  $01                                      ; $412B: $E6 $01
    jr   nz, jr_036_4144                          ; $412D: $20 $15

    call func_036_6C23                            ; $412F: $CD $23 $6C
    dec  [hl]                                     ; $4132: $35
    call func_036_6C28                            ; $4133: $CD $28 $6C
    inc  [hl]                                     ; $4136: $34
    ldh  a, [hFrameCounter]                       ; $4137: $F0 $E7
    and  $07                                      ; $4139: $E6 $07
    jr   nz, jr_036_4144                          ; $413B: $20 $07

    call func_036_6C02                            ; $413D: $CD $02 $6C
    ld   a, [hl]                                  ; $4140: $7E
    xor  $01                                      ; $4141: $EE $01
    ld   [hl], a                                  ; $4143: $77

jr_036_4144:
    ld   hl, wEntitiesPrivateState1Table          ; $4144: $21 $B0 $C2
    add  hl, bc                                   ; $4147: $09
    inc  [hl]                                     ; $4148: $34
    ld   a, [hl]                                  ; $4149: $7E
    cp   $0A                                      ; $414A: $FE $0A
    ret  nz                                       ; $414C: $C0

    xor  a                                        ; $414D: $AF
    ld   [hl], a                                  ; $414E: $77
    ld   a, $AB                                   ; $414F: $3E $AB
    jr   jr_036_40F7                              ; $4151: $18 $A4

func_036_4153::
    call func_036_4365                            ; $4153: $CD $65 $43
    call func_036_6C28                            ; $4156: $CD $28 $6C
    inc  [hl]                                     ; $4159: $34
    ld   a, [hl]                                  ; $415A: $7E
    cp   $70                                      ; $415B: $FE $70
    ret  c                                        ; $415D: $D8

    jp   IncrementEntityState                     ; $415E: $C3 $12 $3B

func_036_4161::
    call func_036_4365                            ; $4161: $CD $65 $43
    ld   a, $40                                   ; $4164: $3E $40
    ldh  [hNoiseSfx], a                           ; $4166: $E0 $F4
    ld   a, $1A                                   ; $4168: $3E $1A
    ld   [wGameplayType], a                       ; $416A: $EA $95 $DB
    xor  a                                        ; $416D: $AF
    ld   [wTransitionSequenceCounter], a          ; $416E: $EA $6B $C1
    ld   [wC16C], a                               ; $4171: $EA $6C $C1
    ld   [wGameplaySubtype], a                    ; $4174: $EA $96 $DB
    ret                                           ; $4177: $C9

label_036_4178:
    ld   de, Data_036_48F2                        ; $4178: $11 $F2 $48
    call RenderActiveEntitySpritesPair            ; $417B: $CD $C0 $3B
    call func_036_6B5C                            ; $417E: $CD $5C $6B
    call func_036_6A46                            ; $4181: $CD $46 $6A
    ldh  a, [hActiveEntityState]                  ; $4184: $F0 $F0
    and  a                                        ; $4186: $A7
    jr   z, jr_036_41A0                           ; $4187: $28 $17

    ld   a, [wTransitionSequenceCounter]          ; $4189: $FA $6B $C1
    and  a                                        ; $418C: $A7
    jr   nz, jr_036_41A0                          ; $418D: $20 $11

    ld   a, [wGameplayType]                       ; $418F: $FA $95 $DB
    cp   $0B                                      ; $4192: $FE $0B
    jr   nz, jr_036_41A0                          ; $4194: $20 $0A

    ld   a, [wLinkMotionState]                    ; $4196: $FA $1C $C1
    cp   $03                                      ; $4199: $FE $03
    jr   z, jr_036_41A0                           ; $419B: $28 $03

    call func_036_41B2                            ; $419D: $CD $B2 $41

jr_036_41A0:
    ld   a, [wDialogState]                        ; $41A0: $FA $9F $C1
    and  a                                        ; $41A3: $A7
    ret  nz                                       ; $41A4: $C0

    ldh  a, [hActiveEntityState]                  ; $41A5: $F0 $F0
    JP_TABLE                                      ; $41A7
._00 dw func_036_41DF                             ; $41A8
._01 dw func_036_4221                             ; $41AA
._02 dw func_036_424D                             ; $41AC
._03 dw func_036_4254                             ; $41AE
._04 dw func_036_4264                             ; $41B0

func_036_41B2::
    push bc                                       ; $41B2: $C5
    call LCDOff                                   ; $41B3: $CD $CF $28
    ld   a, $38                                   ; $41B6: $3E $38
    ld   b, $41                                   ; $41B8: $06 $41
    ld   c, $07                                   ; $41BA: $0E $07
    ld   h, $36                                   ; $41BC: $26 $36
    call Copy100BytesFromBankAtA                  ; $41BE: $CD $13 $0A
    ld   a, [wLCDControl]                         ; $41C1: $FA $FD $D6
    ldh  [rLCDC], a                               ; $41C4: $E0 $40
    pop  bc                                       ; $41C6: $C1
    di                                            ; $41C7: $F3
    ld   de, Data_036_4094                        ; $41C8: $11 $94 $40
    ld   hl, $DC80                                ; $41CB: $21 $80 $DC
    ld   a, $02                                   ; $41CE: $3E $02
    ldh  [rSVBK], a                               ; $41D0: $E0 $70

jr_036_41D2:
    ld   a, [de]                                  ; $41D2: $1A
    ld   [hl+], a                                 ; $41D3: $22
    inc  de                                       ; $41D4: $13
    ld   a, l                                     ; $41D5: $7D
    and  $07                                      ; $41D6: $E6 $07
    jr   nz, jr_036_41D2                          ; $41D8: $20 $F8

    xor  a                                        ; $41DA: $AF
    ldh  [rSVBK], a                               ; $41DB: $E0 $70
    ei                                            ; $41DD: $FB
    ret                                           ; $41DE: $C9

func_036_41DF::
    ld   a, $70                                   ; $41DF: $3E $70
    ldh  [hLinkPositionZ], a                      ; $41E1: $E0 $A2
    ld   a, $02                                   ; $41E3: $3E $02
    ld   [$C146], a                               ; $41E5: $EA $46 $C1
    ld   a, $E0                                   ; $41E8: $3E $E0
    ldh  [$FFB3], a                               ; $41EA: $E0 $B3
    ld   [$C145], a                               ; $41EC: $EA $45 $C1
    ld   a, $01                                   ; $41EF: $3E $01
    ld   [$D475], a                               ; $41F1: $EA $75 $D4
    ld   a, [wIsMarinFollowingLink]               ; $41F4: $FA $73 $DB
    and  a                                        ; $41F7: $A7
    jr   z, label_036_4217                        ; $41F8: $28 $1D

    ld   a, $70                                   ; $41FA: $3E $70
    ld   hl, $D195                                ; $41FC: $21 $95 $D1
    ld   e, $10                                   ; $41FF: $1E $10

jr_036_4201:
    ld   [hl+], a                                 ; $4201: $22
    dec  e                                        ; $4202: $1D
    jr   nz, jr_036_4201                          ; $4203: $20 $FC

    ld   [$C31F], a                               ; $4205: $EA $1F $C3
    ld   a, [wPhotos1]                            ; $4208: $FA $0C $DC
    and  $01                                      ; $420B: $E6 $01
    jp   z, label_036_4217                        ; $420D: $CA $17 $42

    ld   a, [wPhotos1]                            ; $4210: $FA $0C $DC
    and  $04                                      ; $4213: $E6 $04
    jr   z, jr_036_421B                           ; $4215: $28 $04

label_036_4217:
    call UnloadEntity                             ; $4217: $CD $8D $3F
    ret                                           ; $421A: $C9

jr_036_421B:
    call func_036_41B2                            ; $421B: $CD $B2 $41
    jp   IncrementEntityState                     ; $421E: $C3 $12 $3B

func_036_4221::
    push bc                                       ; $4221: $C5
    sla  c                                        ; $4222: $CB $21
    rl   b                                        ; $4224: $CB $10
    sla  c                                        ; $4226: $CB $21
    rl   b                                        ; $4228: $CB $10
    ld   hl, wEntitiesHitboxPositionTable         ; $422A: $21 $80 $D5
    add  hl, bc                                   ; $422D: $09
    inc  hl                                       ; $422E: $23
    ld   [hl], $08                                ; $422F: $36 $08
    inc  hl                                       ; $4231: $23
    inc  hl                                       ; $4232: $23
    ld   [hl], $0C                                ; $4233: $36 $0C
    pop  bc                                       ; $4235: $C1
    ldh  a, [hLinkAnimationState]                 ; $4236: $F0 $9D
    cp   $6A                                      ; $4238: $FE $6A
    ret  nz                                       ; $423A: $C0

    ld   a, $02                                   ; $423B: $3E $02
    ld   [wC167], a                               ; $423D: $EA $67 $C1
    ld   a, [$C157]                               ; $4240: $FA $57 $C1
    and  a                                        ; $4243: $A7
    ret  nz                                       ; $4244: $C0

    call_open_dialog $2A6                         ; $4245
    jp   IncrementEntityState                     ; $424A: $C3 $12 $3B

func_036_424D::
    ld   hl, $C30F                                ; $424D: $21 $0F $C3
    inc  [hl]                                     ; $4250: $34
    jp   func_036_467F                            ; $4251: $C3 $7F $46

func_036_4254::
    ldh  a, [hLinkAnimationState]                 ; $4254: $F0 $9D
    cp   $6A                                      ; $4256: $FE $6A
    ret  z                                        ; $4258: $C8

    ld   a, [wPhotos1]                            ; $4259: $FA $0C $DC
    or   $04                                      ; $425C: $F6 $04
    ld   [wPhotos1], a                            ; $425E: $EA $0C $DC
    jp   IncrementEntityState                     ; $4261: $C3 $12 $3B

func_036_4264::
    call func_036_6C28                            ; $4264: $CD $28 $6C
    ld   a, [hl]                                  ; $4267: $7E
    cp   $3B                                      ; $4268: $FE $3B
    jr   c, jr_036_427A                           ; $426A: $38 $0E

    dec  [hl]                                     ; $426C: $35
    ldh  a, [hFrameCounter]                       ; $426D: $F0 $E7
    and  $07                                      ; $426F: $E6 $07
    ret  nz                                       ; $4271: $C0

    call func_036_6C02                            ; $4272: $CD $02 $6C
    ld   a, [hl]                                  ; $4275: $7E
    xor  $01                                      ; $4276: $EE $01
    ld   [hl], a                                  ; $4278: $77
    ret                                           ; $4279: $C9

jr_036_427A:
    xor  a                                        ; $427A: $AF
    ld   [wC167], a                               ; $427B: $EA $67 $C1
    call UnloadEntity                             ; $427E: $CD $8D $3F
    ret                                           ; $4281: $C9

Data_036_4282::
    db   $00, $00, $50, $07, $00, $08, $52, $07, $00, $10, $54, $07, $10, $00, $56, $07
    db   $10, $08, $5C, $07, $10, $10, $5E, $07

label_036_429A:
    call func_036_6C23                            ; $429A: $CD $23 $6C
    ld   a, [hl]                                  ; $429D: $7E
    cp   $20                                      ; $429E: $FE $20
    jr   nc, jr_036_42D4                          ; $42A0: $30 $32

    ld   [hl], $14                                ; $42A2: $36 $14
    call func_036_6C28                            ; $42A4: $CD $28 $6C
    ld   [hl], $64                                ; $42A7: $36 $64
    push bc                                       ; $42A9: $C5
    sla  c                                        ; $42AA: $CB $21
    rl   b                                        ; $42AC: $CB $10
    sla  c                                        ; $42AE: $CB $21
    rl   b                                        ; $42B0: $CB $10
    ld   hl, wEntitiesHitboxPositionTable         ; $42B2: $21 $80 $D5
    add  hl, bc                                   ; $42B5: $09
    inc  hl                                       ; $42B6: $23
    ld   [hl], $10                                ; $42B7: $36 $10
    inc  hl                                       ; $42B9: $23
    ld   [hl], $07                                ; $42BA: $36 $07
    inc  hl                                       ; $42BC: $23
    ld   [hl], $0B                                ; $42BD: $36 $0B
    pop  bc                                       ; $42BF: $C1
    ld   hl, Data_036_4282                        ; $42C0: $21 $82 $42
    ld   c, $06                                   ; $42C3: $0E $06
    call RenderActiveEntitySpritesRect            ; $42C5: $CD $E6 $3C
    ld   a, $06                                   ; $42C8: $3E $06
    call label_3DA0                               ; $42CA: $CD $A0 $3D
    call func_036_6B5C                            ; $42CD: $CD $5C $6B
    call CheckLinkCollisionWithEnemy_trampoline   ; $42D0: $CD $5A $3B
    ret                                           ; $42D3: $C9

jr_036_42D4:
    call func_036_6C02                            ; $42D4: $CD $02 $6C
    ld   a, [hl+]                                 ; $42D7: $2A
    sla  a                                        ; $42D8: $CB $27
    ld   e, a                                     ; $42DA: $5F
    ld   d, $00                                   ; $42DB: $16 $00
    ld   hl, Data_036_48C2                        ; $42DD: $21 $C2 $48
    call func_036_6C7E                            ; $42E0: $CD $7E $6C
    ld   c, $03                                   ; $42E3: $0E $03
    call RenderActiveEntitySpritesRect            ; $42E5: $CD $E6 $3C
    ld   a, $03                                   ; $42E8: $3E $03
    call label_3DA0                               ; $42EA: $CD $A0 $3D
    call func_036_6B5C                            ; $42ED: $CD $5C $6B
    call CheckLinkCollisionWithEnemy_trampoline   ; $42F0: $CD $5A $3B
    call func_036_6A46                            ; $42F3: $CD $46 $6A
    ldh  a, [hActiveEntityState]                  ; $42F6: $F0 $F0
    and  a                                        ; $42F8: $A7
    jr   z, jr_036_4329                           ; $42F9: $28 $2E

    ld   a, [wTransitionSequenceCounter]          ; $42FB: $FA $6B $C1
    and  a                                        ; $42FE: $A7
    jr   nz, jr_036_4329                          ; $42FF: $20 $28

    ld   a, [wGameplayType]                       ; $4301: $FA $95 $DB
    cp   $0B                                      ; $4304: $FE $0B
    jr   nz, jr_036_4329                          ; $4306: $20 $21

    ld   a, [wLinkMotionState]                    ; $4308: $FA $1C $C1
    cp   $03                                      ; $430B: $FE $03
    jr   z, jr_036_4329                           ; $430D: $28 $1A

    call func_036_436D                            ; $430F: $CD $6D $43
    ld   a, [wPhotos1]                            ; $4312: $FA $0C $DC
    and  $01                                      ; $4315: $E6 $01
    jr   z, jr_036_4329                           ; $4317: $28 $10

    ld   hl, wEntitiesTypeTable                   ; $4319: $21 $A0 $C3

jr_036_431C:
    ld   a, [hl+]                                 ; $431C: $2A
    cp   $DD                                      ; $431D: $FE $DD
    jr   z, jr_036_4329                           ; $431F: $28 $08

    ld   a, l                                     ; $4321: $7D
    and  $0F                                      ; $4322: $E6 $0F
    jr   nz, jr_036_431C                          ; $4324: $20 $F6

    call func_036_471E                            ; $4326: $CD $1E $47

jr_036_4329:
    ld   a, [wDialogState]                        ; $4329: $FA $9F $C1
    and  a                                        ; $432C: $A7
    ret  nz                                       ; $432D: $C0

    ld   a, [wPhotos1]                            ; $432E: $FA $0C $DC
    and  $01                                      ; $4331: $E6 $01
    jr   z, jr_036_433C                           ; $4333: $28 $07

    ld   a, $12                                   ; $4335: $3E $12
    ldh  [hActiveEntityState], a                  ; $4337: $E0 $F0
    call func_036_6C07                            ; $4339: $CD $07 $6C

jr_036_433C:
    ldh  a, [hActiveEntityState]                  ; $433C: $F0 $F0
    JP_TABLE                                      ; $433E
._00 dw func_036_43B7                             ; $433F
._01 dw func_036_43BD                             ; $4341
._02 dw func_036_43F3                             ; $4343
._03 dw func_036_441C                             ; $4345
._04 dw func_036_4471                             ; $4347
._05 dw func_036_44A4                             ; $4349
._06 dw func_036_44B3                             ; $434B
._07 dw func_036_44C2                             ; $434D
._08 dw func_036_44FC                             ; $434F
._09 dw func_036_4557                             ; $4351
._0A dw func_036_4589                             ; $4353
._0B dw func_036_462B                             ; $4355
._0C dw func_036_467F                             ; $4357
._0D dw func_036_46CA                             ; $4359
._0E dw func_036_46D9                             ; $435B
._0F dw func_036_46F9                             ; $435D
._10 dw func_036_4730                             ; $435F
._11 dw func_036_4742                             ; $4361
._12 dw func_036_4764                             ; $4363

func_036_4365::
    ld   a, $02                                   ; $4365: $3E $02
    ldh  [hLinkInteractiveMotionBlocked], a       ; $4367: $E0 $A1
    ld   [wC167], a                               ; $4369: $EA $67 $C1
    ret                                           ; $436C: $C9

func_036_436D::
    push bc                                       ; $436D: $C5
    call LCDOff                                   ; $436E: $CD $CF $28
    ld   a, $38                                   ; $4371: $3E $38
    ld   b, $40                                   ; $4373: $06 $40
    ld   c, $06                                   ; $4375: $0E $06
    ld   h, $36                                   ; $4377: $26 $36
    call Copy100BytesFromBankAtA                  ; $4379: $CD $13 $0A
    ld   a, $38                                   ; $437C: $3E $38
    ld   b, $41                                   ; $437E: $06 $41
    ld   c, $07                                   ; $4380: $0E $07
    ld   h, $36                                   ; $4382: $26 $36
    call Copy100BytesFromBankAtA                  ; $4384: $CD $13 $0A
    ld   a, $35                                   ; $4387: $3E $35
    ld   b, $66                                   ; $4389: $06 $66
    ld   c, $05                                   ; $438B: $0E $05
    ld   h, $36                                   ; $438D: $26 $36
    call Copy100BytesFromBankAtA                  ; $438F: $CD $13 $0A
    ld   a, [wIsMarinFollowingLink]               ; $4392: $FA $73 $DB
    ld   hl, wIsBowWowFollowingLink               ; $4395: $21 $56 $DB
    or   [hl]                                     ; $4398: $B6
    ld   hl, wIsGhostFollowingLink                ; $4399: $21 $79 $DB
    or   [hl]                                     ; $439C: $B6
    ld   hl, wIsRoosterFollowingLink              ; $439D: $21 $7B $DB
    or   [hl]                                     ; $43A0: $B6
    and  $7F                                      ; $43A1: $E6 $7F
    jr   nz, jr_036_43B0                          ; $43A3: $20 $0B

    ld   a, $38                                   ; $43A5: $3E $38
    ld   b, $42                                   ; $43A7: $06 $42
    ld   c, $04                                   ; $43A9: $0E $04
    ld   h, $36                                   ; $43AB: $26 $36
    call Copy100BytesFromBankAtA                  ; $43AD: $CD $13 $0A

jr_036_43B0:
    ld   a, [wLCDControl]                         ; $43B0: $FA $FD $D6
    ldh  [rLCDC], a                               ; $43B3: $E0 $40
    pop  bc                                       ; $43B5: $C1
    ret                                           ; $43B6: $C9

func_036_43B7::
    call func_036_436D                            ; $43B7: $CD $6D $43
    jp   IncrementEntityState                     ; $43BA: $C3 $12 $3B

func_036_43BD::
    ld   a, [wGameplayType]                       ; $43BD: $FA $95 $DB
    cp   $06                                      ; $43C0: $FE $06
    ret  z                                        ; $43C2: $C8

    call func_036_6A98                            ; $43C3: $CD $98 $6A
    ret  nc                                       ; $43C6: $D0

    call func_036_6B8A                            ; $43C7: $CD $8A $6B
    ld   a, e                                     ; $43CA: $7B
    and  a                                        ; $43CB: $A7
    ret  z                                        ; $43CC: $C8

    ld   a, [wIsMarinFollowingLink]               ; $43CD: $FA $73 $DB
    ld   hl, wIsBowWowFollowingLink               ; $43D0: $21 $56 $DB
    or   [hl]                                     ; $43D3: $B6
    ld   hl, wIsGhostFollowingLink                ; $43D4: $21 $79 $DB
    or   [hl]                                     ; $43D7: $B6
    ld   hl, wIsRoosterFollowingLink              ; $43D8: $21 $7B $DB
    or   [hl]                                     ; $43DB: $B6
    and  $7F                                      ; $43DC: $E6 $7F
    jr   z, jr_036_43E6                           ; $43DE: $28 $06

    call_open_dialog $2AD                         ; $43E0
    ret                                           ; $43E5: $C9

jr_036_43E6:
    ld   a, $02                                   ; $43E6: $3E $02
    ld   [wC167], a                               ; $43E8: $EA $67 $C1
    call_open_dialog $10C                         ; $43EB
    jp   IncrementEntityState                     ; $43F0: $C3 $12 $3B

func_036_43F3::
    ld   a, [wC177]                               ; $43F3: $FA $77 $C1
    and  a                                        ; $43F6: $A7
    jr   nz, jr_036_4405                          ; $43F7: $20 $0C

    xor  a                                        ; $43F9: $AF
    ld   [wC167], a                               ; $43FA: $EA $67 $C1
    call_open_dialog $10D                         ; $43FD
    jp   IncrementEntityState                     ; $4402: $C3 $12 $3B

jr_036_4405:
    call func_036_4365                            ; $4405: $CD $65 $43
    call_open_dialog $294                         ; $4408
    call func_036_6C23                            ; $440D: $CD $23 $6C
    ld   a, [hl]                                  ; $4410: $7E
    ld   hl, wEntitiesPrivateState2Table          ; $4411: $21 $C0 $C2
    add  hl, bc                                   ; $4414: $09
    ld   [hl], a                                  ; $4415: $77
    ld   a, $07                                   ; $4416: $3E $07
    call func_036_6C07                            ; $4418: $CD $07 $6C
    ret                                           ; $441B: $C9

func_036_441C::
    xor  a                                        ; $441C: $AF
    ld   [wC167], a                               ; $441D: $EA $67 $C1
    call func_036_6A98                            ; $4420: $CD $98 $6A
    jr   nc, jr_036_4429                          ; $4423: $30 $04

    ld   a, $0D                                   ; $4425: $3E $0D
    jr   jr_036_4440                              ; $4427: $18 $17

jr_036_4429:
    ldh  a, [hLinkPositionY]                      ; $4429: $F0 $99
    cp   $78                                      ; $442B: $FE $78
    jr   c, jr_036_4444                           ; $442D: $38 $15

    call ResetPegasusBoots                        ; $442F: $CD $B6 $0C
    ld   a, $77                                   ; $4432: $3E $77
    ldh  [hLinkPositionY], a                      ; $4434: $E0 $99
    ld   [wMapEntrancePositionY], a               ; $4436: $EA $9E $DB
    ld   a, [$C146]                               ; $4439: $FA $46 $C1
    and  a                                        ; $443C: $A7
    ret  nz                                       ; $443D: $C0

    ld   a, $0E                                   ; $443E: $3E $0E

jr_036_4440:
    call OpenDialogInTable1                       ; $4440: $CD $73 $23
    ret                                           ; $4443: $C9

jr_036_4444:
    cp   $23                                      ; $4444: $FE $23
    ret  nc                                       ; $4446: $D0

    ldh  a, [hLinkPositionX]                      ; $4447: $F0 $98
    cp   $4E                                      ; $4449: $FE $4E
    ret  c                                        ; $444B: $D8

    cp   $53                                      ; $444C: $FE $53
    ret  nc                                       ; $444E: $D0

    ldh  a, [hLinkDirection]                      ; $444F: $F0 $9E
    cp   $03                                      ; $4451: $FE $03
    ret  nz                                       ; $4453: $C0

    ldh  a, [hLinkAnimationState]                 ; $4454: $F0 $9D
    and  a                                        ; $4456: $A7
    jr   z, jr_036_4466                           ; $4457: $28 $0D

    cp   $01                                      ; $4459: $FE $01
    jr   z, jr_036_4466                           ; $445B: $28 $09

    cp   $22                                      ; $445D: $FE $22
    jr   z, jr_036_4466                           ; $445F: $28 $05

    cp   $23                                      ; $4461: $FE $23
    jr   z, jr_036_4466                           ; $4463: $28 $01

    ret                                           ; $4465: $C9

jr_036_4466:
    ld   a, [wC16E]                               ; $4466: $FA $6E $C1
    and  a                                        ; $4469: $A7
    ret  nz                                       ; $446A: $C0

    call func_036_4365                            ; $446B: $CD $65 $43
    jp   IncrementEntityState                     ; $446E: $C3 $12 $3B

func_036_4471::
    call func_036_4365                            ; $4471: $CD $65 $43
    ldh  a, [hFrameCounter]                       ; $4474: $F0 $E7
    and  $07                                      ; $4476: $E6 $07
    jr   nz, jr_036_4481                          ; $4478: $20 $07

    call func_036_6C02                            ; $447A: $CD $02 $6C
    ld   a, [hl]                                  ; $447D: $7E
    xor  $01                                      ; $447E: $EE $01
    ld   [hl], a                                  ; $4480: $77

jr_036_4481:
    call func_036_6C23                            ; $4481: $CD $23 $6C
    ld   a, [hl]                                  ; $4484: $7E
    cp   $50                                      ; $4485: $FE $50
    jr   c, jr_036_448B                           ; $4487: $38 $02

    dec  [hl]                                     ; $4489: $35
    ret                                           ; $448A: $C9

jr_036_448B:
    call func_036_6C02                            ; $448B: $CD $02 $6C
    ld   a, [hl]                                  ; $448E: $7E
    or   $02                                      ; $448F: $F6 $02
    ld   [hl], a                                  ; $4491: $77
    call func_036_6C28                            ; $4492: $CD $28 $6C
    ld   a, [hl]                                  ; $4495: $7E
    cp   $38                                      ; $4496: $FE $38
    jr   c, jr_036_449C                           ; $4498: $38 $02

    dec  [hl]                                     ; $449A: $35
    ret                                           ; $449B: $C9

jr_036_449C:
    call GetEntityTransitionCountdown             ; $449C: $CD $05 $0C
    ld   [hl], $40                                ; $449F: $36 $40
    jp   IncrementEntityState                     ; $44A1: $C3 $12 $3B

func_036_44A4::
    call func_036_4365                            ; $44A4: $CD $65 $43
    call GetEntityTransitionCountdown             ; $44A7: $CD $05 $0C
    ret  nz                                       ; $44AA: $C0

    call_open_dialog $10F                         ; $44AB
    jp   IncrementEntityState                     ; $44B0: $C3 $12 $3B

func_036_44B3::
    call func_036_4365                            ; $44B3: $CD $65 $43
    ld   a, $0C                                   ; $44B6: $3E $0C
    call func_036_6C07                            ; $44B8: $CD $07 $6C
    ld   hl, wEntitiesPrivateState1Table          ; $44BB: $21 $B0 $C2
    add  hl, bc                                   ; $44BE: $09
    xor  a                                        ; $44BF: $AF
    ld   [hl], a                                  ; $44C0: $77
    ret                                           ; $44C1: $C9

func_036_44C2::
    call func_036_4365                            ; $44C2: $CD $65 $43
    ld   a, [wC177]                               ; $44C5: $FA $77 $C1
    and  a                                        ; $44C8: $A7
    jr   nz, jr_036_44DA                          ; $44C9: $20 $0F

    xor  a                                        ; $44CB: $AF
    ld   [wC167], a                               ; $44CC: $EA $67 $C1
    call_open_dialog $10D                         ; $44CF
    call IncrementEntityState                     ; $44D4: $CD $12 $3B
    ld   [hl], $03                                ; $44D7: $36 $03
    ret                                           ; $44D9: $C9

jr_036_44DA:
    ld   hl, wEntitiesPrivateState2Table          ; $44DA: $21 $C0 $C2
    add  hl, bc                                   ; $44DD: $09
    ld   a, [hl]                                  ; $44DE: $7E
    sub  $10                                      ; $44DF: $D6 $10
    ld   [hl], a                                  ; $44E1: $77
    ld   hl, wEntitiesPrivateState1Table          ; $44E2: $21 $B0 $C2
    add  hl, bc                                   ; $44E5: $09
    inc  [hl]                                     ; $44E6: $34
    ld   a, [hl]                                  ; $44E7: $7E
    cp   $01                                      ; $44E8: $FE $01
    jp   z, IncrementEntityState                  ; $44EA: $CA $12 $3B

    cp   $05                                      ; $44ED: $FE $05
    jr   nz, jr_036_44F6                          ; $44EF: $20 $05

    call_open_dialog $296                         ; $44F1

jr_036_44F6:
    call IncrementEntityState                     ; $44F6: $CD $12 $3B
    ld   [hl], $09                                ; $44F9: $36 $09
    ret                                           ; $44FB: $C9

func_036_44FC::
    call func_036_4365                            ; $44FC: $CD $65 $43
    ld   hl, wEntitiesPrivateState2Table          ; $44FF: $21 $C0 $C2
    add  hl, bc                                   ; $4502: $09
    ld   a, [hl]                                  ; $4503: $7E
    call func_036_6C23                            ; $4504: $CD $23 $6C
    cp   [hl]                                     ; $4507: $BE
    jr   z, jr_036_452D                           ; $4508: $28 $23

    ldh  a, [hFrameCounter]                       ; $450A: $F0 $E7
    and  $07                                      ; $450C: $E6 $07
    jr   nz, jr_036_4517                          ; $450E: $20 $07

    call func_036_6C02                            ; $4510: $CD $02 $6C
    ld   a, [hl]                                  ; $4513: $7E
    xor  $01                                      ; $4514: $EE $01
    ld   [hl], a                                  ; $4516: $77

jr_036_4517:
    ld   a, $08                                   ; $4517: $3E $08
    call ApplyVectorTowardsLink_trampoline        ; $4519: $CD $AA $3B
    call func_036_6A62                            ; $451C: $CD $62 $6A
    call func_036_6B8A                            ; $451F: $CD $8A $6B
    cp   $0C                                      ; $4522: $FE $0C
    jr   nc, jr_036_452D                          ; $4524: $30 $07

    ld   hl, wEntitiesUnknownTableD               ; $4526: $21 $D0 $C2
    add  hl, bc                                   ; $4529: $09
    ld   a, $E2                                   ; $452A: $3E $E2
    ld   [hl], a                                  ; $452C: $77

jr_036_452D:
    ld   hl, wEntitiesUnknownTableD               ; $452D: $21 $D0 $C2
    add  hl, bc                                   ; $4530: $09
    ld   a, [hl]                                  ; $4531: $7E
    and  a                                        ; $4532: $A7
    jr   z, jr_036_4542                           ; $4533: $28 $0D

    inc  [hl]                                     ; $4535: $34
    ld   a, [hl]                                  ; $4536: $7E
    ldh  [hLinkPositionXIncrement], a             ; $4537: $E0 $9A
    push bc                                       ; $4539: $C5
    call UpdateFinalLinkPosition                  ; $453A: $CD $A8 $21
    call label_3E19                               ; $453D: $CD $19 $3E
    pop  bc                                       ; $4540: $C1
    ret                                           ; $4541: $C9

jr_036_4542:
    ld   hl, wEntitiesPrivateState2Table          ; $4542: $21 $C0 $C2
    add  hl, bc                                   ; $4545: $09
    ld   a, [hl]                                  ; $4546: $7E
    call func_036_6C23                            ; $4547: $CD $23 $6C
    cp   [hl]                                     ; $454A: $BE
    ret  nz                                       ; $454B: $C0

    call_open_dialog $294                         ; $454C
    ld   a, $07                                   ; $4551: $3E $07
    call func_036_6C07                            ; $4553: $CD $07 $6C
    ret                                           ; $4556: $C9

func_036_4557::
    call func_036_4365                            ; $4557: $CD $65 $43
    ldh  a, [hFrameCounter]                       ; $455A: $F0 $E7
    and  $07                                      ; $455C: $E6 $07
    jr   nz, jr_036_4567                          ; $455E: $20 $07

    call func_036_6C02                            ; $4560: $CD $02 $6C
    ld   a, [hl]                                  ; $4563: $7E
    xor  $01                                      ; $4564: $EE $01
    ld   [hl], a                                  ; $4566: $77

jr_036_4567:
    ldh  a, [hFrameCounter]                       ; $4567: $F0 $E7
    and  $01                                      ; $4569: $E6 $01
    ret  nz                                       ; $456B: $C0

    call func_036_6C23                            ; $456C: $CD $23 $6C
    ld   a, [hl]                                  ; $456F: $7E
    cp   $50                                      ; $4570: $FE $50
    jr   nc, jr_036_457C                          ; $4572: $30 $08

    call func_036_6C02                            ; $4574: $CD $02 $6C
    ld   [hl], $02                                ; $4577: $36 $02
    jp   IncrementEntityState                     ; $4579: $C3 $12 $3B

jr_036_457C:
    dec  [hl]                                     ; $457C: $35
    call func_036_6C28                            ; $457D: $CD $28 $6C
    inc  [hl]                                     ; $4580: $34
    ldh  a, [hLinkPositionY]                      ; $4581: $F0 $99
    ld   hl, wEntitiesPrivateState2Table          ; $4583: $21 $C0 $C2
    add  hl, bc                                   ; $4586: $09
    ld   [hl], a                                  ; $4587: $77
    ret                                           ; $4588: $C9

func_036_4589::
    call func_036_4365                            ; $4589: $CD $65 $43
    ld   hl, wEntitiesPrivateState2Table          ; $458C: $21 $C0 $C2
    add  hl, bc                                   ; $458F: $09
    ld   a, [hl]                                  ; $4590: $7E
    call func_036_6C28                            ; $4591: $CD $28 $6C
    cp   [hl]                                     ; $4594: $BE
    jr   z, jr_036_45E6                           ; $4595: $28 $4F

    ldh  a, [hFrameCounter]                       ; $4597: $F0 $E7
    and  $07                                      ; $4599: $E6 $07
    jr   nz, jr_036_45A4                          ; $459B: $20 $07

    call func_036_6C02                            ; $459D: $CD $02 $6C
    ld   a, [hl]                                  ; $45A0: $7E
    xor  $01                                      ; $45A1: $EE $01
    ld   [hl], a                                  ; $45A3: $77

jr_036_45A4:
    ld   hl, wEntitiesPrivateState1Table          ; $45A4: $21 $B0 $C2
    add  hl, bc                                   ; $45A7: $09
    ld   a, [hl]                                  ; $45A8: $7E
    cp   $05                                      ; $45A9: $FE $05
    jr   nz, jr_036_45C5                          ; $45AB: $20 $18

    ld   a, $0C                                   ; $45AD: $3E $0C
    call ApplyVectorTowardsLink_trampoline        ; $45AF: $CD $AA $3B
    call func_036_6A62                            ; $45B2: $CD $62 $6A
    call func_036_6B9A                            ; $45B5: $CD $9A $6B
    cp   $0C                                      ; $45B8: $FE $0C
    jr   nc, jr_036_45E6                          ; $45BA: $30 $2A

    ld   hl, wEntitiesUnknownTableD               ; $45BC: $21 $D0 $C2
    add  hl, bc                                   ; $45BF: $09
    ld   a, $DD                                   ; $45C0: $3E $DD
    ld   [hl], a                                  ; $45C2: $77
    jr   jr_036_45E6                              ; $45C3: $18 $21

jr_036_45C5:
    ld   a, $08                                   ; $45C5: $3E $08
    call ApplyVectorTowardsLink_trampoline        ; $45C7: $CD $AA $3B
    call func_036_6A62                            ; $45CA: $CD $62 $6A
    call func_036_6C28                            ; $45CD: $CD $28 $6C
    ld   a, [hl]                                  ; $45D0: $7E
    cp   $2E                                      ; $45D1: $FE $2E
    jr   nc, jr_036_45D8                          ; $45D3: $30 $03

    ld   a, $2D                                   ; $45D5: $3E $2D
    ld   [hl], a                                  ; $45D7: $77

jr_036_45D8:
    call func_036_6B9A                            ; $45D8: $CD $9A $6B
    cp   $0C                                      ; $45DB: $FE $0C
    jr   nc, jr_036_45E6                          ; $45DD: $30 $07

    ld   hl, wEntitiesUnknownTableD               ; $45DF: $21 $D0 $C2
    add  hl, bc                                   ; $45E2: $09
    ld   a, $E8                                   ; $45E3: $3E $E8
    ld   [hl], a                                  ; $45E5: $77

jr_036_45E6:
    ld   hl, wEntitiesUnknownTableD               ; $45E6: $21 $D0 $C2
    add  hl, bc                                   ; $45E9: $09
    ld   a, [hl]                                  ; $45EA: $7E
    and  a                                        ; $45EB: $A7
    jr   z, jr_036_45FB                           ; $45EC: $28 $0D

    inc  [hl]                                     ; $45EE: $34
    ld   a, [hl]                                  ; $45EF: $7E
    ldh  [hLinkPositionYIncrement], a             ; $45F0: $E0 $9B
    push bc                                       ; $45F2: $C5
    call UpdateFinalLinkPosition                  ; $45F3: $CD $A8 $21
    call label_3E19                               ; $45F6: $CD $19 $3E
    pop  bc                                       ; $45F9: $C1
    ret                                           ; $45FA: $C9

jr_036_45FB:
    ld   hl, wEntitiesPrivateState2Table          ; $45FB: $21 $C0 $C2
    add  hl, bc                                   ; $45FE: $09
    ld   a, [hl]                                  ; $45FF: $7E
    call func_036_6C28                            ; $4600: $CD $28 $6C
    cp   [hl]                                     ; $4603: $BE
    ret  nz                                       ; $4604: $C0

    ld   hl, wEntitiesPrivateState1Table          ; $4605: $21 $B0 $C2
    add  hl, bc                                   ; $4608: $09
    ld   a, [hl]                                  ; $4609: $7E
    cp   $05                                      ; $460A: $FE $05
    jr   nz, jr_036_4618                          ; $460C: $20 $0A

    xor  a                                        ; $460E: $AF
    ld   [hl], a                                  ; $460F: $77
    ld   a, $6A                                   ; $4610: $3E $6A
    ldh  [hLinkAnimationState], a                 ; $4612: $E0 $9D
    ld   a, $0B                                   ; $4614: $3E $0B
    jr   jr_036_4627                              ; $4616: $18 $0F

jr_036_4618:
    cp   $04                                      ; $4618: $FE $04
    jr   nz, jr_036_4620                          ; $461A: $20 $04

    ld   a, $95                                   ; $461C: $3E $95
    jr   jr_036_4622                              ; $461E: $18 $02

jr_036_4620:
    ld   a, $94                                   ; $4620: $3E $94

jr_036_4622:
    call OpenDialogInTable2                       ; $4622: $CD $7C $23
    ld   a, $07                                   ; $4625: $3E $07

jr_036_4627:
    call func_036_6C07                            ; $4627: $CD $07 $6C
    ret                                           ; $462A: $C9

func_036_462B::
    call func_036_4365                            ; $462B: $CD $65 $43
    ld   hl, wEntitiesPrivateState1Table          ; $462E: $21 $B0 $C2
    add  hl, bc                                   ; $4631: $09
    inc  [hl]                                     ; $4632: $34
    ld   a, [hl]                                  ; $4633: $7E
    cp   $40                                      ; $4634: $FE $40
    ret  nz                                       ; $4636: $C0

    ld   a, [wPhotos2]                            ; $4637: $FA $0D $DC
    or   $80                                      ; $463A: $F6 $80
    ld   [wPhotos2], a                            ; $463C: $EA $0D $DC
    xor  a                                        ; $463F: $AF
    ld   [hl], a                                  ; $4640: $77
    call_open_dialog $297                         ; $4641
    jp   IncrementEntityState                     ; $4646: $C3 $12 $3B

func_036_4649::
    di                                            ; $4649: $F3
    ld   hl, $FF70                                ; $464A: $21 $70 $FF
    ld   de, $DC10                                ; $464D: $11 $10 $DC

jr_036_4650:
    ld   a, [de]                                  ; $4650: $1A
    ld   [hl], $03                                ; $4651: $36 $03
    ld   [de], a                                  ; $4653: $12
    xor  a                                        ; $4654: $AF
    ld   [hl], a                                  ; $4655: $77
    dec  a                                        ; $4656: $3D
    ld   [de], a                                  ; $4657: $12
    inc  de                                       ; $4658: $13
    ld   a, e                                     ; $4659: $7B
    cp   $90                                      ; $465A: $FE $90
    jr   nz, jr_036_4650                          ; $465C: $20 $F2

    ld   a, $01                                   ; $465E: $3E $01
    ld   [wPaletteDataFlags], a                   ; $4660: $EA $D1 $DD
    ei                                            ; $4663: $FB
    ret                                           ; $4664: $C9

func_036_4665::
    di                                            ; $4665: $F3
    ld   hl, $FF70                                ; $4666: $21 $70 $FF
    ld   de, $DC10                                ; $4669: $11 $10 $DC

jr_036_466C:
    ld   [hl], $03                                ; $466C: $36 $03
    ld   a, [de]                                  ; $466E: $1A
    ld   [hl], $00                                ; $466F: $36 $00
    ld   [de], a                                  ; $4671: $12
    inc  de                                       ; $4672: $13
    ld   a, e                                     ; $4673: $7B
    cp   $90                                      ; $4674: $FE $90
    jr   nz, jr_036_466C                          ; $4676: $20 $F4

    ld   a, $01                                   ; $4678: $3E $01
    ld   [wPaletteDataFlags], a                   ; $467A: $EA $D1 $DD
    ei                                            ; $467D: $FB
    ret                                           ; $467E: $C9

func_036_467F::
    call func_036_4365                            ; $467F: $CD $65 $43
    ld   hl, wEntitiesPrivateState1Table          ; $4682: $21 $B0 $C2
    add  hl, bc                                   ; $4685: $09
    ld   a, [hl]                                  ; $4686: $7E
    inc  [hl]                                     ; $4687: $34
    and  a                                        ; $4688: $A7
    jr   nz, jr_036_469A                          ; $4689: $20 $0F

    ld   a, $40                                   ; $468B: $3E $40
    ldh  [hNoiseSfx], a                           ; $468D: $E0 $F4
    ld   hl, wBGPalette                           ; $468F: $21 $97 $DB
    xor  a                                        ; $4692: $AF
    ld   [hl+], a                                 ; $4693: $22
    ld   [hl+], a                                 ; $4694: $22
    ld   [hl], a                                  ; $4695: $77
    call func_036_4649                            ; $4696: $CD $49 $46
    ret                                           ; $4699: $C9

jr_036_469A:
    cp   $01                                      ; $469A: $FE $01
    jr   nz, jr_036_46A9                          ; $469C: $20 $0B

    ldh  a, [hIsGBC]                              ; $469E: $F0 $FE
    and  a                                        ; $46A0: $A7
    jr   z, jr_036_46A9                           ; $46A1: $28 $06

    ld   a, $02                                   ; $46A3: $3E $02
    ld   [wPaletteDataFlags], a                   ; $46A5: $EA $D1 $DD
    ret                                           ; $46A8: $C9

jr_036_46A9:
    cp   $1E                                      ; $46A9: $FE $1E
    ret  c                                        ; $46AB: $D8

    jr   nz, jr_036_46B2                          ; $46AC: $20 $04

    call func_036_4665                            ; $46AE: $CD $65 $46
    ret                                           ; $46B1: $C9

jr_036_46B2:
    ld   a, $02                                   ; $46B2: $3E $02
    ld   [wPaletteDataFlags], a                   ; $46B4: $EA $D1 $DD
    ld   hl, wBGPalette                           ; $46B7: $21 $97 $DB
    ld   a, $E4                                   ; $46BA: $3E $E4
    ld   [hl+], a                                 ; $46BC: $22
    ld   a, $1C                                   ; $46BD: $3E $1C
    ld   [hl+], a                                 ; $46BF: $22
    ld   [hl], $E4                                ; $46C0: $36 $E4
    call GetEntityTransitionCountdown             ; $46C2: $CD $05 $0C
    ld   [hl], $30                                ; $46C5: $36 $30
    jp   IncrementEntityState                     ; $46C7: $C3 $12 $3B

func_036_46CA::
    call func_036_4365                            ; $46CA: $CD $65 $43
    call GetEntityTransitionCountdown             ; $46CD: $CD $05 $0C
    ret  nz                                       ; $46D0: $C0

    call func_036_6C02                            ; $46D1: $CD $02 $6C
    ld   [hl], $00                                ; $46D4: $36 $00
    jp   IncrementEntityState                     ; $46D6: $C3 $12 $3B

func_036_46D9::
    call func_036_4365                            ; $46D9: $CD $65 $43
    ldh  a, [hFrameCounter]                       ; $46DC: $F0 $E7
    and  $07                                      ; $46DE: $E6 $07
    jr   nz, jr_036_46E9                          ; $46E0: $20 $07

    call func_036_6C02                            ; $46E2: $CD $02 $6C
    ld   a, [hl]                                  ; $46E5: $7E
    xor  $01                                      ; $46E6: $EE $01
    ld   [hl], a                                  ; $46E8: $77

jr_036_46E9:
    call func_036_6C23                            ; $46E9: $CD $23 $6C
    dec  [hl]                                     ; $46EC: $35
    ld   a, [hl]                                  ; $46ED: $7E
    cp   $35                                      ; $46EE: $FE $35
    ret  nc                                       ; $46F0: $D0

    call func_036_6C02                            ; $46F1: $CD $02 $6C
    ld   [hl], $02                                ; $46F4: $36 $02
    jp   IncrementEntityState                     ; $46F6: $C3 $12 $3B

func_036_46F9::
    call func_036_4365                            ; $46F9: $CD $65 $43
    ldh  a, [hFrameCounter]                       ; $46FC: $F0 $E7
    and  $07                                      ; $46FE: $E6 $07
    jr   nz, jr_036_4709                          ; $4700: $20 $07

    call func_036_6C02                            ; $4702: $CD $02 $6C
    ld   a, [hl]                                  ; $4705: $7E
    xor  $01                                      ; $4706: $EE $01
    ld   [hl], a                                  ; $4708: $77

jr_036_4709:
    call func_036_6C28                            ; $4709: $CD $28 $6C
    dec  [hl]                                     ; $470C: $35
    ld   a, [hl]                                  ; $470D: $7E
    cp   $2E                                      ; $470E: $FE $2E
    ret  nc                                       ; $4710: $D0

    call_open_dialog $298                         ; $4711
    call func_036_6C02                            ; $4716: $CD $02 $6C
    ld   [hl], $00                                ; $4719: $36 $00
    jp   IncrementEntityState                     ; $471B: $C3 $12 $3B

func_036_471E::

    ld   a, ENTITY_BOOK                           ; $471E: $3E $DD
    call SpawnNewEntity_trampoline                ; $4720: $CD $86 $3B
    ld   hl, wEntitiesPosXTable                   ; $4723: $21 $00 $C2
    add  hl, de                                   ; $4726: $19
    ld   [hl], $28                                ; $4727: $36 $28
    ld   hl, wEntitiesPosYTable                   ; $4729: $21 $10 $C2
    add  hl, de                                   ; $472C: $19
    ld   [hl], $30                                ; $472D: $36 $30
    ret                                           ; $472F: $C9

func_036_4730::
    call func_036_4365                            ; $4730: $CD $65 $43
    ld   a, JINGLE_TREASURE_FOUND                 ; $4733: $3E $01
    ldh  [hJingle], a                             ; $4735: $E0 $F2
    call func_036_471E                            ; $4737: $CD $1E $47
    call GetEntityTransitionCountdown             ; $473A: $CD $05 $0C
    ld   [hl], $60                                ; $473D: $36 $60
    jp   IncrementEntityState                     ; $473F: $C3 $12 $3B

func_036_4742::
    call func_036_4365                            ; $4742: $CD $65 $43
    call GetEntityTransitionCountdown             ; $4745: $CD $05 $0C
    ret  nz                                       ; $4748: $C0

    xor  a                                        ; $4749: $AF
    ldh  [hLinkInteractiveMotionBlocked], a       ; $474A: $E0 $A1
    ld   [wC167], a                               ; $474C: $EA $67 $C1
    call_open_dialog $299                         ; $474F
    ld   a, [wPhotos1]                            ; $4754: $FA $0C $DC
    or   $01                                      ; $4757: $F6 $01
    ld   [wPhotos1], a                            ; $4759: $EA $0C $DC
    call func_036_6C02                            ; $475C: $CD $02 $6C
    ld   [hl], $04                                ; $475F: $36 $04
    jp   IncrementEntityState                     ; $4761: $C3 $12 $3B

func_036_4764::
    call func_036_6A98                            ; $4764: $CD $98 $6A
    ret  nc                                       ; $4767: $D0

    ld   e, $00                                   ; $4768: $1E $00
    ld   a, [wPhotos1]                            ; $476A: $FA $0C $DC

jr_036_476D:
    and  a                                        ; $476D: $A7
    jr   z, jr_036_4779                           ; $476E: $28 $09

    srl  a                                        ; $4770: $CB $3F
    bit  0, a                                     ; $4772: $CB $47
    jr   z, jr_036_4777                           ; $4774: $28 $01

    inc  e                                        ; $4776: $1C

jr_036_4777:
    jr   jr_036_476D                              ; $4777: $18 $F4

jr_036_4779:
    ld   a, [wPhotos2]                            ; $4779: $FA $0D $DC
    and  $0F                                      ; $477C: $E6 $0F

jr_036_477E:
    and  a                                        ; $477E: $A7
    jr   z, jr_036_478A                           ; $477F: $28 $09

    bit  0, a                                     ; $4781: $CB $47
    jr   z, jr_036_4786                           ; $4783: $28 $01

    inc  e                                        ; $4785: $1C

jr_036_4786:
    srl  a                                        ; $4786: $CB $3F
    jr   jr_036_477E                              ; $4788: $18 $F4

jr_036_478A:
    ld   a, e                                     ; $478A: $7B
    add  $9A                                      ; $478B: $C6 $9A
    call OpenDialogInTable2                       ; $478D: $CD $7C $23
    ret                                           ; $4790: $C9

label_036_4791:
    ld   a, [wRoomTransitionState]                ; $4791: $FA $24 $C1
    and  a                                        ; $4794: $A7
    ret  nz                                       ; $4795: $C0

    ld   de, Data_036_48FA                        ; $4796: $11 $FA $48
    call RenderActiveEntitySpritesPair            ; $4799: $CD $C0 $3B
    call func_036_6A40                            ; $479C: $CD $40 $6A
    ld   a, [wGameplayType]                       ; $479F: $FA $95 $DB
    cp   $0B                                      ; $47A2: $FE $0B
    ret  nz                                       ; $47A4: $C0

    ldh  a, [hActiveEntityState]                  ; $47A5: $F0 $F0
    and  a                                        ; $47A7: $A7
    jr   z, jr_036_47B1                           ; $47A8: $28 $07

    ld   a, $02                                   ; $47AA: $3E $02
    ldh  [hLinkInteractiveMotionBlocked], a       ; $47AC: $E0 $A1
    ld   [wC167], a                               ; $47AE: $EA $67 $C1

jr_036_47B1:
    ldh  a, [hActiveEntityState]                  ; $47B1: $F0 $F0
    JP_TABLE                                      ; $47B3
._00 dw func_036_47C2                             ; $47B4
._01 dw func_036_47DE                             ; $47B6
._02 dw func_036_47F2                             ; $47B8
._03 dw func_036_4803                             ; $47BA
._04 dw func_036_4820                             ; $47BC
._05 dw func_036_4830                             ; $47BE
._06 dw func_036_4866                             ; $47C0

func_036_47C2::
    ldh  a, [hLinkPositionX]                      ; $47C2: $F0 $98
    cp   $56                                      ; $47C4: $FE $56
    ret  c                                        ; $47C6: $D8

    cp   $5B                                      ; $47C7: $FE $5B
    ret  nc                                       ; $47C9: $D0

    ldh  a, [hLinkPositionY]                      ; $47CA: $F0 $99
    cp   $67                                      ; $47CC: $FE $67
    ret  c                                        ; $47CE: $D8

    cp   $6C                                      ; $47CF: $FE $6C
    ret  nc                                       ; $47D1: $D0

    ldh  a, [hLinkDirection]                      ; $47D2: $F0 $9E
    cp   $02                                      ; $47D4: $FE $02
    ret  nz                                       ; $47D6: $C0

    ld   a, $04                                   ; $47D7: $3E $04
    ldh  [hLinkAnimationState], a                 ; $47D9: $E0 $9D
    jp   IncrementEntityState                     ; $47DB: $C3 $12 $3B

func_036_47DE::
    xor  a                                        ; $47DE: $AF
    ldh  [hAnimatedTilesFrameCount], a            ; $47DF: $E0 $A6
    ld   a, $11                                   ; $47E1: $3E $11
    ldh  [hAnimatedTilesGroup], a                 ; $47E3: $E0 $A4
    call func_036_6C23                            ; $47E5: $CD $23 $6C
    ld   [hl], $B0                                ; $47E8: $36 $B0
    call func_036_6C28                            ; $47EA: $CD $28 $6C
    ld   [hl], $6A                                ; $47ED: $36 $6A
    jp   IncrementEntityState                     ; $47EF: $C3 $12 $3B

func_036_47F2::
    ld   hl, wEntitiesPrivateState1Table          ; $47F2: $21 $B0 $C2
    add  hl, bc                                   ; $47F5: $09
    inc  [hl]                                     ; $47F6: $34
    ld   a, [hl]                                  ; $47F7: $7E
    and  $07                                      ; $47F8: $E6 $07
    ret  nz                                       ; $47FA: $C0

    ld   [hl], a                                  ; $47FB: $77
    ld   a, $03                                   ; $47FC: $3E $03
    ldh  [hAnimatedTilesGroup], a                 ; $47FE: $E0 $A4
    jp   IncrementEntityState                     ; $4800: $C3 $12 $3B

func_036_4803::
    ldh  a, [hFrameCounter]                       ; $4803: $F0 $E7
    and  $07                                      ; $4805: $E6 $07
    jr   nz, jr_036_4810                          ; $4807: $20 $07

    call func_036_6C02                            ; $4809: $CD $02 $6C
    ld   a, [hl]                                  ; $480C: $7E
    xor  $01                                      ; $480D: $EE $01
    ld   [hl], a                                  ; $480F: $77

jr_036_4810:
    call func_036_6C23                            ; $4810: $CD $23 $6C
    dec  [hl]                                     ; $4813: $35
    ld   a, [hl]                                  ; $4814: $7E
    cp   $6A                                      ; $4815: $FE $6A
    ret  nz                                       ; $4817: $C0

    call GetEntityTransitionCountdown             ; $4818: $CD $05 $0C
    ld   [hl], $20                                ; $481B: $36 $20
    jp   IncrementEntityState                     ; $481D: $C3 $12 $3B

func_036_4820::
    call GetEntityTransitionCountdown             ; $4820: $CD $05 $0C
    ret  nz                                       ; $4823: $C0

    ld   a, $0A                                   ; $4824: $3E $0A
    ldh  [hLinkAnimationState], a                 ; $4826: $E0 $9D
    call_open_dialog $108                         ; $4828
    jp   IncrementEntityState                     ; $482D: $C3 $12 $3B

func_036_4830::
    ld   a, [wDialogState]                        ; $4830: $FA $9F $C1
    and  a                                        ; $4833: $A7
    ret  nz                                       ; $4834: $C0

    ld   a, $04                                   ; $4835: $3E $04
    ldh  [hLinkAnimationState], a                 ; $4837: $E0 $9D
    ldh  a, [hLinkPositionX]                      ; $4839: $F0 $98
    cp   $51                                      ; $483B: $FE $51
    jr   z, jr_036_4842                           ; $483D: $28 $03

    dec  a                                        ; $483F: $3D
    ldh  [hLinkPositionX], a                      ; $4840: $E0 $98

jr_036_4842:
    ldh  a, [hFrameCounter]                       ; $4842: $F0 $E7
    and  $07                                      ; $4844: $E6 $07
    jr   nz, jr_036_484F                          ; $4846: $20 $07

    call func_036_6C02                            ; $4848: $CD $02 $6C
    ld   a, [hl]                                  ; $484B: $7E
    xor  $01                                      ; $484C: $EE $01
    ld   [hl], a                                  ; $484E: $77

jr_036_484F:
    call func_036_6C23                            ; $484F: $CD $23 $6C
    ld   a, [hl]                                  ; $4852: $7E
    cp   $60                                      ; $4853: $FE $60
    jr   z, jr_036_4859                           ; $4855: $28 $02

    dec  [hl]                                     ; $4857: $35
    ret                                           ; $4858: $C9

jr_036_4859:
    call func_036_6C02                            ; $4859: $CD $02 $6C
    ld   [hl], $02                                ; $485C: $36 $02
    call_open_dialog $109                         ; $485E
    jp   IncrementEntityState                     ; $4863: $C3 $12 $3B

func_036_4866::
    ld   a, $40                                   ; $4866: $3E $40
    ldh  [hNoiseSfx], a                           ; $4868: $E0 $F4
    ld   a, $13                                   ; $486A: $3E $13
    ld   [wGameplayType], a                       ; $486C: $EA $95 $DB
    xor  a                                        ; $486F: $AF
    ld   [wTransitionSequenceCounter], a          ; $4870: $EA $6B $C1
    ld   [wC16C], a                               ; $4873: $EA $6C $C1
    ld   [wGameplaySubtype], a                    ; $4876: $EA $96 $DB
    ret                                           ; $4879: $C9

Data_036_487A::
    db   $00, $00, $6C, $06, $00, $08, $6E, $06
    db   $05, $07, $FF, $06

Data_036_4886::
    db   $00, $00, $68, $06, $00, $08, $6A, $06
    db   $05, $07, $FF, $06

Data_036_4892::
    db   $00, $04, $4A, $06, $00, $00, $70, $06
    db   $00, $08, $72, $06

Data_036_489E::
    db   $FF, $04, $4A, $26, $00, $00, $74, $06
    db   $00, $08, $76, $06

Data_036_48AA::
    db   $00, $00, $6E, $26, $00, $08, $6C, $26
    db   $05, $07, $FF, $06

Data_036_48B6::
    db   $00, $00, $6A, $26, $00, $08, $68, $26
    db   $05, $07, $FF, $06

Data_036_48C2::
    dw   Data_036_487A
    dw   Data_036_4886
    dw   Data_036_4892
    dw   Data_036_489E
    dw   Data_036_48AA
    dw   Data_036_48B6

Data_036_48CE::
    db   $44, $07, $46, $07, $48, $07, $4A, $07, $46, $27, $44, $27, $4A, $27, $48, $27
    db   $40, $07, $42, $07

Data_036_48E2::
    db   $70, $03, $72, $03, $74, $03, $76, $03, $6A, $23, $68, $23, $6E, $23, $6C, $23

Data_036_48F2::
    db   $70, $06, $72, $06, $74, $06, $76, $06

Data_036_48FA::
    db   $48, $06, $4A, $06, $4C, $06, $4E, $06, $70, $06, $72, $06, $74, $06, $76, $06

Data_036_490A::
    db   $4E, $26, $4C, $26, $4A, $26, $48, $26

PhotographerEntityHandler::
    ld   a, [wIsIndoor]                           ; $4912: $FA $A5 $DB
    and  a                                        ; $4915: $A7
    jr   z, .overworld                            ; $4916: $28 $17

    ldh  a, [hMapRoom]                            ; $4918: $F0 $F6
    cp   $DA                                      ; $491A: $FE $DA
    jr   nz, .jr_036_4925                         ; $491C: $20 $07

    ld   de, Data_036_48E2                        ; $491E: $11 $E2 $48
    call RenderActiveEntitySpritesPair            ; $4921: $CD $C0 $3B
    ret                                           ; $4924: $C9

.jr_036_4925
    cp   $B5                                      ; $4925: $FE $B5
    jp   z, label_036_429A                        ; $4927: $CA $9A $42

    cp   $A4                                      ; $492A: $FE $A4
    jp   z, label_036_4178                        ; $492C: $CA $78 $41

.overworld
    ldh  a, [hMapRoom]                            ; $492F: $F0 $F6
    cp   $B1                                      ; $4931: $FE $B1
    jp   z, label_036_4791                        ; $4933: $CA $91 $47

    cp   $0D                                      ; $4936: $FE $0D
    jp   z, label_036_4000                        ; $4938: $CA $00 $40

    ld   a, [wPhotos1]                            ; $493B: $FA $0C $DC
    bit  0, a                                     ; $493E: $CB $47
    jp   z, UnloadEntityAndReturn                 ; $4940: $CA $8D $3F

    bit  7, a                                     ; $4943: $CB $7F
    jp   nz, UnloadEntityAndReturn                ; $4945: $C2 $8D $3F

    ld   a, [wTradeSequenceItem]                  ; $4948: $FA $0E $DB
    cp   $0D                                      ; $494B: $FE $0D
    jp   c, UnloadEntityAndReturn                 ; $494D: $DA $8D $3F

    ld   de, Data_036_48CE                        ; $4950: $11 $CE $48
    call RenderActiveEntitySpritesPair            ; $4953: $CD $C0 $3B
    call func_036_6A40                            ; $4956: $CD $40 $6A
    ldh  a, [hActiveEntityState]                  ; $4959: $F0 $F0
    JP_TABLE                                      ; $495B: $C7
._00 dw func_036_49D0
._01 dw func_036_497B
._02 dw func_036_4992
._03 dw func_036_49D0
._04 dw func_036_497B
._05 dw func_036_4992
._06 dw func_036_49D0
._07 dw func_036_49DA
._08 dw func_036_49F6

func_036_496E::
    ldh  a, [hFrameCounter]                       ; $496E: $F0 $E7
    and  $0F                                      ; $4970: $E6 $0F
    ret  nz                                       ; $4972: $C0

    call func_036_6C02                            ; $4973: $CD $02 $6C
    ld   a, [hl]                                  ; $4976: $7E
    xor  $01                                      ; $4977: $EE $01
    ld   [hl], a                                  ; $4979: $77
    ret                                           ; $497A: $C9

func_036_497B::
    call func_036_496E                            ; $497B: $CD $6E $49
    ld   hl, wEntitiesPrivateState1Table          ; $497E: $21 $B0 $C2
    add  hl, bc                                   ; $4981: $09
    ld   a, [hl]                                  ; $4982: $7E
    and  a                                        ; $4983: $A7
    call func_036_6BEE                            ; $4984: $CD $EE $6B
    ld   e, $E8                                   ; $4987: $1E $E8
    and  a                                        ; $4989: $A7
    jr   z, jr_036_498E                           ; $498A: $28 $02

    ld   e, $18                                   ; $498C: $1E $18

jr_036_498E:
    ld   [hl], e                                  ; $498E: $73
    jp   IncrementEntityState                     ; $498F: $C3 $12 $3B

func_036_4992::
    call func_036_496E                            ; $4992: $CD $6E $49
    call func_036_6BEE                            ; $4995: $CD $EE $6B
    ld   a, [hl]                                  ; $4998: $7E
    bit  7, a                                     ; $4999: $CB $7F
    jr   z, jr_036_49A0                           ; $499B: $28 $03

    inc  a                                        ; $499D: $3C
    jr   jr_036_49A1                              ; $499E: $18 $01

jr_036_49A0:
    dec  a                                        ; $49A0: $3D

jr_036_49A1:
    ld   [hl], a                                  ; $49A1: $77
    and  a                                        ; $49A2: $A7
    jr   nz, jr_036_49AD                          ; $49A3: $20 $08

    call GetEntityTransitionCountdown             ; $49A5: $CD $05 $0C
    ld   [hl], $38                                ; $49A8: $36 $38
    jp   IncrementEntityState                     ; $49AA: $C3 $12 $3B

jr_036_49AD:
    push af                                       ; $49AD: $F5
    swap a                                        ; $49AE: $CB $37
    and  $F0                                      ; $49B0: $E6 $F0
    ld   hl, wEntitiesUnknowTableN                ; $49B2: $21 $60 $C2
    add  [hl]                                     ; $49B5: $86
    ld   [hl], a                                  ; $49B6: $77
    rl   d                                        ; $49B7: $CB $12
    ld   hl, wEntitiesPosXTable                   ; $49B9: $21 $00 $C2
    add  hl, bc                                   ; $49BC: $09
    pop  af                                       ; $49BD: $F1
    ld   e, $00                                   ; $49BE: $1E $00
    bit  7, a                                     ; $49C0: $CB $7F
    jr   z, jr_036_49C6                           ; $49C2: $28 $02

    ld   e, $F0                                   ; $49C4: $1E $F0

jr_036_49C6:
    swap a                                        ; $49C6: $CB $37
    and  $0F                                      ; $49C8: $E6 $0F
    or   e                                        ; $49CA: $B3
    rr   d                                        ; $49CB: $CB $1A
    adc  [hl]                                     ; $49CD: $8E
    ld   [hl], a                                  ; $49CE: $77
    ret                                           ; $49CF: $C9

func_036_49D0::
    call func_036_496E                            ; $49D0: $CD $6E $49
    call GetEntityTransitionCountdown             ; $49D3: $CD $05 $0C
    ret  nz                                       ; $49D6: $C0

    jp   IncrementEntityState                     ; $49D7: $C3 $12 $3B

func_036_49DA::
    ld   hl, wEntitiesPrivateState1Table          ; $49DA: $21 $B0 $C2
    add  hl, bc                                   ; $49DD: $09
    ld   a, [hl]                                  ; $49DE: $7E
    and  a                                        ; $49DF: $A7
    xor  $01                                      ; $49E0: $EE $01
    ld   [hl], a                                  ; $49E2: $77
    call func_036_6C02                            ; $49E3: $CD $02 $6C
    ld   a, [hl]                                  ; $49E6: $7E
    xor  $02                                      ; $49E7: $EE $02
    ld   [hl], a                                  ; $49E9: $77
    call IncrementEntityState                     ; $49EA: $CD $12 $3B
    xor  a                                        ; $49ED: $AF
    ld   [hl], a                                  ; $49EE: $77
    call GetEntityTransitionCountdown             ; $49EF: $CD $05 $0C
    ld   a, $20                                   ; $49F2: $3E $20
    ld   [hl], a                                  ; $49F4: $77
    ret                                           ; $49F5: $C9

func_036_49F6::
    call func_036_6C02                            ; $49F6: $CD $02 $6C
    ld   [hl], $04                                ; $49F9: $36 $04
    ret                                           ; $49FB: $C9

Data_036_49FC::
    db   $80, $80, $88

Data_036_49FF::
    db   $81, $8A, $89

Data_036_4A02::
    db   $82, $8B, $8C

Data_036_4A05::
    db   $83, $00, $00

Data_036_4A08::
    db   $84, $8D, $00

Data_036_4A0B::
    db   $85, $8E, $8F

Data_036_4A0E::
    db   $86, $90, $91

Data_036_4A11::
    db   $87, $92, $93

Data_036_4A14::
    dw   Data_036_49FC
    dw   Data_036_49FF
    dw   Data_036_4A02
    dw   Data_036_4A05
    dw   Data_036_4A08
    dw   Data_036_4A0B
    dw   Data_036_4A0E
    dw   Data_036_4A11

Data_036_4A24::
    db   $03, $0A, $04

Data_036_4A27::
    db   $29, $33, $2F

Data_036_4A2A::
    db   $54, $40, $47

Data_036_4A2D::
    db   $6F, $00, $00

Data_036_4A30::
    db   $8A, $9A, $00

Data_036_4A33::
    db   $BB, $B6, $D7

Data_036_4A36::
    db   $16, $1C, $04

Data_036_4A39::
    db   $53, $45, $41

Data_036_4A3C::
    dw   Data_036_4A24
    dw   Data_036_4A27
    dw   Data_036_4A2A
    dw   Data_036_4A2D
    dw   Data_036_4A30
    dw   Data_036_4A33
    dw   Data_036_4A36
    dw   Data_036_4A39

func_036_4A4C::
    push bc                                       ; $4A4C: $C5
    ld   hl, Data_036_4A3C                        ; $4A4D: $21 $3C $4A
    ldh  a, [hMapId]                              ; $4A50: $F0 $F7
    sla  a                                        ; $4A52: $CB $27
    ld   e, a                                     ; $4A54: $5F
    ld   d, $00                                   ; $4A55: $16 $00
    ld   c, d                                     ; $4A57: $4A
    ld   b, d                                     ; $4A58: $42
    add  hl, de                                   ; $4A59: $19
    ld   a, [hl+]                                 ; $4A5A: $2A
    ld   h, [hl]                                  ; $4A5B: $66
    ld   l, a                                     ; $4A5C: $6F
    dec  hl                                       ; $4A5D: $2B

jr_036_4A5E:
    inc  hl                                       ; $4A5E: $23
    ldh  a, [hMapRoom]                            ; $4A5F: $F0 $F6
    cp   [hl]                                     ; $4A61: $BE
    jr   z, jr_036_4A6A                           ; $4A62: $28 $06

    inc  c                                        ; $4A64: $0C
    ld   a, c                                     ; $4A65: $79
    cp   $03                                      ; $4A66: $FE $03
    jr   nz, jr_036_4A5E                          ; $4A68: $20 $F4

jr_036_4A6A:
    ld   hl, Data_036_4A14                        ; $4A6A: $21 $14 $4A
    add  hl, de                                   ; $4A6D: $19
    ld   a, [hl+]                                 ; $4A6E: $2A
    ld   h, [hl]                                  ; $4A6F: $66
    ld   l, a                                     ; $4A70: $6F
    add  hl, bc                                   ; $4A71: $09
    ld   a, [hl]                                  ; $4A72: $7E
    ldh  [hScratch0], a                           ; $4A73: $E0 $D7
    pop  bc                                       ; $4A75: $C1
    ret                                           ; $4A76: $C9

func_036_4A77::
    ld   a, $02                                   ; $4A77: $3E $02
    ldh  [hLinkInteractiveMotionBlocked], a       ; $4A79: $E0 $A1
    ld   [wC167], a                               ; $4A7B: $EA $67 $C1
    ldh  a, [hActiveEntityState]                  ; $4A7E: $F0 $F0
    JP_TABLE                                      ; $4A80
._00 dw func_036_4A9F                             ; $4A81
._01 dw func_036_4AD9                             ; $4A83
._02 dw func_036_4AF3                             ; $4A85
._03 dw func_036_4B0C                             ; $4A87
._04 dw func_036_4B26                             ; $4A89
._05 dw func_036_4B3B                             ; $4A8B
._06 dw func_036_4B57                             ; $4A8D
._07 dw func_036_4B8F                             ; $4A8F
._08 dw func_036_4BAC                             ; $4A91
._09 dw func_036_4BC3                             ; $4A93
._0A dw func_036_4BCF                             ; $4A95

Data_036_4A97::
    db   $FF, $7F, $00, $00, $71, $44, $7F, $7D

func_036_4A9F::
    push bc                                       ; $4A9F: $C5
    call LCDOff                                   ; $4AA0: $CD $CF $28
    ld   a, $38                                   ; $4AA3: $3E $38
    ld   b, $40                                   ; $4AA5: $06 $40
    ld   c, $06                                   ; $4AA7: $0E $06
    ld   h, $36                                   ; $4AA9: $26 $36
    call Copy100BytesFromBankAtA                  ; $4AAB: $CD $13 $0A
    ld   a, $38                                   ; $4AAE: $3E $38
    ld   b, $41                                   ; $4AB0: $06 $41
    ld   c, $07                                   ; $4AB2: $0E $07
    ld   h, $36                                   ; $4AB4: $26 $36
    call Copy100BytesFromBankAtA                  ; $4AB6: $CD $13 $0A
    ld   a, [wLCDControl]                         ; $4AB9: $FA $FD $D6
    ldh  [rLCDC], a                               ; $4ABC: $E0 $40
    di                                            ; $4ABE: $F3
    ld   a, $02                                   ; $4ABF: $3E $02
    ldh  [rSVBK], a                               ; $4AC1: $E0 $70
    ld   de, Data_036_4A97                        ; $4AC3: $11 $97 $4A
    ld   hl, $DC80                                ; $4AC6: $21 $80 $DC

jr_036_4AC9:
    ld   a, [de]                                  ; $4AC9: $1A
    ld   [hl+], a                                 ; $4ACA: $22
    inc  de                                       ; $4ACB: $13
    ld   a, l                                     ; $4ACC: $7D
    and  $07                                      ; $4ACD: $E6 $07
    jr   nz, jr_036_4AC9                          ; $4ACF: $20 $F8

    xor  a                                        ; $4AD1: $AF
    ldh  [rSVBK], a                               ; $4AD2: $E0 $70
    ei                                            ; $4AD4: $FB
    pop  bc                                       ; $4AD5: $C1
    jp   IncrementEntityState                     ; $4AD6: $C3 $12 $3B

func_036_4AD9::
    ld   a, [wTransitionSequenceCounter]          ; $4AD9: $FA $6B $C1
    cp   $04                                      ; $4ADC: $FE $04
    ret  nz                                       ; $4ADE: $C0

    call GetEntityTransitionCountdown             ; $4ADF: $CD $05 $0C
    ld   [hl], $10                                ; $4AE2: $36 $10
    jp   IncrementEntityState                     ; $4AE4: $C3 $12 $3B

func_036_4AE7::
    ldh  a, [hFrameCounter]                       ; $4AE7: $F0 $E7
    and  $07                                      ; $4AE9: $E6 $07
    ret  nz                                       ; $4AEB: $C0

    ldh  a, [hLinkAnimationState]                 ; $4AEC: $F0 $9D
    xor  $01                                      ; $4AEE: $EE $01
    ldh  [hLinkAnimationState], a                 ; $4AF0: $E0 $9D
    ret                                           ; $4AF2: $C9

func_036_4AF3::
    call GetEntityTransitionCountdown             ; $4AF3: $CD $05 $0C
    ret  nz                                       ; $4AF6: $C0

    call func_036_4AE7                            ; $4AF7: $CD $E7 $4A
    ld   hl, hLinkPositionY                       ; $4AFA: $21 $99 $FF
    dec  [hl]                                     ; $4AFD: $35
    ld   a, [hl]                                  ; $4AFE: $7E
    cp   $42                                      ; $4AFF: $FE $42
    ret  nc                                       ; $4B01: $D0

    ld   a, $42                                   ; $4B02: $3E $42
    ld   [hl], a                                  ; $4B04: $77
    ld   a, $0A                                   ; $4B05: $3E $0A
    ldh  [hLinkAnimationState], a                 ; $4B07: $E0 $9D
    jp   IncrementEntityState                     ; $4B09: $C3 $12 $3B

func_036_4B0C::
    call func_036_4AE7                            ; $4B0C: $CD $E7 $4A
    ld   hl, hLinkPositionX                       ; $4B0F: $21 $98 $FF
    inc  [hl]                                     ; $4B12: $34
    ld   a, [hl]                                  ; $4B13: $7E
    cp   $78                                      ; $4B14: $FE $78
    ret  c                                        ; $4B16: $D8

    ld   a, $78                                   ; $4B17: $3E $78
    ld   [hl], a                                  ; $4B19: $77
    ld   a, $04                                   ; $4B1A: $3E $04
    ldh  [hLinkAnimationState], a                 ; $4B1C: $E0 $9D
    call GetEntityTransitionCountdown             ; $4B1E: $CD $05 $0C
    ld   [hl], $60                                ; $4B21: $36 $60
    jp   IncrementEntityState                     ; $4B23: $C3 $12 $3B

func_036_4B26::
    call func_036_4AE7                            ; $4B26: $CD $E7 $4A
    ld   hl, hLinkPositionY                       ; $4B29: $21 $99 $FF
    dec  [hl]                                     ; $4B2C: $35
    ld   a, [hl]                                  ; $4B2D: $7E
    cp   $2C                                      ; $4B2E: $FE $2C
    ret  nc                                       ; $4B30: $D0

    ld   a, $2C                                   ; $4B31: $3E $2C
    ld   [hl], a                                  ; $4B33: $77
    ld   a, $04                                   ; $4B34: $3E $04
    ldh  [hLinkAnimationState], a                 ; $4B36: $E0 $9D
    jp   IncrementEntityState                     ; $4B38: $C3 $12 $3B

func_036_4B3B::
    call GetEntityTransitionCountdown             ; $4B3B: $CD $05 $0C
    jr   nz, jr_036_4B4D                          ; $4B3E: $20 $0D

    call IncrementEntityState                     ; $4B40: $CD $12 $3B
    call_open_dialog $1EF                         ; $4B43
    ld   a, $03                                   ; $4B48: $3E $03
    jp   SetEntitySpriteVariant                   ; $4B4A: $C3 $0C $3B

jr_036_4B4D:
    and  $04                                      ; $4B4D: $E6 $04
    ld   a, $01                                   ; $4B4F: $3E $01
    jr   z, jr_036_4B54                           ; $4B51: $28 $01

    inc  a                                        ; $4B53: $3C

jr_036_4B54:
    jp   SetEntitySpriteVariant                   ; $4B54: $C3 $0C $3B

func_036_4B57::
    ld   a, [wDialogState]                        ; $4B57: $FA $9F $C1
    and  a                                        ; $4B5A: $A7
    ret  nz                                       ; $4B5B: $C0

    ld   a, $FA                                   ; $4B5C: $3E $FA
    call SpawnNewEntity_trampoline                ; $4B5E: $CD $86 $3B
    ld   hl, wEntitiesPosXTable                   ; $4B61: $21 $00 $C2
    add  hl, de                                   ; $4B64: $19
    ld   [hl], $50                                ; $4B65: $36 $50
    ld   hl, wEntitiesPosYTable                   ; $4B67: $21 $10 $C2
    add  hl, de                                   ; $4B6A: $19
    ld   [hl], $7C                                ; $4B6B: $36 $7C
    ld   hl, wEntitiesUnknowTableR                ; $4B6D: $21 $90 $C3
    add  hl, bc                                   ; $4B70: $09
    ld   [hl], e                                  ; $4B71: $73
    call GetEntityTransitionCountdown             ; $4B72: $CD $05 $0C
    ld   [hl], $20                                ; $4B75: $36 $20
    jp   IncrementEntityState                     ; $4B77: $C3 $12 $3B

func_036_4B7A::
    ld   hl, wEntitiesUnknowTableR                ; $4B7A: $21 $90 $C3
    add  hl, bc                                   ; $4B7D: $09
    ld   e, [hl]                                  ; $4B7E: $5E
    ld   d, $00                                   ; $4B7F: $16 $00
    ld   hl, wEntitiesSpriteVariantTable          ; $4B81: $21 $B0 $C3
    add  hl, de                                   ; $4B84: $19
    ldh  a, [hFrameCounter]                       ; $4B85: $F0 $E7
    and  $07                                      ; $4B87: $E6 $07
    ret  nz                                       ; $4B89: $C0

    ld   a, [hl]                                  ; $4B8A: $7E
    xor  $01                                      ; $4B8B: $EE $01
    ld   [hl], a                                  ; $4B8D: $77
    ret                                           ; $4B8E: $C9

func_036_4B8F::
    call GetEntityTransitionCountdown             ; $4B8F: $CD $05 $0C
    ret  nz                                       ; $4B92: $C0

    call func_036_4B7A                            ; $4B93: $CD $7A $4B
    ld   hl, wEntitiesPosYTable                   ; $4B96: $21 $10 $C2
    add  hl, de                                   ; $4B99: $19
    dec  [hl]                                     ; $4B9A: $35
    ld   a, [hl]                                  ; $4B9B: $7E
    cp   $42                                      ; $4B9C: $FE $42
    ret  nc                                       ; $4B9E: $D0

    ld   a, $42                                   ; $4B9F: $3E $42
    ld   [hl], a                                  ; $4BA1: $77
    ld   a, $02                                   ; $4BA2: $3E $02

jr_036_4BA4:
    ld   hl, wEntitiesSpriteVariantTable          ; $4BA4: $21 $B0 $C3
    add  hl, de                                   ; $4BA7: $19
    ld   [hl], a                                  ; $4BA8: $77
    jp   IncrementEntityState                     ; $4BA9: $C3 $12 $3B

func_036_4BAC::
    call func_036_4B7A                            ; $4BAC: $CD $7A $4B
    ld   hl, wEntitiesPosXTable                   ; $4BAF: $21 $00 $C2
    add  hl, de                                   ; $4BB2: $19
    inc  [hl]                                     ; $4BB3: $34
    ld   a, [hl]                                  ; $4BB4: $7E
    cp   $78                                      ; $4BB5: $FE $78
    ret  c                                        ; $4BB7: $D8

    ld   a, $78                                   ; $4BB8: $3E $78
    ld   [hl], a                                  ; $4BBA: $77
    call GetEntityTransitionCountdown             ; $4BBB: $CD $05 $0C
    ld   [hl], $30                                ; $4BBE: $36 $30
    xor  a                                        ; $4BC0: $AF
    jr   jr_036_4BA4                              ; $4BC1: $18 $E1

func_036_4BC3::
    call GetEntityTransitionCountdown             ; $4BC3: $CD $05 $0C
    ret  nz                                       ; $4BC6: $C0

    call_open_dialog $1F8                         ; $4BC7
    jp   IncrementEntityState                     ; $4BCC: $C3 $12 $3B

func_036_4BCF::
    ld   a, [wDialogState]                        ; $4BCF: $FA $9F $C1
    and  a                                        ; $4BD2: $A7
    ret  nz                                       ; $4BD3: $C0

    ld   a, $40                                   ; $4BD4: $3E $40
    ldh  [hNoiseSfx], a                           ; $4BD6: $E0 $F4
    ld   a, $17                                   ; $4BD8: $3E $17
    ld   [wGameplayType], a                       ; $4BDA: $EA $95 $DB
    xor  a                                        ; $4BDD: $AF
    ld   [wGameplaySubtype], a                    ; $4BDE: $EA $96 $DB
    ld   [wTransitionSequenceCounter], a          ; $4BE1: $EA $6B $C1
    ld   [wC16C], a                               ; $4BE4: $EA $6C $C1
    ret                                           ; $4BE7: $C9

func_036_4BE8::
    ld   a, [$D202]                               ; $4BE8: $FA $02 $D2
    ld   e, a                                     ; $4BEB: $5F
    ld   d, $00                                   ; $4BEC: $16 $00
    ld   hl, wEntitiesStatusTable                 ; $4BEE: $21 $80 $C2
    add  hl, de                                   ; $4BF1: $19
    ld   a, [hl]                                  ; $4BF2: $7E
    cp   $01                                      ; $4BF3: $FE $01
    jr   nz, jr_036_4BFE                          ; $4BF5: $20 $07

    call func_036_6C89                            ; $4BF7: $CD $89 $6C
    call func_036_5CAB                            ; $4BFA: $CD $AB $5C
    ret                                           ; $4BFD: $C9

jr_036_4BFE:
    ld   a, [wCurrentBank]                        ; $4BFE: $FA $AF $DB
    push af                                       ; $4C01: $F5
    ld   a, $36                                   ; $4C02: $3E $36
    ld   [wCurrentBank], a                        ; $4C04: $EA $AF $DB
    call label_3CD9                               ; $4C07: $CD $D9 $3C
    call func_036_4C12                            ; $4C0A: $CD $12 $4C
    pop  af                                       ; $4C0D: $F1
    ld   [wCurrentBank], a                        ; $4C0E: $EA $AF $DB
    ret                                           ; $4C11: $C9

func_036_4C12::
    ldh  a, [hActiveEntityState]                  ; $4C12: $F0 $F0
    JP_TABLE                                      ; $4C14
._00 dw func_036_4C1D                             ; $4C15
._01 dw func_036_4C25                             ; $4C17
._02 dw func_036_4C5C                             ; $4C19
._03 dw func_036_4C82                             ; $4C1B

func_036_4C1D::
    call GetEntityTransitionCountdown             ; $4C1D: $CD $05 $0C
    ret  nz                                       ; $4C20: $C0

    call IncrementEntityState                     ; $4C21: $CD $12 $3B
    ret                                           ; $4C24: $C9

func_036_4C25::
    ldh  a, [hFrameCounter]                       ; $4C25: $F0 $E7
    xor  c                                        ; $4C27: $A9
    and  $03                                      ; $4C28: $E6 $03
    jr   nz, jr_036_4C31                          ; $4C2A: $20 $05

    ld   a, $08                                   ; $4C2C: $3E $08
    call ApplyVectorTowardsLink_trampoline        ; $4C2E: $CD $AA $3B

jr_036_4C31:
    call func_036_6B8A                            ; $4C31: $CD $8A $6B
    cp   $18                                      ; $4C34: $FE $18
    jr   nc, jr_036_4C4C                          ; $4C36: $30 $14

    call func_036_6B9A                            ; $4C38: $CD $9A $6B
    cp   $18                                      ; $4C3B: $FE $18
    jr   nc, jr_036_4C4C                          ; $4C3D: $30 $0D

    call func_036_6BF8                            ; $4C3F: $CD $F8 $6B
    ld   [hl], $28                                ; $4C42: $36 $28
    ld   a, $10                                   ; $4C44: $3E $10
    call ApplyVectorTowardsLink_trampoline        ; $4C46: $CD $AA $3B
    call IncrementEntityState                     ; $4C49: $CD $12 $3B

jr_036_4C4C:
    call func_036_6A62                            ; $4C4C: $CD $62 $6A
    call label_3B23                               ; $4C4F: $CD $23 $3B
    ldh  a, [hFrameCounter]                       ; $4C52: $F0 $E7
    rra                                           ; $4C54: $1F
    rra                                           ; $4C55: $1F
    and  $01                                      ; $4C56: $E6 $01
    call SetEntitySpriteVariant                   ; $4C58: $CD $0C $3B
    ret                                           ; $4C5B: $C9

func_036_4C5C::
    call func_036_6A62                            ; $4C5C: $CD $62 $6A
    call label_3B23                               ; $4C5F: $CD $23 $3B
    call func_036_6AEC                            ; $4C62: $CD $EC $6A
    call func_036_6BF8                            ; $4C65: $CD $F8 $6B
    dec  [hl]                                     ; $4C68: $35
    dec  [hl]                                     ; $4C69: $35
    ld   a, [hl]                                  ; $4C6A: $7E
    cp   $02                                      ; $4C6B: $FE $02
    jr   nc, jr_036_4C7C                          ; $4C6D: $30 $0D

    ld   [hl], $C0                                ; $4C6F: $36 $C0
    ld   a, $10                                   ; $4C71: $3E $10
    call func_036_6C83                            ; $4C73: $CD $83 $6C
    call ClearEntitySpeed                         ; $4C76: $CD $7F $3D
    call IncrementEntityState                     ; $4C79: $CD $12 $3B

jr_036_4C7C:
    ld   a, $02                                   ; $4C7C: $3E $02
    call SetEntitySpriteVariant                   ; $4C7E: $CD $0C $3B
    ret                                           ; $4C81: $C9

func_036_4C82::
    call GetEntityTransitionCountdown             ; $4C82: $CD $05 $0C
    ret  nz                                       ; $4C85: $C0

    call func_036_6AEC                            ; $4C86: $CD $EC $6A
    call func_036_6C2D                            ; $4C89: $CD $2D $6C
    ld   a, [hl]                                  ; $4C8C: $7E
    bit  7, a                                     ; $4C8D: $CB $7F
    ret  z                                        ; $4C8F: $C8

    ld   [hl], b                                  ; $4C90: $70
    ld   a, $20                                   ; $4C91: $3E $20
    call func_036_6C83                            ; $4C93: $CD $83 $6C
    xor  a                                        ; $4C96: $AF
    call func_036_6C07                            ; $4C97: $CD $07 $6C
    ld   hl, wEntitiesSpeedZTable                 ; $4C9A: $21 $20 $C3
    add  hl, bc                                   ; $4C9D: $09
    ld   a, [hl]                                  ; $4C9E: $7E
    ld   [hl], b                                  ; $4C9F: $70
    bit  7, a                                     ; $4CA0: $CB $7F
    ret  z                                        ; $4CA2: $C8

    cp   $D0                                      ; $4CA3: $FE $D0
    ret  nc                                       ; $4CA5: $D0

    ldh  a, [hActiveEntityPosX]                   ; $4CA6: $F0 $EE
    ldh  [hScratch0], a                           ; $4CA8: $E0 $D7
    ldh  a, [hActiveEntityVisualPosY]             ; $4CAA: $F0 $EC
    add  $0C                                      ; $4CAC: $C6 $0C
    ldh  [hScratch1], a                           ; $4CAE: $E0 $D8
    call label_D15                                ; $4CB0: $CD $15 $0D
    ret                                           ; $4CB3: $C9

Data_036_4CB4::
    db   $1C, $28

; Color Dungeon Boss
HardhitBeetleEntityHandler::
    call label_394D                               ; $4CB6: $CD $4D $39
    ld   a, c                                     ; $4CB9: $79
    ld   [$D202], a                               ; $4CBA: $EA $02 $D2
    call func_036_4F4E                            ; $4CBD: $CD $4E $4F
    ldh  a, [hActiveEntityStatus]                 ; $4CC0: $F0 $EA
    cp   $05                                      ; $4CC2: $FE $05
    jp   nz, label_036_5C3C                       ; $4CC4: $C2 $3C $5C

    ldh  a, [hFrameCounter]                       ; $4CC7: $F0 $E7
    and  $1F                                      ; $4CC9: $E6 $1F
    jr   nz, jr_036_4CD5                          ; $4CCB: $20 $08

    call func_036_6C02                            ; $4CCD: $CD $02 $6C
    ld   a, [hl]                                  ; $4CD0: $7E
    inc  a                                        ; $4CD1: $3C
    and  $01                                      ; $4CD2: $E6 $01
    ld   [hl], a                                  ; $4CD4: $77

jr_036_4CD5:
    call BossIntro                                ; $4CD5: $CD $E8 $3E
    call func_036_6A40                            ; $4CD8: $CD $40 $6A
    call func_036_6A62                            ; $4CDB: $CD $62 $6A
    ld   de, Data_036_4CB4                        ; $4CDE: $11 $B4 $4C
    call func_036_6C90                            ; $4CE1: $CD $90 $6C
    call label_3B39                               ; $4CE4: $CD $39 $3B
    ld   a, [$C190]                               ; $4CE7: $FA $90 $C1
    and  a                                        ; $4CEA: $A7
    ret  z                                        ; $4CEB: $C8

    call func_036_4D03                            ; $4CEC: $CD $03 $4D
    call func_036_4D4B                            ; $4CEF: $CD $4B $4D
    ldh  a, [hActiveEntityState]                  ; $4CF2: $F0 $F0
    JP_TABLE                                      ; $4CF4
._00 dw AvalaunchState0Handler                             ; $4CF5
._01 dw AvalaunchState1Handler                             ; $4CF7
._02 dw func_036_4DB7                             ; $4CF9
._03 dw func_036_4DCF                             ; $4CFB
._04 dw func_036_4E27                             ; $4CFD
._05 dw func_036_4DCF                             ; $4CFF
._06 dw func_036_4EA2                             ; $4D01

func_036_4D03::
    ld   hl, wEntitiesHealthTable                 ; $4D03: $21 $60 $C3
    add  hl, bc                                   ; $4D06: $09
    ld   a, [hl]                                  ; $4D07: $7E
    cp   $10                                      ; $4D08: $FE $10
    jr   nz, jr_036_4D13                          ; $4D0A: $20 $07

    ld   hl, wEntitiesPrivateState1Table          ; $4D0C: $21 $B0 $C2
    add  hl, bc                                   ; $4D0F: $09
    ld   [hl], $00                                ; $4D10: $36 $00
    ret                                           ; $4D12: $C9

jr_036_4D13:
    ld   hl, wEntitiesFlashCountdownTable         ; $4D13: $21 $20 $C4
    add  hl, bc                                   ; $4D16: $09
    ld   a, [hl]                                  ; $4D17: $7E
    and  a                                        ; $4D18: $A7
    ret  nz                                       ; $4D19: $C0

    call GetEntityPrivateCountdown1               ; $4D1A: $CD $00 $0C
    ret  nz                                       ; $4D1D: $C0

    ld   hl, wEntitiesPrivateState2Table          ; $4D1E: $21 $C0 $C2
    add  hl, bc                                   ; $4D21: $09
    ld   a, [hl]                                  ; $4D22: $7E
    and  a                                        ; $4D23: $A7
    jr   z, jr_036_4D28                           ; $4D24: $28 $02

    dec  [hl]                                     ; $4D26: $35
    ret                                           ; $4D27: $C9

jr_036_4D28:
    ld   hl, wEntitiesHealthTable                 ; $4D28: $21 $60 $C3
    add  hl, bc                                   ; $4D2B: $09
    inc  [hl]                                     ; $4D2C: $34
    ld   a, [hl]                                  ; $4D2D: $7E
    cp   $10                                      ; $4D2E: $FE $10
    jr   nz, jr_036_4D6E                          ; $4D30: $20 $3C

    call_open_dialog $26F                         ; $4D32
    jr   jr_036_4D6E                              ; $4D37: $18 $35

Data_036_4D39::
    db   $1F, $00, $1F, $00, $1F, $01, $1F, $02, $1F
    db   $03, $31, $07, $44, $0B, $40, $3A, $A5, $7C

func_036_4D4B::
    call DecrementEntityIgnoreHitsCountdown       ; $4D4B: $CD $56 $0C
    ld   a, [hl]                                  ; $4D4E: $7E
    and  a                                        ; $4D4F: $A7
    jr   nz, jr_036_4D5C                          ; $4D50: $20 $0A

    ld   hl, wEntitiesFlashCountdownTable         ; $4D52: $21 $20 $C4
    add  hl, bc                                   ; $4D55: $09
    ld   a, [hl]                                  ; $4D56: $7E
    and  a                                        ; $4D57: $A7
    ret  z                                        ; $4D58: $C8

    ld   [hl], $00                                ; $4D59: $36 $00
    ret                                           ; $4D5B: $C9

jr_036_4D5C:
    ld   a, $10                                   ; $4D5C: $3E $10
    ld   [$C13E], a                               ; $4D5E: $EA $3E $C1
    ld   a, $14                                   ; $4D61: $3E $14
    call GetVectorTowardsLink_trampoline          ; $4D63: $CD $B5 $3B
    ldh  a, [hScratch0]                           ; $4D66: $F0 $D7
    ldh  [hLinkPositionYIncrement], a             ; $4D68: $E0 $9B
    ldh  a, [hScratch1]                           ; $4D6A: $F0 $D8
    ldh  [hLinkPositionXIncrement], a             ; $4D6C: $E0 $9A

jr_036_4D6E:
    ld   hl, wEntitiesHealthTable                 ; $4D6E: $21 $60 $C3
    add  hl, bc                                   ; $4D71: $09
    ld   a, [hl]                                  ; $4D72: $7E
    and  $FE                                      ; $4D73: $E6 $FE
    ld   e, a                                     ; $4D75: $5F
    ld   d, $00                                   ; $4D76: $16 $00
    ld   hl, Data_036_4D39                        ; $4D78: $21 $39 $4D
    add  hl, de                                   ; $4D7B: $19
    ld   a, [$DC8C]                               ; $4D7C: $FA $8C $DC
    cp   [hl]                                     ; $4D7F: $BE
    jr   nz, jr_036_4D89                          ; $4D80: $20 $07

    inc  hl                                       ; $4D82: $23
    ld   a, [$DC8D]                               ; $4D83: $FA $8D $DC
    cp   [hl]                                     ; $4D86: $BE
    ret  z                                        ; $4D87: $C8

    dec  hl                                       ; $4D88: $2B

jr_036_4D89:
    ld   e, l                                     ; $4D89: $5D
    ld   d, h                                     ; $4D8A: $54
    ld   hl, $FF70                                ; $4D8B: $21 $70 $FF
    ld   a, [de]                                  ; $4D8E: $1A
    ld   [$DC8C], a                               ; $4D8F: $EA $8C $DC
    ld   [hl], $02                                ; $4D92: $36 $02
    ld   [$DC8C], a                               ; $4D94: $EA $8C $DC
    ld   [hl], $00                                ; $4D97: $36 $00
    inc  de                                       ; $4D99: $13
    ld   a, [de]                                  ; $4D9A: $1A
    ld   [$DC8D], a                               ; $4D9B: $EA $8D $DC
    ld   [hl], $02                                ; $4D9E: $36 $02
    ld   [$DC8D], a                               ; $4DA0: $EA $8D $DC
    ld   [hl], $00                                ; $4DA3: $36 $00
    ld   a, $02                                   ; $4DA5: $3E $02
    ld   [wPaletteDataFlags], a                   ; $4DA7: $EA $D1 $DD
    ld   hl, wEntitiesPrivateCountdown1Table      ; $4DAA: $21 $F0 $C2
    add  hl, bc                                   ; $4DAD: $09
    ld   [hl], $60                                ; $4DAE: $36 $60
    ld   hl, wEntitiesPrivateState2Table          ; $4DB0: $21 $C0 $C2
    add  hl, bc                                   ; $4DB3: $09
    ld   [hl], $04                                ; $4DB4: $36 $04
    ret                                           ; $4DB6: $C9

func_036_4DB7::
    push bc                                       ; $4DB7: $C5
    sla  c                                        ; $4DB8: $CB $21
    sla  c                                        ; $4DBA: $CB $21
    ld   hl, wEntitiesHitboxPositionTable         ; $4DBC: $21 $80 $D5
    add  hl, bc                                   ; $4DBF: $09
    inc  hl                                       ; $4DC0: $23
    inc  hl                                       ; $4DC1: $23
    inc  hl                                       ; $4DC2: $23
    ld   [hl], $14                                ; $4DC3: $36 $14
    pop  bc                                       ; $4DC5: $C1
    call_open_dialog $26D                         ; $4DC6
    call IncrementEntityState                     ; $4DCB: $CD $12 $3B
    ret                                           ; $4DCE: $C9

func_036_4DCF::
    ld   a, [wDialogState]                        ; $4DCF: $FA $9F $C1
    and  a                                        ; $4DD2: $A7
    ret  nz                                       ; $4DD3: $C0

    call IncrementEntityState                     ; $4DD4: $CD $12 $3B
    ret                                           ; $4DD7: $C9

func_036_4DD8::
    ldh  a, [hFrameCounter]                       ; $4DD8: $F0 $E7
    and  $0F                                      ; $4DDA: $E6 $0F
    ret  nz                                       ; $4DDC: $C0

    call GetRandomByte                            ; $4DDD: $CD $0D $28
    and  $07                                      ; $4DE0: $E6 $07
    ret  nz                                       ; $4DE2: $C0

    call func_036_4E7F                            ; $4DE3: $CD $7F $4E
    and  a                                        ; $4DE6: $A7
    ret  nz                                       ; $4DE7: $C0

    push bc                                       ; $4DE8: $C5
    ld   a, $F5                                   ; $4DE9: $3E $F5
    call SpawnNewEntity_trampoline                ; $4DEB: $CD $86 $3B
    jr   c, jr_036_4E1B                           ; $4DEE: $38 $2B

    ld   hl, wEntitiesStateTable                  ; $4DF0: $21 $90 $C2
    add  hl, de                                   ; $4DF3: $19
    ld   [hl], $04                                ; $4DF4: $36 $04
    call func_036_6C23                            ; $4DF6: $CD $23 $6C
    ld   a, [hl]                                  ; $4DF9: $7E
    ld   hl, wEntitiesPosXTable                   ; $4DFA: $21 $00 $C2
    add  hl, de                                   ; $4DFD: $19
    ld   [hl], a                                  ; $4DFE: $77
    call func_036_6C28                            ; $4DFF: $CD $28 $6C
    ld   a, [hl]                                  ; $4E02: $7E
    ld   hl, wEntitiesPosYTable                   ; $4E03: $21 $10 $C2
    add  hl, de                                   ; $4E06: $19
    ld   [hl], a                                  ; $4E07: $77
    ld   hl, wEntitiesPhysicsFlagsTable           ; $4E08: $21 $40 $C3
    add  hl, de                                   ; $4E0B: $19
    ld   [hl], $12                                ; $4E0C: $36 $12
    ld   hl, wEntitiesHitboxFlagsTable            ; $4E0E: $21 $50 $C3
    add  hl, de                                   ; $4E11: $19
    set  7, [hl]                                  ; $4E12: $CB $FE
    ld   c, e                                     ; $4E14: $4B
    ld   b, d                                     ; $4E15: $42
    ld   a, $10                                   ; $4E16: $3E $10
    call ApplyVectorTowardsLink_trampoline        ; $4E18: $CD $AA $3B

jr_036_4E1B:
    pop  bc                                       ; $4E1B: $C1
    ret                                           ; $4E1C: $C9

Data_036_4E1D::
    db   $FA, $FC

Data_036_4E1F::
    db   $00, $04, $06, $04, $00, $FC, $FA, $FC

func_036_4E27::
    call func_036_4DD8                            ; $4E27: $CD $D8 $4D
    ld   hl, wEntitiesHealthTable                 ; $4E2A: $21 $60 $C3
    add  hl, bc                                   ; $4E2D: $09
    ld   a, [hl]                                  ; $4E2E: $7E
    and  a                                        ; $4E2F: $A7
    jr   z, jr_036_4E5C                           ; $4E30: $28 $2A

    ld   hl, wEntitiesPrivateState1Table          ; $4E32: $21 $B0 $C2
    add  hl, bc                                   ; $4E35: $09
    cp   $02                                      ; $4E36: $FE $02
    jr   nc, jr_036_4E42                          ; $4E38: $30 $08

    ld   a, [hl]                                  ; $4E3A: $7E
    dec  a                                        ; $4E3B: $3D
    and  a                                        ; $4E3C: $A7
    jr   nz, jr_036_4E42                          ; $4E3D: $20 $03

    inc  [hl]                                     ; $4E3F: $34
    jr   jr_036_4E50                              ; $4E40: $18 $0E

jr_036_4E42:
    cp   $05                                      ; $4E42: $FE $05
    jr   nc, jr_036_4E5C                          ; $4E44: $30 $16

    ld   a, [hl]                                  ; $4E46: $7E
    and  a                                        ; $4E47: $A7
    jr   nz, jr_036_4E5C                          ; $4E48: $20 $12

    inc  [hl]                                     ; $4E4A: $34
    call_open_dialog $26E                         ; $4E4B

jr_036_4E50:
    call func_036_6BEE                            ; $4E50: $CD $EE $6B
    ld   [hl], a                                  ; $4E53: $77
    call func_036_6BF3                            ; $4E54: $CD $F3 $6B
    ld   [hl], a                                  ; $4E57: $77
    call IncrementEntityState                     ; $4E58: $CD $12 $3B
    ret                                           ; $4E5B: $C9

jr_036_4E5C:
    call GetEntityTransitionCountdown             ; $4E5C: $CD $05 $0C
    ret  nz                                       ; $4E5F: $C0

    call GetRandomByte                            ; $4E60: $CD $0D $28
    and  $3F                                      ; $4E63: $E6 $3F
    add  $30                                      ; $4E65: $C6 $30
    ld   [hl], a                                  ; $4E67: $77
    and  $07                                      ; $4E68: $E6 $07
    ld   e, a                                     ; $4E6A: $5F
    ld   d, b                                     ; $4E6B: $50
    ld   hl, Data_036_4E1F                        ; $4E6C: $21 $1F $4E
    add  hl, de                                   ; $4E6F: $19
    ld   a, [hl]                                  ; $4E70: $7E
    call func_036_6BEE                            ; $4E71: $CD $EE $6B
    ld   [hl], a                                  ; $4E74: $77
    ld   hl, Data_036_4E1D                        ; $4E75: $21 $1D $4E
    add  hl, de                                   ; $4E78: $19
    ld   a, [hl]                                  ; $4E79: $7E
    call func_036_6BF3                            ; $4E7A: $CD $F3 $6B
    ld   [hl], a                                  ; $4E7D: $77
    ret                                           ; $4E7E: $C9

func_036_4E7F::
    xor  a                                        ; $4E7F: $AF
    ldh  [hScratch0], a                           ; $4E80: $E0 $D7
    ld   e, a                                     ; $4E82: $5F
    ld   d, a                                     ; $4E83: $57

jr_036_4E84:
    ld   hl, wEntitiesTypeTable                   ; $4E84: $21 $A0 $C3
    add  hl, de                                   ; $4E87: $19
    ld   a, [hl]                                  ; $4E88: $7E
    cp   $1A                                      ; $4E89: $FE $1A
    jr   nz, jr_036_4E99                          ; $4E8B: $20 $0C

    ld   hl, wEntitiesStatusTable                 ; $4E8D: $21 $80 $C2
    add  hl, de                                   ; $4E90: $19
    ld   a, [hl]                                  ; $4E91: $7E
    and  a                                        ; $4E92: $A7
    jr   z, jr_036_4E99                           ; $4E93: $28 $04

    ld   hl, hScratch0                            ; $4E95: $21 $D7 $FF
    inc  [hl]                                     ; $4E98: $34

jr_036_4E99:
    inc  de                                       ; $4E99: $13
    ld   a, e                                     ; $4E9A: $7B
    and  $0F                                      ; $4E9B: $E6 $0F
    jr   nz, jr_036_4E84                          ; $4E9D: $20 $E5

    ldh  a, [hScratch0]                           ; $4E9F: $F0 $D7
    ret                                           ; $4EA1: $C9

func_036_4EA2::
    call func_036_4E7F                            ; $4EA2: $CD $7F $4E
    cp   $02                                      ; $4EA5: $FE $02
    jr   z, jr_036_4EE4                           ; $4EA7: $28 $3B

    ld   a, $1A                                   ; $4EA9: $3E $1A
    call SpawnNewEntity_trampoline                ; $4EAB: $CD $86 $3B
    jr   c, jr_036_4EE4                           ; $4EAE: $38 $34

    ldh  a, [hLinkPositionX]                      ; $4EB0: $F0 $98
    ld   hl, wEntitiesPosXTable                   ; $4EB2: $21 $00 $C2
    add  hl, de                                   ; $4EB5: $19
    ld   [hl], a                                  ; $4EB6: $77
    ldh  a, [hLinkPositionY]                      ; $4EB7: $F0 $99
    ld   hl, wEntitiesPosYTable                   ; $4EB9: $21 $10 $C2
    add  hl, de                                   ; $4EBC: $19
    ld   [hl], a                                  ; $4EBD: $77
    ld   hl, wEntitiesPosZTable                   ; $4EBE: $21 $10 $C3
    add  hl, de                                   ; $4EC1: $19
    ld   [hl], $30                                ; $4EC2: $36 $30
    ld   hl, wEntitiesSpeedZTable                 ; $4EC4: $21 $20 $C3
    add  hl, de                                   ; $4EC7: $19
    ld   [hl], $C0                                ; $4EC8: $36 $C0
    ld   hl, wEntitiesSpriteVariantTable          ; $4ECA: $21 $B0 $C3
    add  hl, de                                   ; $4ECD: $19
    ld   [hl], $02                                ; $4ECE: $36 $02
    ld   hl, wEntitiesHealthTable                 ; $4ED0: $21 $60 $C3
    add  hl, de                                   ; $4ED3: $19
    ld   [hl], $02                                ; $4ED4: $36 $02
    ld   hl, wEntitiesStateTable                  ; $4ED6: $21 $90 $C2
    add  hl, de                                   ; $4ED9: $19
    ld   [hl], $03                                ; $4EDA: $36 $03
    ld   hl, wEntitiesHealthTable                 ; $4EDC: $21 $60 $C3
    add  hl, bc                                   ; $4EDF: $09
    ld   a, [hl]                                  ; $4EE0: $7E
    cp   $04                                      ; $4EE1: $FE $04
    ret  nc                                       ; $4EE3: $D0

jr_036_4EE4:
    ld   a, $04                                   ; $4EE4: $3E $04
    call func_036_6C07                            ; $4EE6: $CD $07 $6C
    ret                                           ; $4EE9: $C9

Data_036_4EEA::
    db   $F0, $F8, $60, $07, $F0, $00, $62, $07   ; $4EEA
    db   $F0, $08, $62, $27, $F0, $10, $60, $27   ; $4EF2
    db   $00, $F8, $64, $07, $00, $00, $66, $07   ; $4EFA
    db   $00, $08, $66, $27, $00, $10, $64, $27   ; $4F02
    db   $10, $F8, $68, $06, $10, $00, $6A, $06   ; $4F0A
    db   $10, $08, $6C, $06, $10, $10, $6E, $06   ; $4F12

Data_036_4F1A::
    db   $F0, $F8, $60, $07, $F0, $00, $62, $07   ; $4F1A
    db   $F0, $08, $62, $27, $F0, $10, $60, $27   ; $4F22
    db   $00, $F8, $64, $07, $00, $00, $66, $07   ; $4F2A
    db   $00, $08, $66, $27, $00, $10, $64, $27   ; $4F32
    db   $10, $F8, $6E, $26, $10, $00, $6C, $26   ; $4F3A
    db   $10, $08, $6A, $26, $10, $10, $68, $26   ; $4F42

Data_036_4F4A::
    dw   Data_036_4EEA
    dw   Data_036_4F1A

func_036_4F4E::
    call func_036_6C02                            ; $4F4E: $CD $02 $6C
    ld   a, [hl]                                  ; $4F51: $7E
    sla  a                                        ; $4F52: $CB $27
    ld   e, a                                     ; $4F54: $5F
    ld   d, $00                                   ; $4F55: $16 $00
    ld   hl, Data_036_4F4A                        ; $4F57: $21 $4A $4F
    call func_036_6C7E                            ; $4F5A: $CD $7E $6C
    ld   c, $0C                                   ; $4F5D: $0E $0C
    call RenderActiveEntitySpritesRect            ; $4F5F: $CD $E6 $3C
    ld   a, $0C                                   ; $4F62: $3E $0C
    call label_3DA0                               ; $4F64: $CD $A0 $3D
    ret                                           ; $4F67: $C9

func_036_4F68::
    ld   a, [wCurrentBank]                        ; $4F68: $FA $AF $DB
    push af                                       ; $4F6B: $F5
    ld   a, $36                                   ; $4F6C: $3E $36
    ld   [wCurrentBank], a                        ; $4F6E: $EA $AF $DB
    ld   hl, wEntitiesPrivateState2Table          ; $4F71: $21 $C0 $C2
    add  hl, bc                                   ; $4F74: $09
    ld   a, [hl]                                  ; $4F75: $7E
    ld   hl, Data_020_6A20                        ; $4F76: $21 $20 $6A
    and  a                                        ; $4F79: $A7
    jr   nz, jr_036_4F7F                          ; $4F7A: $20 $03

    ld   hl, Data_020_6A28                        ; $4F7C: $21 $28 $6A

jr_036_4F7F:
    ld   c, $02                                   ; $4F7F: $0E $02
    ld   a, $36                                   ; $4F81: $3E $36
    call func_A5F                                 ; $4F83: $CD $5F $0A
    ld   a, $02                                   ; $4F86: $3E $02
    call label_3DA0                               ; $4F88: $CD $A0 $3D
    ld   hl, wEntitiesPrivateState1Table          ; $4F8B: $21 $B0 $C2
    add  hl, bc                                   ; $4F8E: $09
    ld   a, [hl]                                  ; $4F8F: $7E
    and  a                                        ; $4F90: $A7
    jr   z, jr_036_4F96                           ; $4F91: $28 $03

    call UnloadEntity                             ; $4F93: $CD $8D $3F

jr_036_4F96:
    pop  af                                       ; $4F96: $F1
    ld   [wCurrentBank], a                        ; $4F97: $EA $AF $DB
    ret                                           ; $4F9A: $C9

func_036_4F9B::
    ld   a, [$D202]                               ; $4F9B: $FA $02 $D2
    ld   e, a                                     ; $4F9E: $5F
    ld   d, $00                                   ; $4F9F: $16 $00
    ld   hl, wEntitiesStatusTable                 ; $4FA1: $21 $80 $C2
    add  hl, de                                   ; $4FA4: $19
    ld   a, [hl]                                  ; $4FA5: $7E
    cp   $01                                      ; $4FA6: $FE $01
    jr   nz, jr_036_4FB1                          ; $4FA8: $20 $07

    call func_036_6C89                            ; $4FAA: $CD $89 $6C
    call func_036_5CAB                            ; $4FAD: $CD $AB $5C
    ret                                           ; $4FB0: $C9

jr_036_4FB1:
    ld   a, [wCurrentBank]                        ; $4FB1: $FA $AF $DB
    push af                                       ; $4FB4: $F5
    ld   a, $36                                   ; $4FB5: $3E $36
    ld   [wCurrentBank], a                        ; $4FB7: $EA $AF $DB
    ld   hl, Data_020_6A10                        ; $4FBA: $21 $10 $6A
    ld   c, $02                                   ; $4FBD: $0E $02
    ld   a, $36                                   ; $4FBF: $3E $36
    call func_A5F                                 ; $4FC1: $CD $5F $0A
    ld   a, $02                                   ; $4FC4: $3E $02
    call label_3DA0                               ; $4FC6: $CD $A0 $3D
    pop  af                                       ; $4FC9: $F1
    ld   [wCurrentBank], a                        ; $4FCA: $EA $AF $DB
    call func_036_6A40                            ; $4FCD: $CD $40 $6A
    ld   a, [wCurrentBank]                        ; $4FD0: $FA $AF $DB
    push af                                       ; $4FD3: $F5
    ld   a, $36                                   ; $4FD4: $3E $36
    ld   [wCurrentBank], a                        ; $4FD6: $EA $AF $DB
    call label_3CD9                               ; $4FD9: $CD $D9 $3C
    call func_036_6BEE                            ; $4FDC: $CD $EE $6B
    ld   a, [hl]                                  ; $4FDF: $7E
    rlca                                          ; $4FE0: $07
    rlca                                          ; $4FE1: $07
    and  $01                                      ; $4FE2: $E6 $01
    call SetEntitySpriteVariant                   ; $4FE4: $CD $0C $3B
    call func_036_6A62                            ; $4FE7: $CD $62 $6A
    call func_036_5000                            ; $4FEA: $CD $00 $50
    ld   a, [$C146]                               ; $4FED: $FA $46 $C1
    and  a                                        ; $4FF0: $A7
    jr   z, jr_036_4FFB                           ; $4FF1: $28 $08

    call CheckLinkCollisionWithEnemy_trampoline   ; $4FF3: $CD $5A $3B
    jr   nc, jr_036_4FFB                          ; $4FF6: $30 $03

    call func_036_503C                            ; $4FF8: $CD $3C $50

jr_036_4FFB:
    pop  af                                       ; $4FFB: $F1
    ld   [wCurrentBank], a                        ; $4FFC: $EA $AF $DB
    ret                                           ; $4FFF: $C9

func_036_5000::
    ldh  a, [hActiveEntityState]                  ; $5000: $F0 $F0
    JP_TABLE                                      ; $5002
._00 dw func_036_5007                             ; $5003
._01 dw func_036_501C                             ; $5005

func_036_5007::
    call func_036_6C28                            ; $5007: $CD $28 $6C
    ld   a, [hl]                                  ; $500A: $7E
    cp   $50                                      ; $500B: $FE $50
    jr   c, jr_036_501B                           ; $500D: $38 $0C

    xor  a                                        ; $500F: $AF
    call func_036_6BEE                            ; $5010: $CD $EE $6B
    ld   [hl], a                                  ; $5013: $77
    call func_036_6BF3                            ; $5014: $CD $F3 $6B
    ld   [hl], a                                  ; $5017: $77
    call IncrementEntityState                     ; $5018: $CD $12 $3B

jr_036_501B:
    ret                                           ; $501B: $C9

func_036_501C::
    call label_3B23                               ; $501C: $CD $23 $3B
    call GetEntityTransitionCountdown             ; $501F: $CD $05 $0C
    ret  nz                                       ; $5022: $C0

    ld   [hl], $30                                ; $5023: $36 $30
    call GetRandomByte                            ; $5025: $CD $0D $28
    and  $0F                                      ; $5028: $E6 $0F
    sub  $08                                      ; $502A: $D6 $08
    call func_036_6BEE                            ; $502C: $CD $EE $6B
    ld   [hl], a                                  ; $502F: $77
    call GetRandomByte                            ; $5030: $CD $0D $28
    and  $0F                                      ; $5033: $E6 $0F
    sub  $08                                      ; $5035: $D6 $08
    call func_036_6BF3                            ; $5037: $CD $F3 $6B
    ld   [hl], a                                  ; $503A: $77
    ret                                           ; $503B: $C9

func_036_503C::
    call func_036_6C89                            ; $503C: $CD $89 $6C
    ld   a, $01                                   ; $503F: $3E $01
    ldh  [hWaveSfx], a                            ; $5041: $E0 $F3
    ld   d, $0C                                   ; $5043: $16 $0C
    call GiveInventoryItem_trampoline                               ; $5045: $CD $6B $3E
    ld   a, $0B                                   ; $5048: $3E $0B
    ldh  [hFFA5], a                               ; $504A: $E0 $A5
    ld   hl, wMaxMagicPowder                      ; $504C: $21 $76 $DB
    ld   de, wMagicPowderCount                    ; $504F: $11 $4C $DB
    ld   a, [de]                                  ; $5052: $1A
    cp   [hl]                                     ; $5053: $BE
    jr   nc, jr_036_505E                          ; $5054: $30 $08

    add  $10                                      ; $5056: $C6 $10
    daa                                           ; $5058: $27
    cp   [hl]                                     ; $5059: $BE
    jr   c, jr_036_505D                           ; $505A: $38 $01

    ld   a, [hl]                                  ; $505C: $7E

jr_036_505D:
    ld   [de], a                                  ; $505D: $12

jr_036_505E:
    ret                                           ; $505E: $C9

; @TODO Big Fairy in the Color Dungeon
func_036_505F::
    ld   hl, Data_020_69E0                        ; $505F: $21 $E0 $69
    ldh  a, [hFrameCounter]                       ; $5062: $F0 $E7
    and  $08                                      ; $5064: $E6 $08
    jr   z, jr_036_506B                           ; $5066: $28 $03

    ld   hl, Data_020_69F8                        ; $5068: $21 $F8 $69

jr_036_506B:
    ld   c, $06                                   ; $506B: $0E $06
    ld   a, $36                                   ; $506D: $3E $36
    call func_A5F                                 ; $506F: $CD $5F $0A
    ld   a, [wCurrentBank]                        ; $5072: $FA $AF $DB
    push af                                       ; $5075: $F5
    ld   a, $36                                   ; $5076: $3E $36
    ld   [wCurrentBank], a                        ; $5078: $EA $AF $DB
    ld   a, $06                                   ; $507B: $3E $06
    call label_3DA0                               ; $507D: $CD $A0 $3D
    call label_3CD9                               ; $5080: $CD $D9 $3C
    pop  af                                       ; $5083: $F1
    ld   [wCurrentBank], a                        ; $5084: $EA $AF $DB
    ld   a, [wGameplayType]                       ; $5087: $FA $95 $DB
    cp   $0B                                      ; $508A: $FE $0B
    ret  nz                                       ; $508C: $C0

    ld   a, [wTransitionSequenceCounter]          ; $508D: $FA $6B $C1
    cp   $04                                      ; $5090: $FE $04
    ret  nz                                       ; $5092: $C0

    ld   a, [wCurrentBank]                        ; $5093: $FA $AF $DB
    push af                                       ; $5096: $F5
    ld   a, $36                                   ; $5097: $3E $36
    ld   [wCurrentBank], a                        ; $5099: $EA $AF $DB
    call label_394D                               ; $509C: $CD $4D $39
    pop  af                                       ; $509F: $F1
    ld   [wCurrentBank], a                        ; $50A0: $EA $AF $DB
    ld   e, $FE                                   ; $50A3: $1E $FE
    ld   hl, wEntitiesUnknowTableY                ; $50A5: $21 $D0 $C3
    add  hl, bc                                   ; $50A8: $09
    inc  [hl]                                     ; $50A9: $34
    ld   a, [hl]                                  ; $50AA: $7E
    and  $40                                      ; $50AB: $E6 $40
    jr   z, jr_036_50B1                           ; $50AD: $28 $02

    ld   e, $02                                   ; $50AF: $1E $02

jr_036_50B1:
    call func_036_6BF8                            ; $50B1: $CD $F8 $6B
    ld   [hl], e                                  ; $50B4: $73
    call func_036_6AEC                            ; $50B5: $CD $EC $6A
    ld   a, [wCurrentBank]                        ; $50B8: $FA $AF $DB
    push af                                       ; $50BB: $F5
    ld   a, $36                                   ; $50BC: $3E $36
    ld   [wCurrentBank], a                        ; $50BE: $EA $AF $DB
    call func_036_50C9                            ; $50C1: $CD $C9 $50
    pop  af                                       ; $50C4: $F1
    ld   [wCurrentBank], a                        ; $50C5: $EA $AF $DB
    ret                                           ; $50C8: $C9

func_036_50C9::
    ldh  a, [hActiveEntityState]                  ; $50C9: $F0 $F0
     JP_TABLE                                      ; $50CB
._00 dw func_036_50E4                             ; $50CC
._01 dw func_036_5117                             ; $50CE
._02 dw func_036_5134                             ; $50D0
._03 dw func_036_5159                             ; $50D2
._04 dw func_036_5196                             ; $50D4
._05 dw func_036_51A6                             ; $50D6
._06 dw func_036_524B                             ; $50D8
._07 dw func_036_52D8                             ; $50DA
._08 dw func_036_52FA                             ; $50DC
._09 dw func_036_53C0                             ; $50DE
._0A dw func_036_5428                             ; $50E0
._0B dw func_036_544E                             ; $50E2

func_036_50E4::
    call func_036_6B8A                            ; $50E4: $CD $8A $6B
    cp   $10                                      ; $50E7: $FE $10
    ret  nc                                       ; $50E9: $D0

    call func_036_6B9A                            ; $50EA: $CD $9A $6B
    cp   $24                                      ; $50ED: $FE $24
    ret  nc                                       ; $50EF: $D0

    ldh  a, [hLinkDirection]                      ; $50F0: $F0 $9E
    cp   $02                                      ; $50F2: $FE $02
    ret  nz                                       ; $50F4: $C0

    ld   hl, $C1AD                                ; $50F5: $21 $AD $C1
    ld   [hl], $01                                ; $50F8: $36 $01
    ldh  a, [hJoypadState]                        ; $50FA: $F0 $CC
    and  $10                                      ; $50FC: $E6 $10
    ret  z                                        ; $50FE: $C8

    call_open_dialog $268                         ; $50FF
    xor  a                                        ; $5104: $AF
    ld   [wC16C], a                               ; $5105: $EA $6C $C1
    ld   [wTransitionSequenceCounter], a          ; $5108: $EA $6B $C1
    ld   [wActivePowerUp], a                      ; $510B: $EA $7C $D4
    ld   hl, wEntitiesPrivateState1Table          ; $510E: $21 $B0 $C2
    add  hl, bc                                   ; $5111: $09
    ld   [hl], a                                  ; $5112: $77
    call IncrementEntityState                     ; $5113: $CD $12 $3B
    ret                                           ; $5116: $C9

func_036_5117::
    ld   a, [wDialogState]                        ; $5117: $FA $9F $C1
    and  a                                        ; $511A: $A7
    ret  nz                                       ; $511B: $C0

    ld   a, [wC177]                               ; $511C: $FA $77 $C1
    and  a                                        ; $511F: $A7
    ld   hl, wEntitiesPrivateState2Table          ; $5120: $21 $C0 $C2
    add  hl, bc                                   ; $5123: $09
    ld   [hl], a                                  ; $5124: $77
    ld   e, $5D                                   ; $5125: $1E $5D
    and  a                                        ; $5127: $A7
    jr   z, jr_036_512C                           ; $5128: $28 $02

    ld   e, $AE                                   ; $512A: $1E $AE

jr_036_512C:
    ld   a, e                                     ; $512C: $7B
    call OpenDialogInTable2                       ; $512D: $CD $7C $23
    call IncrementEntityState                     ; $5130: $CD $12 $3B
    ret                                           ; $5133: $C9

func_036_5134::
    ld   a, [wDialogState]                        ; $5134: $FA $9F $C1
    and  a                                        ; $5137: $A7
    ret  nz                                       ; $5138: $C0

    ld   a, [wC177]                               ; $5139: $FA $77 $C1
    and  a                                        ; $513C: $A7
    jr   nz, jr_036_5148                          ; $513D: $20 $09

    ld   hl, wEntitiesPrivateState2Table          ; $513F: $21 $C0 $C2
    add  hl, bc                                   ; $5142: $09
    ld   a, [hl]                                  ; $5143: $7E
    call IncrementEntityState                     ; $5144: $CD $12 $3B
    ret                                           ; $5147: $C9

jr_036_5148:
    call_open_dialog $25C                         ; $5148
    ld   a, $01                                   ; $514D: $3E $01
    call func_036_6C07                            ; $514F: $CD $07 $6C
    ret                                           ; $5152: $C9

func_036_5153::
    ld   a, $36                                   ; $5153: $3E $36
    call func_003_5A2E_trampoline                 ; $5155: $CD $6B $0A
    ret                                           ; $5158: $C9

func_036_5159::
    ld   a, $01                                   ; $5159: $3E $01
    ldh  [hLinkInteractiveMotionBlocked], a       ; $515B: $E0 $A1
    ld   a, [wDialogState]                        ; $515D: $FA $9F $C1
    and  a                                        ; $5160: $A7
    ret  nz                                       ; $5161: $C0

    ld   a, JINGLE_TREASURE_FOUND                 ; $5162: $3E $01
    ldh  [hJingle], a                             ; $5164: $E0 $F2
    ldh  a, [hLinkPositionX]                      ; $5166: $F0 $98
    ld   a, $B9                                   ; $5168: $3E $B9
    call SpawnNewEntity_trampoline                ; $516A: $CD $86 $3B
    ldh  a, [hLinkPositionX]                      ; $516D: $F0 $98
    ld   hl, wEntitiesPosXTable                         ; $516F: $21 $00 $C2
    add  hl, de                                   ; $5172: $19
    ld   [hl], a                                  ; $5173: $77
    ldh  a, [hLinkPositionY]                      ; $5174: $F0 $99
    ld   hl, wEntitiesPosYTable                         ; $5176: $21 $10 $C2
    add  hl, de                                   ; $5179: $19
    ld   [hl], a                                  ; $517A: $77
    ld   hl, wEntitiesPrivateState2Table          ; $517B: $21 $C0 $C2
    add  hl, bc                                   ; $517E: $09
    ld   a, [hl]                                  ; $517F: $7E
    ld   hl, wEntitiesPrivateState2Table          ; $5180: $21 $C0 $C2
    add  hl, de                                   ; $5183: $19
    ld   [hl], a                                  ; $5184: $77
    call func_036_5153                            ; $5185: $CD $53 $51
    ld   a, $60                                   ; $5188: $3E $60
    call func_036_6C83                            ; $518A: $CD $83 $6C
    ld   hl, wEntitiesUnknownTableD               ; $518D: $21 $D0 $C2
    add  hl, bc                                   ; $5190: $09
    ld   [hl], e                                  ; $5191: $73
    call IncrementEntityState                     ; $5192: $CD $12 $3B
    ret                                           ; $5195: $C9

func_036_5196::
    call func_036_5153                            ; $5196: $CD $53 $51
    call GetEntityTransitionCountdown             ; $5199: $CD $05 $0C
    ret  nz                                       ; $519C: $C0

    call_open_dialog $26B                         ; $519D
    call IncrementEntityState                     ; $51A2: $CD $12 $3B
    ret                                           ; $51A5: $C9

func_036_51A6::
    ld   a, $02                                   ; $51A6: $3E $02
    ldh  [hLinkInteractiveMotionBlocked], a       ; $51A8: $E0 $A1
    ld   [wC167], a                               ; $51AA: $EA $67 $C1
    call func_036_5153                            ; $51AD: $CD $53 $51
    ld   a, [wDialogState]                        ; $51B0: $FA $9F $C1
    and  a                                        ; $51B3: $A7
    ret  nz                                       ; $51B4: $C0

    ld   hl, wEntitiesUnknownTableD               ; $51B5: $21 $D0 $C2
    add  hl, bc                                   ; $51B8: $09
    ld   [hl], $00                                ; $51B9: $36 $00
    call IncrementEntityState                     ; $51BB: $CD $12 $3B
    ret                                           ; $51BE: $C9

Data_036_51BF::
    db   $00, $08, $10, $18, $01, $09, $11, $19, $02, $0A, $12, $1A, $03, $0B, $13, $1B
    db   $04, $0C, $14, $1C, $05, $0D, $15, $1D, $06, $0E, $16, $1E, $07, $0F, $17, $1F

func_036_51DF::
    ld   a, $07                                   ; $51DF: $3E $07
    ldh  [hAnimatedTilesGroup], a                 ; $51E1: $E0 $A4
    ld   hl, wEntitiesUnknownTableD               ; $51E3: $21 $D0 $C2
    add  hl, bc                                   ; $51E6: $09
    ld   e, [hl]                                  ; $51E7: $5E
    ld   d, $00                                   ; $51E8: $16 $00
    ld   hl, Data_036_51BF                        ; $51EA: $21 $BF $51
    add  hl, de                                   ; $51ED: $19
    ld   e, [hl]                                  ; $51EE: $5E
    ld   hl, $DCC0                                ; $51EF: $21 $C0 $DC
    add  hl, de                                   ; $51F2: $19
    ld   [hl], $00                                ; $51F3: $36 $00
    ret                                           ; $51F5: $C9

func_036_51F6::
    ldh  a, [hScratch0]                           ; $51F6: $F0 $D7
    inc  a                                        ; $51F8: $3C
    bit  5, a                                     ; $51F9: $CB $6F
    jr   z, jr_036_51FF                           ; $51FB: $28 $02

    ld   a, $1F                                   ; $51FD: $3E $1F

jr_036_51FF:
    ldh  [hScratch0], a                           ; $51FF: $E0 $D7
    ldh  a, [hScratch1]                           ; $5201: $F0 $D8
    sub  $02                                      ; $5203: $D6 $02
    and  a                                        ; $5205: $A7
    jr   nz, jr_036_520A                          ; $5206: $20 $02

    ld   a, $02                                   ; $5208: $3E $02

jr_036_520A:
    ldh  [hScratch1], a                           ; $520A: $E0 $D8
    ldh  a, [hScratch2]                           ; $520C: $F0 $D9
    sub  $04                                      ; $520E: $D6 $04
    cp   $14                                      ; $5210: $FE $14
    jr   nc, jr_036_5216                          ; $5212: $30 $02

    ld   a, $14                                   ; $5214: $3E $14

jr_036_5216:
    ldh  [hScratch2], a                           ; $5216: $E0 $D9
    ret                                           ; $5218: $C9

func_036_5219::
    ldh  a, [hScratch0]                           ; $5219: $F0 $D7
    dec  a                                        ; $521B: $3D
    cp   $03                                      ; $521C: $FE $03
    jr   nc, jr_036_5222                          ; $521E: $30 $02

    ld   a, $03                                   ; $5220: $3E $03

jr_036_5222:
    ldh  [hScratch0], a                           ; $5222: $E0 $D7
    ldh  a, [hScratch1]                           ; $5224: $F0 $D8
    bit  5, a                                     ; $5226: $CB $6F
    jr   nz, jr_036_5234                          ; $5228: $20 $0A

    add  $02                                      ; $522A: $C6 $02
    cp   $20                                      ; $522C: $FE $20
    jr   c, jr_036_523C                           ; $522E: $38 $0C

    ld   a, $20                                   ; $5230: $3E $20
    jr   jr_036_523C                              ; $5232: $18 $08

jr_036_5234:
    sub  $02                                      ; $5234: $D6 $02
    cp   $20                                      ; $5236: $FE $20
    jr   nc, jr_036_523C                          ; $5238: $30 $02

    ld   a, $20                                   ; $523A: $3E $20

jr_036_523C:
    ldh  [hScratch1], a                           ; $523C: $E0 $D8
    ldh  a, [hScratch2]                           ; $523E: $F0 $D9
    add  $04                                      ; $5240: $C6 $04
    bit  7, a                                     ; $5242: $CB $7F
    jr   z, jr_036_5248                           ; $5244: $28 $02

    ld   a, $7C                                   ; $5246: $3E $7C

jr_036_5248:
    ldh  [hScratch2], a                           ; $5248: $E0 $D9
    ret                                           ; $524A: $C9

func_036_524B::
    ld   a, $02                                   ; $524B: $3E $02
    ldh  [hLinkInteractiveMotionBlocked], a       ; $524D: $E0 $A1
    ld   [wC167], a                               ; $524F: $EA $67 $C1
    ldh  a, [hFrameCounter]                       ; $5252: $F0 $E7
    and  $03                                      ; $5254: $E6 $03
    ret  nz                                       ; $5256: $C0

    ld   hl, wEntitiesUnknownTableD               ; $5257: $21 $D0 $C2
    add  hl, bc                                   ; $525A: $09
    inc  [hl]                                     ; $525B: $34
    ld   hl, $DC54                                ; $525C: $21 $54 $DC
    ld   a, [wTunicType]                          ; $525F: $FA $0F $DC
    and  a                                        ; $5262: $A7
    jr   z, jr_036_526E                           ; $5263: $28 $09

    inc  a                                        ; $5265: $3C
    swap a                                        ; $5266: $CB $37
    srl  a                                        ; $5268: $CB $3F
    ld   e, a                                     ; $526A: $5F
    ld   d, $00                                   ; $526B: $16 $00
    add  hl, de                                   ; $526D: $19

jr_036_526E:
    push hl                                       ; $526E: $E5
    ld   a, [hl]                                  ; $526F: $7E
    and  $1F                                      ; $5270: $E6 $1F
    ldh  [hScratch0], a                           ; $5272: $E0 $D7
    ld   a, [hl+]                                 ; $5274: $2A
    and  $E0                                      ; $5275: $E6 $E0
    swap a                                        ; $5277: $CB $37
    ld   e, a                                     ; $5279: $5F
    ld   a, [hl]                                  ; $527A: $7E
    and  $03                                      ; $527B: $E6 $03
    swap a                                        ; $527D: $CB $37
    or   e                                        ; $527F: $B3
    ldh  [hScratch1], a                           ; $5280: $E0 $D8
    ld   a, [hl]                                  ; $5282: $7E
    and  $7C                                      ; $5283: $E6 $7C
    ldh  [hScratch2], a                           ; $5285: $E0 $D9
    ld   hl, wEntitiesPrivateState2Table          ; $5287: $21 $C0 $C2
    add  hl, bc                                   ; $528A: $09
    ld   a, [hl]                                  ; $528B: $7E
    and  a                                        ; $528C: $A7
    jr   nz, jr_036_5294                          ; $528D: $20 $05

    call func_036_51F6                            ; $528F: $CD $F6 $51
    jr   jr_036_5297                              ; $5292: $18 $03

jr_036_5294:
    call func_036_5219                            ; $5294: $CD $19 $52

jr_036_5297:
    pop  hl                                       ; $5297: $E1
    ldh  a, [hScratch0]                           ; $5298: $F0 $D7
    ld   e, a                                     ; $529A: $5F
    ldh  a, [hScratch1]                           ; $529B: $F0 $D8
    and  $0E                                      ; $529D: $E6 $0E
    swap a                                        ; $529F: $CB $37
    or   e                                        ; $52A1: $B3
    ld   [hl+], a                                 ; $52A2: $22
    ldh  a, [hScratch1]                           ; $52A3: $F0 $D8
    and  $30                                      ; $52A5: $E6 $30
    swap a                                        ; $52A7: $CB $37
    ld   e, a                                     ; $52A9: $5F
    ldh  a, [hScratch2]                           ; $52AA: $F0 $D9
    or   e                                        ; $52AC: $B3
    ld   [hl], a                                  ; $52AD: $77
    ld   a, $02                                   ; $52AE: $3E $02
    ld   [wPaletteDataFlags], a                   ; $52B0: $EA $D1 $DD
    call func_036_51DF                            ; $52B3: $CD $DF $51
    ld   hl, wEntitiesUnknownTableD               ; $52B6: $21 $D0 $C2
    add  hl, bc                                   ; $52B9: $09
    ld   a, [hl]                                  ; $52BA: $7E
    cp   $20                                      ; $52BB: $FE $20
    ret  nz                                       ; $52BD: $C0

    ld   hl, wEntitiesPrivateState2Table          ; $52BE: $21 $C0 $C2
    add  hl, bc                                   ; $52C1: $09
    ld   a, [hl]                                  ; $52C2: $7E
    inc  a                                        ; $52C3: $3C
    ld   [wTunicType], a                          ; $52C4: $EA $0F $DC
    ld   hl, wEntitiesUnknownTableD               ; $52C7: $21 $D0 $C2
    add  hl, bc                                   ; $52CA: $09
    ld   e, [hl]                                  ; $52CB: $5E
    ld   d, $00                                   ; $52CC: $16 $00
    ld   hl, wEntitiesPrivateState1Table          ; $52CE: $21 $B0 $C2
    add  hl, de                                   ; $52D1: $19
    ld   [hl], $01                                ; $52D2: $36 $01
    call IncrementEntityState                     ; $52D4: $CD $12 $3B
    ret                                           ; $52D7: $C9

func_036_52D8::
    ld   a, $02                                   ; $52D8: $3E $02
    ldh  [hLinkInteractiveMotionBlocked], a       ; $52DA: $E0 $A1
    ld   [wC167], a                               ; $52DC: $EA $67 $C1
    ld   a, [wDialogState]                        ; $52DF: $FA $9F $C1
    and  a                                        ; $52E2: $A7
    ret  nz                                       ; $52E3: $C0

    xor  a                                        ; $52E4: $AF
    ldh  [hAnimatedTilesGroup], a                 ; $52E5: $E0 $A4
    ld   e, $5B                                   ; $52E7: $1E $5B
    ld   a, [wTunicType]                          ; $52E9: $FA $0F $DC
    cp   $01                                      ; $52EC: $FE $01
    jr   z, jr_036_52F2                           ; $52EE: $28 $02

    ld   e, $5A                                   ; $52F0: $1E $5A

jr_036_52F2:
    ld   a, e                                     ; $52F2: $7B
    call OpenDialogInTable2                       ; $52F3: $CD $7C $23
    call IncrementEntityState                     ; $52F6: $CD $12 $3B
    ret                                           ; $52F9: $C9

func_036_52FA::
    ld   a, $02                                   ; $52FA: $3E $02
    ldh  [hLinkInteractiveMotionBlocked], a       ; $52FC: $E0 $A1
    ld   [wC167], a                               ; $52FE: $EA $67 $C1
    ld   a, [wDialogState]                        ; $5301: $FA $9F $C1
    and  a                                        ; $5304: $A7
    ret  nz                                       ; $5305: $C0

    ldh  a, [hFrameCounter]                       ; $5306: $F0 $E7
    and  $03                                      ; $5308: $E6 $03
    ret  nz                                       ; $530A: $C0

    ld   hl, wEntitiesPrivateState1Table          ; $530B: $21 $B0 $C2
    add  hl, bc                                   ; $530E: $09
    push hl                                       ; $530F: $E5
    ld   a, $36                                   ; $5310: $3E $36
    call func_020_6D52_trampoline                 ; $5312: $CD $83 $0A
    pop  hl                                       ; $5315: $E1
    inc  [hl]                                     ; $5316: $34
    ld   a, [hl]                                  ; $5317: $7E
    cp   $60                                      ; $5318: $FE $60
    ret  nz                                       ; $531A: $C0

    xor  a                                        ; $531B: $AF
    ld   [hl], a                                  ; $531C: $77
    ldh  [hBaseScrollX], a                        ; $531D: $E0 $96
    ldh  [hBaseScrollY], a                        ; $531F: $E0 $97
    ld   [wBGOriginLow], a                        ; $5321: $EA $2F $C1
    ld   [wBGOriginHigh], a                       ; $5324: $EA $2E $C1
    ld   hl, wLCDControl                          ; $5327: $21 $FD $D6
    res  5, [hl]                                  ; $532A: $CB $AE
    call IncrementEntityState                     ; $532C: $CD $12 $3B
    ret                                           ; $532F: $C9

Data_036_5330::
    db   $98, $00, $53, $7F, $98, $20, $53, $7F, $98, $40, $53, $7F, $98, $60, $53, $7F
    db   $98, $80, $53, $7F, $98, $A0, $53, $7F, $98, $C0, $53, $7F, $98, $E0, $53, $7F
    db   $99, $00, $53, $7F, $99, $20, $53, $7F, $99, $40, $53, $7F, $99, $60, $53, $7F
    db   $99, $80, $53, $7F, $99, $A0, $53, $7F, $99, $C0, $53, $7F, $99, $E0, $53, $7F
    db   $9A, $00, $53, $7F, $9A, $20, $53, $7F

Data_036_5378::
    db   $98, $00, $53, $00, $98, $20, $53, $00, $98, $40, $53, $00, $98, $60, $53, $00
    db   $98, $80, $53, $00, $98, $A0, $53, $00, $98, $C0, $53, $00, $98, $E0, $53, $00
    db   $99, $00, $53, $00, $99, $20, $53, $00, $99, $40, $53, $00, $99, $60, $53, $00
    db   $99, $80, $53, $00, $99, $A0, $53, $00, $99, $C0, $53, $00, $99, $E0, $53, $00
    db   $9A, $00, $53, $00, $9A, $20, $53, $00

func_036_53C0::
    call func_036_5153                            ; $53C0: $CD $53 $51
    push bc                                       ; $53C3: $C5
    ld   hl, wEntitiesPrivateState1Table          ; $53C4: $21 $B0 $C2
    add  hl, bc                                   ; $53C7: $09
    ld   c, [hl]                                  ; $53C8: $4E
    sla  c                                        ; $53C9: $CB $21
    sla  c                                        ; $53CB: $CB $21
    sla  c                                        ; $53CD: $CB $21
    ld   hl, Data_036_5330                        ; $53CF: $21 $30 $53

jr_036_53D2:
    add  hl, bc                                   ; $53D2: $09
    ld   c, l                                     ; $53D3: $4D
    ld   b, h                                     ; $53D4: $44
    ld   a, [wRequests]                           ; $53D5: $FA $00 $D6
    ld   e, a                                     ; $53D8: $5F
    add  $08                                      ; $53D9: $C6 $08
    ld   [wRequests], a                           ; $53DB: $EA $00 $D6
    ld   d, $00                                   ; $53DE: $16 $00
    ld   hl, wRequestDestinationHigh              ; $53E0: $21 $01 $D6
    add  hl, de                                   ; $53E3: $19
    ld   e, $08                                   ; $53E4: $1E $08

jr_036_53E6:
    ld   a, [bc]                                  ; $53E6: $0A
    inc  bc                                       ; $53E7: $03
    ld   [hl+], a                                 ; $53E8: $22
    dec  e                                        ; $53E9: $1D
    jr   nz, jr_036_53E6                          ; $53EA: $20 $FA

    ld   [hl], $00                                ; $53EC: $36 $00
    pop  bc                                       ; $53EE: $C1
    push bc                                       ; $53EF: $C5
    ld   hl, wEntitiesPrivateState1Table          ; $53F0: $21 $B0 $C2
    add  hl, bc                                   ; $53F3: $09
    ld   c, [hl]                                  ; $53F4: $4E
    sla  c                                        ; $53F5: $CB $21
    sla  c                                        ; $53F7: $CB $21
    sla  c                                        ; $53F9: $CB $21
    ld   hl, Data_036_5378                        ; $53FB: $21 $78 $53
    add  hl, bc                                   ; $53FE: $09
    ld   c, l                                     ; $53FF: $4D
    ld   b, h                                     ; $5400: $44
    ld   a, [$DC90]                               ; $5401: $FA $90 $DC
    ld   e, a                                     ; $5404: $5F
    add  $08                                      ; $5405: $C6 $08
    ld   [$DC90], a                               ; $5407: $EA $90 $DC
    ld   d, $00                                   ; $540A: $16 $00
    ld   hl, $DC91                                ; $540C: $21 $91 $DC
    add  hl, de                                   ; $540F: $19
    ld   e, $08                                   ; $5410: $1E $08

jr_036_5412:
    ld   a, [bc]                                  ; $5412: $0A
    inc  bc                                       ; $5413: $03
    ld   [hl+], a                                 ; $5414: $22
    dec  e                                        ; $5415: $1D
    jr   nz, jr_036_5412                          ; $5416: $20 $FA

    ld   [hl], $00                                ; $5418: $36 $00
    pop  bc                                       ; $541A: $C1
    ld   hl, wEntitiesPrivateState1Table          ; $541B: $21 $B0 $C2
    add  hl, bc                                   ; $541E: $09
    inc  [hl]                                     ; $541F: $34
    ld   a, [hl]                                  ; $5420: $7E
    cp   $09                                      ; $5421: $FE $09
    ret  nz                                       ; $5423: $C0

    call IncrementEntityState                     ; $5424: $CD $12 $3B
    ret                                           ; $5427: $C9

func_036_5428::
    ld   de, $DC18                                ; $5428: $11 $18 $DC
    ld   hl, $FF70                                ; $542B: $21 $70 $FF
    di                                            ; $542E: $F3

jr_036_542F:
    ld   [hl], $02                                ; $542F: $36 $02
    ld   a, [de]                                  ; $5431: $1A
    ld   [hl], $00                                ; $5432: $36 $00
    ld   [de], a                                  ; $5434: $12
    inc  de                                       ; $5435: $13
    ld   a, e                                     ; $5436: $7B
    and  $07                                      ; $5437: $E6 $07
    jr   nz, jr_036_542F                          ; $5439: $20 $F4

    ld   a, $01                                   ; $543B: $3E $01
    ld   [wPaletteDataFlags], a                   ; $543D: $EA $D1 $DD
    ei                                            ; $5440: $FB
    ld   a, $3A                                   ; $5441: $3E $3A
    ldh  [hLinkPositionY], a                      ; $5443: $E0 $99
    call_open_dialog $26C                         ; $5445
    call IncrementEntityState                     ; $544A: $CD $12 $3B
    ret                                           ; $544D: $C9

func_036_544E::
    call func_036_5153                            ; $544E: $CD $53 $51
    ld   a, [wDialogState]                        ; $5451: $FA $9F $C1
    and  a                                        ; $5454: $A7
    ret  nz                                       ; $5455: $C0

    call UnloadEntity                             ; $5456: $CD $8D $3F
    call label_C9E                                ; $5459: $CD $9E $0C
    ret                                           ; $545C: $C9

func_036_545D::
    ld   a, [wHasToadstool]                       ; $545D: $FA $4B $DB
    and  a                                        ; $5460: $A7
    ret  nz                                       ; $5461: $C0

    ld   e, $00                                   ; $5462: $1E $00
    ld   d, e                                     ; $5464: $53

jr_036_5465:
    ld   hl, wEntitiesTypeTable                   ; $5465: $21 $A0 $C3
    add  hl, de                                   ; $5468: $19
    ld   a, [hl]                                  ; $5469: $7E
    cp   $86                                      ; $546A: $FE $86
    jr   nz, jr_036_5475                          ; $546C: $20 $07

    ld   hl, wEntitiesStatusTable                 ; $546E: $21 $80 $C2
    add  hl, de                                   ; $5471: $19
    ld   a, [hl]                                  ; $5472: $7E
    and  a                                        ; $5473: $A7
    ret  nz                                       ; $5474: $C0

jr_036_5475:
    inc  de                                       ; $5475: $13
    ld   a, e                                     ; $5476: $7B
    and  $0F                                      ; $5477: $E6 $0F
    jr   nz, jr_036_5465                          ; $5479: $20 $EA

    ld   a, $86                                   ; $547B: $3E $86
    call SpawnNewEntity_trampoline                ; $547D: $CD $86 $3B
    ret  c                                        ; $5480: $D8

    ld   hl, wEntitiesPosXTable                   ; $5481: $21 $00 $C2
    add  hl, de                                   ; $5484: $19
    ld   [hl], $20                                ; $5485: $36 $20
    call GetRandomByte                            ; $5487: $CD $0D $28
    and  $01                                      ; $548A: $E6 $01
    jr   z, jr_036_5490                           ; $548C: $28 $02

    ld   [hl], $88                                ; $548E: $36 $88

jr_036_5490:
    ld   a, [hl]                                  ; $5490: $7E
    ld   hl, wEntitiesSpeedXTable                 ; $5491: $21 $40 $C2
    add  hl, de                                   ; $5494: $19
    ld   [hl], $0C                                ; $5495: $36 $0C
    bit  7, a                                     ; $5497: $CB $7F
    jr   z, jr_036_549D                           ; $5499: $28 $02

    ld   [hl], $F4                                ; $549B: $36 $F4

jr_036_549D:
    ld   hl, wEntitiesPosYTable                   ; $549D: $21 $10 $C2
    add  hl, de                                   ; $54A0: $19
    ld   [hl], $18                                ; $54A1: $36 $18
    ld   hl, wEntitiesSpeedYTable                 ; $54A3: $21 $50 $C2
    add  hl, de                                   ; $54A6: $19
    ld   [hl], $0C                                ; $54A7: $36 $0C
    ld   hl, wEntitiesPosZTable                   ; $54A9: $21 $10 $C3
    add  hl, de                                   ; $54AC: $19
    ld   [hl], $10                                ; $54AD: $36 $10
    ret                                           ; $54AF: $C9

func_036_54B0::
    ld   a, [wDialogState]                        ; $54B0: $FA $9F $C1
    and  a                                        ; $54B3: $A7
    ret  nz                                       ; $54B4: $C0

    ld   a, [wHasToadstool]                       ; $54B5: $FA $4B $DB
    and  a                                        ; $54B8: $A7
    ret  z                                        ; $54B9: $C8

    ld   a, [wBButtonSlot]                        ; $54BA: $FA $00 $DB
    cp   $0C                                      ; $54BD: $FE $0C
    jr   nz, jr_036_54C8                          ; $54BF: $20 $07

    ldh  a, [hJoypadState]                        ; $54C1: $F0 $CC
    and  $20                                      ; $54C3: $E6 $20
    ret  z                                        ; $54C5: $C8

    jr   jr_036_54D3                              ; $54C6: $18 $0B

jr_036_54C8:
    ld   a, [wAButtonSlot]                        ; $54C8: $FA $01 $DB
    cp   $0C                                      ; $54CB: $FE $0C
    ret  nz                                       ; $54CD: $C0

    ldh  a, [hJoypadState]                        ; $54CE: $F0 $CC
    and  $10                                      ; $54D0: $E6 $10
    ret  z                                        ; $54D2: $C8

jr_036_54D3:
    ld   hl, wEntitiesHealthTable                 ; $54D3: $21 $60 $C3
    add  hl, bc                                   ; $54D6: $09
    ld   [hl], $00                                ; $54D7: $36 $00
    ld   hl, wEntitiesStatusTable                 ; $54D9: $21 $80 $C2
    add  hl, bc                                   ; $54DC: $09
    ld   a, $01                                   ; $54DD: $3E $01
    ld   [hl], a                                  ; $54DF: $77
    pop  af                                       ; $54E0: $F1
    ret                                           ; $54E1: $C9

GiantBuzzBlobEntityHandler::
    call label_394D                               ; $54E2: $CD $4D $39
    ld   a, c                                     ; $54E5: $79
    ld   [$D202], a                               ; $54E6: $EA $02 $D2
    call func_036_5844                            ; $54E9: $CD $44 $58
    ldh  a, [hActiveEntityStatus]                 ; $54EC: $F0 $EA
    cp   $05                                      ; $54EE: $FE $05
    jp   nz, label_036_5C3C                       ; $54F0: $C2 $3C $5C

    ld   a, [wMagicPowderCount]                   ; $54F3: $FA $4C $DB
    and  a                                        ; $54F6: $A7
    jr   nz, jr_036_54FE                          ; $54F7: $20 $05

    push bc                                       ; $54F9: $C5
    call func_036_545D                            ; $54FA: $CD $5D $54
    pop  bc                                       ; $54FD: $C1

jr_036_54FE:
    call BossIntro                                ; $54FE: $CD $E8 $3E
    call DecrementEntityIgnoreHitsCountdown       ; $5501: $CD $56 $0C
    call func_036_6A40                            ; $5504: $CD $40 $6A
    ldh  a, [hActiveEntityState]                  ; $5507: $F0 $F0
    cp   $03                                      ; $5509: $FE $03
    jr   c, jr_036_5510                           ; $550B: $38 $03

    call func_036_54B0                            ; $550D: $CD $B0 $54

jr_036_5510:
    ldh  a, [hActiveEntityState]                  ; $5510: $F0 $F0
    JP_TABLE                                      ; $5512
._00 dw func_036_5537                             ; $5513
._01 dw func_036_5561                             ; $5515
._02 dw func_036_5575                             ; $5517
._03 dw AvalaunchState1Handler                             ; $5519
._04 dw func_036_558E                             ; $551B
._05 dw func_036_55B1                             ; $551D
._06 dw func_036_5721                             ; $551F
._07 dw AvalaunchState1Handler                             ; $5521
._08 dw func_036_573E                             ; $5523
._09 dw func_036_578F                             ; $5525
._0A dw func_036_57AF                             ; $5527
._0B dw func_036_57C8                             ; $5529

AvalaunchState1Handler::
    ld   a, $01                                   ; $552B: $3E $01
    ldh  [hLinkInteractiveMotionBlocked], a       ; $552D: $E0 $A1
    call GetEntityTransitionCountdown             ; $552F: $CD $05 $0C
    ret  nz                                       ; $5532: $C0

    call IncrementEntityState                     ; $5533: $CD $12 $3B
    ret                                           ; $5536: $C9

func_036_5537::
    ld   a, [$C190]                               ; $5537: $FA $90 $C1
    and  a                                        ; $553A: $A7
    ret  z                                        ; $553B: $C8

    xor  a                                        ; $553C: $AF
    ld   hl, wEntitiesPrivateState1Table          ; $553D: $21 $B0 $C2
    add  hl, bc                                   ; $5540: $09
    ld   [hl], a                                  ; $5541: $77
    ld   a, $02                                   ; $5542: $3E $02
    ldh  [hLinkInteractiveMotionBlocked], a       ; $5544: $E0 $A1
    ld   [wC167], a                               ; $5546: $EA $67 $C1
    ldh  a, [hFrameCounter]                       ; $5549: $F0 $E7
    and  $07                                      ; $554B: $E6 $07
    ret  nz                                       ; $554D: $C0

    call func_036_6C02                            ; $554E: $CD $02 $6C
    inc  [hl]                                     ; $5551: $34
    ld   a, [hl]                                  ; $5552: $7E
    cp   $04                                      ; $5553: $FE $04
    ret  c                                        ; $5555: $D8

    xor  a                                        ; $5556: $AF
    ld   [hl], a                                  ; $5557: $77
    ld   a, $20                                   ; $5558: $3E $20
    call func_036_6C83                            ; $555A: $CD $83 $6C
    call IncrementEntityState                     ; $555D: $CD $12 $3B
    ret                                           ; $5560: $C9

func_036_5561::
    ld   a, $02                                   ; $5561: $3E $02
    ldh  [hLinkInteractiveMotionBlocked], a       ; $5563: $E0 $A1
    ld   [wC167], a                               ; $5565: $EA $67 $C1
    call GetEntityTransitionCountdown             ; $5568: $CD $05 $0C
    ret  nz                                       ; $556B: $C0

    call_open_dialog $261                         ; $556C
    call IncrementEntityState                     ; $5571: $CD $12 $3B
    ret                                           ; $5574: $C9

func_036_5575::
    ld   a, $02                                   ; $5575: $3E $02
    ldh  [hLinkInteractiveMotionBlocked], a       ; $5577: $E0 $A1
    ld   [wC167], a                               ; $5579: $EA $67 $C1
    ld   a, [wDialogState]                        ; $557C: $FA $9F $C1
    and  a                                        ; $557F: $A7
    ret  nz                                       ; $5580: $C0

    ld   a, $20                                   ; $5581: $3E $20
    call func_036_6C83                            ; $5583: $CD $83 $6C
    xor  a                                        ; $5586: $AF
    ld   [wC167], a                               ; $5587: $EA $67 $C1
    call IncrementEntityState                     ; $558A: $CD $12 $3B
    ret                                           ; $558D: $C9

func_036_558E::
    ld   a, $01                                   ; $558E: $3E $01
    ldh  [hLinkInteractiveMotionBlocked], a       ; $5590: $E0 $A1
    ldh  a, [hFrameCounter]                       ; $5592: $F0 $E7
    and  $03                                      ; $5594: $E6 $03
    ret  nz                                       ; $5596: $C0

    call func_036_6C02                            ; $5597: $CD $02 $6C
    inc  [hl]                                     ; $559A: $34
    ld   a, [hl]                                  ; $559B: $7E
    cp   $0B                                      ; $559C: $FE $0B
    ret  nz                                       ; $559E: $C0

    xor  a                                        ; $559F: $AF
    ld   [hl], a                                  ; $55A0: $77
    call IncrementEntityState                     ; $55A1: $CD $12 $3B
    ret                                           ; $55A4: $C9

Data_036_55A5::
    db   $FA, $FC

Data_036_55A7::
    db   $00, $04, $06, $04, $00, $FC, $FA, $FC

Data_036_55AF::
    db   $1C, $10

func_036_55B1::
    ld   a, [wDialogState]                        ; $55B1: $FA $9F $C1
    and  a                                        ; $55B4: $A7
    ret  nz                                       ; $55B5: $C0

    ld   hl, wEntitiesPrivateState1Table          ; $55B6: $21 $B0 $C2
    add  hl, bc                                   ; $55B9: $09
    ld   a, [hl]                                  ; $55BA: $7E
    and  a                                        ; $55BB: $A7
    jr   z, jr_036_55E0                           ; $55BC: $28 $22

    call func_036_6C02                            ; $55BE: $CD $02 $6C
    ld   a, [hl]                                  ; $55C1: $7E
    and  $01                                      ; $55C2: $E6 $01
    jr   nz, jr_036_55E0                          ; $55C4: $20 $1A

    ld   [hl], a                                  ; $55C6: $77
    call func_036_6BEE                            ; $55C7: $CD $EE $6B
    ld   [hl], a                                  ; $55CA: $77
    call func_036_6BF3                            ; $55CB: $CD $F3 $6B
    ld   [hl], a                                  ; $55CE: $77
    ld   hl, wEntitiesUnknownTableD               ; $55CF: $21 $D0 $C2
    add  hl, bc                                   ; $55D2: $09
    ld   [hl], $01                                ; $55D3: $36 $01
    ld   a, $20                                   ; $55D5: $3E $20
    call func_036_6C83                            ; $55D7: $CD $83 $6C
    ld   a, $07                                   ; $55DA: $3E $07
    call func_036_6C07                            ; $55DC: $CD $07 $6C
    ret                                           ; $55DF: $C9

jr_036_55E0:
    call GetEntityTransitionCountdown             ; $55E0: $CD $05 $0C
    jr   nz, jr_036_5603                          ; $55E3: $20 $1E

    call GetRandomByte                            ; $55E5: $CD $0D $28
    and  $3F                                      ; $55E8: $E6 $3F
    add  $30                                      ; $55EA: $C6 $30
    ld   [hl], a                                  ; $55EC: $77
    and  $07                                      ; $55ED: $E6 $07
    ld   e, a                                     ; $55EF: $5F
    ld   d, b                                     ; $55F0: $50
    ld   hl, Data_036_55A7                        ; $55F1: $21 $A7 $55
    add  hl, de                                   ; $55F4: $19
    ld   a, [hl]                                  ; $55F5: $7E
    call func_036_6BEE                            ; $55F6: $CD $EE $6B
    ld   [hl], a                                  ; $55F9: $77
    ld   hl, Data_036_55A5                        ; $55FA: $21 $A5 $55
    add  hl, de                                   ; $55FD: $19
    ld   a, [hl]                                  ; $55FE: $7E
    call func_036_6BF3                            ; $55FF: $CD $F3 $6B
    ld   [hl], a                                  ; $5602: $77

jr_036_5603:
    call func_036_6A62                            ; $5603: $CD $62 $6A
    ld   de, Data_036_55AF                        ; $5606: $11 $AF $55
    call func_036_6C90                            ; $5609: $CD $90 $6C
    ld   hl, wEntitiesStateTable                  ; $560C: $21 $90 $C2
    add  hl, bc                                   ; $560F: $09
    ld   e, [hl]                                  ; $5610: $5E
    ld   hl, wEntitiesHealthTable                 ; $5611: $21 $60 $C3
    add  hl, bc                                   ; $5614: $09
    ld   d, [hl]                                  ; $5615: $56
    push de                                       ; $5616: $D5
    ld   [hl], $0F                                ; $5617: $36 $0F
    call label_3B39                               ; $5619: $CD $39 $3B
    pop  de                                       ; $561C: $D1
    ld   hl, wEntitiesHealthTable                 ; $561D: $21 $60 $C3
    add  hl, bc                                   ; $5620: $09
    ld   [hl], d                                  ; $5621: $72
    ld   hl, wEntitiesStateTable                  ; $5622: $21 $90 $C2
    add  hl, bc                                   ; $5625: $09
    ld   [hl], e                                  ; $5626: $73
    ld   hl, wEntitiesStatusTable                 ; $5627: $21 $80 $C2
    add  hl, bc                                   ; $562A: $09
    ld   [hl], $05                                ; $562B: $36 $05
    ld   hl, wEntitiesFlashCountdownTable         ; $562D: $21 $20 $C4
    add  hl, bc                                   ; $5630: $09
    ld   a, [hl]                                  ; $5631: $7E
    and  a                                        ; $5632: $A7
    jr   z, jr_036_5673                           ; $5633: $28 $3E

    xor  a                                        ; $5635: $AF
    ld   [hl], a                                  ; $5636: $77
    ld   hl, wEntitiesIgnoreHitsCountdownTable    ; $5637: $21 $10 $C4
    add  hl, bc                                   ; $563A: $09
    ld   [hl], a                                  ; $563B: $77
    ld   a, [wC16E]                               ; $563C: $FA $6E $C1
    ld   hl, wSwordAnimationState                 ; $563F: $21 $37 $C1
    or   [hl]                                     ; $5642: $B6
    ld   hl, wActiveProjectileCount               ; $5643: $21 $4D $C1
    or   [hl]                                     ; $5646: $B6
    and  a                                        ; $5647: $A7
    jr   nz, jr_036_5652                          ; $5648: $20 $08

    ld   hl, wEntitiesPrivateState1Table          ; $564A: $21 $B0 $C2
    add  hl, bc                                   ; $564D: $09
    ld   [hl], $01                                ; $564E: $36 $01
    jr   jr_036_5673                              ; $5650: $18 $21

jr_036_5652:
    ld   hl, wEntitiesUnknownTableD               ; $5652: $21 $D0 $C2
    add  hl, bc                                   ; $5655: $09
    ld   a, [hl]                                  ; $5656: $7E
    and  a                                        ; $5657: $A7
    jr   nz, jr_036_5661                          ; $5658: $20 $07

    ld   [hl], $01                                ; $565A: $36 $01
    call_open_dialog $269                         ; $565C

jr_036_5661:
    ld   a, $10                                   ; $5661: $3E $10
    ld   [$C13E], a                               ; $5663: $EA $3E $C1
    ld   a, $20                                   ; $5666: $3E $20
    call GetVectorTowardsLink_trampoline          ; $5668: $CD $B5 $3B
    ldh  a, [hScratch0]                           ; $566B: $F0 $D7
    ldh  [hLinkPositionYIncrement], a             ; $566D: $E0 $9B
    ldh  a, [hScratch1]                           ; $566F: $F0 $D8
    ldh  [hLinkPositionXIncrement], a             ; $5671: $E0 $9A

jr_036_5673:
    ldh  a, [hFrameCounter]                       ; $5673: $F0 $E7
    and  $0F                                      ; $5675: $E6 $0F
    ret  nz                                       ; $5677: $C0

    call func_036_6C02                            ; $5678: $CD $02 $6C
    inc  [hl]                                     ; $567B: $34
    ld   a, [hl]                                  ; $567C: $7E
    cp   $04                                      ; $567D: $FE $04
    ret  nz                                       ; $567F: $C0

    xor  a                                        ; $5680: $AF
    ld   [hl], a                                  ; $5681: $77
    call GetRandomByte                            ; $5682: $CD $0D $28
    and  $03                                      ; $5685: $E6 $03
    ret  nz                                       ; $5687: $C0

    call IncrementEntityState                     ; $5688: $CD $12 $3B
    ret                                           ; $568B: $C9

Data_036_568C::
    db   $F8, $00, $E0, $F4, $02, $10, $0C, $FC, $00, $06, $F8, $00, $12, $0C, $02, $E0
    db   $F4, $FC, $00, $06

Data_036_56A0::
    db   $10, $0C, $E2, $F4, $00, $10, $0C, $10, $0C, $04, $E0, $F4, $10, $0C, $00, $E0
    db   $F4, $E2, $F4, $04

func_036_56B4::
    ld   hl, wEntitiesPrivateState2Table          ; $56B4: $21 $C0 $C2
    add  hl, bc                                   ; $56B7: $09
    inc  [hl]                                     ; $56B8: $34
    ld   a, [hl]                                  ; $56B9: $7E
    ld   hl, Data_036_568C                        ; $56BA: $21 $8C $56
    and  $01                                      ; $56BD: $E6 $01
    jr   nz, jr_036_56C4                          ; $56BF: $20 $03

    ld   hl, Data_036_56A0                        ; $56C1: $21 $A0 $56

jr_036_56C4:
    call func_036_56CD                            ; $56C4: $CD $CD $56
    call func_036_56CD                            ; $56C7: $CD $CD $56
    call func_036_56CD                            ; $56CA: $CD $CD $56

func_036_56CD::
    push hl                                       ; $56CD: $E5
    ld   a, $F5                                   ; $56CE: $3E $F5
    call SpawnNewEntity_trampoline                ; $56D0: $CD $86 $3B
    pop  hl                                       ; $56D3: $E1
    ret  c                                        ; $56D4: $D8

    push hl                                       ; $56D5: $E5
    ld   hl, wEntitiesStateTable                  ; $56D6: $21 $90 $C2
    add  hl, de                                   ; $56D9: $19
    ld   [hl], $02                                ; $56DA: $36 $02
    call func_036_6C23                            ; $56DC: $CD $23 $6C
    ld   a, [hl]                                  ; $56DF: $7E
    pop  hl                                       ; $56E0: $E1
    add  [hl]                                     ; $56E1: $86
    inc  hl                                       ; $56E2: $23
    push hl                                       ; $56E3: $E5
    ld   hl, wEntitiesPosXTable                   ; $56E4: $21 $00 $C2
    add  hl, de                                   ; $56E7: $19
    ld   [hl], a                                  ; $56E8: $77
    pop  hl                                       ; $56E9: $E1
    ld   a, [hl+]                                 ; $56EA: $2A
    push hl                                       ; $56EB: $E5
    ld   hl, wEntitiesSpeedXTable                 ; $56EC: $21 $40 $C2
    add  hl, de                                   ; $56EF: $19
    ld   [hl], a                                  ; $56F0: $77
    call func_036_6C28                            ; $56F1: $CD $28 $6C
    ld   a, [hl]                                  ; $56F4: $7E
    pop  hl                                       ; $56F5: $E1
    add  [hl]                                     ; $56F6: $86
    inc  hl                                       ; $56F7: $23
    push hl                                       ; $56F8: $E5
    ld   hl, wEntitiesPosYTable                   ; $56F9: $21 $10 $C2
    add  hl, de                                   ; $56FC: $19
    ld   [hl], a                                  ; $56FD: $77
    pop  hl                                       ; $56FE: $E1
    ld   a, [hl+]                                 ; $56FF: $2A
    push hl                                       ; $5700: $E5
    ld   hl, wEntitiesSpeedYTable                 ; $5701: $21 $50 $C2
    add  hl, de                                   ; $5704: $19
    ld   [hl], a                                  ; $5705: $77
    pop  hl                                       ; $5706: $E1
    ld   a, [hl+]                                 ; $5707: $2A
    push hl                                       ; $5708: $E5
    ld   hl, wEntitiesSpriteVariantTable          ; $5709: $21 $B0 $C3
    add  hl, de                                   ; $570C: $19
    ld   [hl], a                                  ; $570D: $77
    ld   hl, wEntitiesPrivateState1Table          ; $570E: $21 $B0 $C2
    add  hl, de                                   ; $5711: $19
    ld   [hl], a                                  ; $5712: $77
    ld   hl, wEntitiesPhysicsFlagsTable           ; $5713: $21 $40 $C3
    add  hl, de                                   ; $5716: $19
    ld   [hl], $12                                ; $5717: $36 $12
    ld   hl, wEntitiesHitboxFlagsTable            ; $5719: $21 $50 $C3
    add  hl, de                                   ; $571C: $19
    set  7, [hl]                                  ; $571D: $CB $FE
    pop  hl                                       ; $571F: $E1
    ret                                           ; $5720: $C9

func_036_5721::
    ldh  a, [hFrameCounter]                       ; $5721: $F0 $E7
    and  $03                                      ; $5723: $E6 $03
    ret  nz                                       ; $5725: $C0

    call func_036_6C02                            ; $5726: $CD $02 $6C
    inc  [hl]                                     ; $5729: $34
    ld   a, [hl]                                  ; $572A: $7E
    cp   $03                                      ; $572B: $FE $03
    jr   z, jr_036_5736                           ; $572D: $28 $07

    and  $01                                      ; $572F: $E6 $01
    ret  z                                        ; $5731: $C8

    call func_036_56B4                            ; $5732: $CD $B4 $56
    ret                                           ; $5735: $C9

jr_036_5736:
    xor  a                                        ; $5736: $AF
    ld   [hl], a                                  ; $5737: $77
    ld   a, $05                                   ; $5738: $3E $05
    call func_036_6C07                            ; $573A: $CD $07 $6C
    ret                                           ; $573D: $C9

func_036_573E::
    ldh  a, [hFrameCounter]                       ; $573E: $F0 $E7
    and  $03                                      ; $5740: $E6 $03
    ret  nz                                       ; $5742: $C0

    call func_036_6C02                            ; $5743: $CD $02 $6C
    inc  [hl]                                     ; $5746: $34
    ld   a, [hl]                                  ; $5747: $7E
    cp   $07                                      ; $5748: $FE $07
    ret  nz                                       ; $574A: $C0

    xor  a                                        ; $574B: $AF
    ld   [hl], a                                  ; $574C: $77
    call IncrementEntityState                     ; $574D: $CD $12 $3B
    ld   a, $F0                                   ; $5750: $3E $F0
    call func_036_6C83                            ; $5752: $CD $83 $6C
    ret                                           ; $5755: $C9

func_036_5756::
    ld   de, Data_036_55AF                        ; $5756: $11 $AF $55
    call func_036_6C90                            ; $5759: $CD $90 $6C
    call label_3B39                               ; $575C: $CD $39 $3B
    ld   hl, wEntitiesFlashCountdownTable         ; $575F: $21 $20 $C4
    add  hl, bc                                   ; $5762: $09
    ld   a, [hl]                                  ; $5763: $7E
    and  a                                        ; $5764: $A7
    ret  z                                        ; $5765: $C8

    ld   hl, wEntitiesIgnoreHitsCountdownTable    ; $5766: $21 $10 $C4
    add  hl, bc                                   ; $5769: $09
    ld   a, [hl]                                  ; $576A: $7E
    and  a                                        ; $576B: $A7
    ret  nz                                       ; $576C: $C0

    call func_036_6C02                            ; $576D: $CD $02 $6C
    ld   a, [hl]                                  ; $5770: $7E
    and  a                                        ; $5771: $A7
    ret  nz                                       ; $5772: $C0

    ld   [hl], a                                  ; $5773: $77
    ld   hl, wEntitiesFlashCountdownTable         ; $5774: $21 $20 $C4
    add  hl, bc                                   ; $5777: $09
    ld   [hl], a                                  ; $5778: $77

func_036_5779::
    xor  a                                        ; $5779: $AF
    ld   hl, wEntitiesIgnoreHitsCountdownTable    ; $577A: $21 $10 $C4
    add  hl, bc                                   ; $577D: $09
    ld   [hl], a                                  ; $577E: $77
    ld   hl, wEntitiesPrivateState1Table          ; $577F: $21 $B0 $C2
    add  hl, bc                                   ; $5782: $09
    ld   [hl], a                                  ; $5783: $77
    ld   a, $20                                   ; $5784: $3E $20
    call func_036_6C83                            ; $5786: $CD $83 $6C
    ld   a, $03                                   ; $5789: $3E $03
    call func_036_6C07                            ; $578B: $CD $07 $6C
    ret                                           ; $578E: $C9

func_036_578F::
    ldh  a, [hFrameCounter]                       ; $578F: $F0 $E7
    and  $07                                      ; $5791: $E6 $07
    jr   nz, jr_036_57AB                          ; $5793: $20 $16

    call func_036_6C02                            ; $5795: $CD $02 $6C
    inc  [hl]                                     ; $5798: $34
    ld   a, [hl]                                  ; $5799: $7E
    cp   $02                                      ; $579A: $FE $02
    jr   nz, jr_036_57AB                          ; $579C: $20 $0D

    ld   a, $08                                   ; $579E: $3E $08
    call ApplyVectorTowardsLink_trampoline        ; $57A0: $CD $AA $3B
    call func_036_6BF8                            ; $57A3: $CD $F8 $6B
    ld   [hl], $20                                ; $57A6: $36 $20
    call IncrementEntityState                     ; $57A8: $CD $12 $3B

jr_036_57AB:
    call func_036_5756                            ; $57AB: $CD $56 $57
    ret                                           ; $57AE: $C9

func_036_57AF::
    call func_036_6A62                            ; $57AF: $CD $62 $6A
    call func_036_6AEC                            ; $57B2: $CD $EC $6A
    call func_036_6BF8                            ; $57B5: $CD $F8 $6B
    dec  [hl]                                     ; $57B8: $35
    call func_036_6C2D                            ; $57B9: $CD $2D $6C
    ld   a, [hl]                                  ; $57BC: $7E
    bit  7, a                                     ; $57BD: $CB $7F
    ret  z                                        ; $57BF: $C8

    call func_036_6C02                            ; $57C0: $CD $02 $6C
    inc  [hl]                                     ; $57C3: $34
    call IncrementEntityState                     ; $57C4: $CD $12 $3B
    ret                                           ; $57C7: $C9

func_036_57C8::
    ldh  a, [hFrameCounter]                       ; $57C8: $F0 $E7
    and  $07                                      ; $57CA: $E6 $07
    jr   nz, jr_036_57E6                          ; $57CC: $20 $18

    call func_036_6C02                            ; $57CE: $CD $02 $6C
    inc  [hl]                                     ; $57D1: $34
    ld   a, [hl]                                  ; $57D2: $7E
    cp   $04                                      ; $57D3: $FE $04
    jr   nz, jr_036_57E6                          ; $57D5: $20 $0F

    xor  a                                        ; $57D7: $AF
    ld   [hl], a                                  ; $57D8: $77
    ld   a, $09                                   ; $57D9: $3E $09
    call func_036_6C07                            ; $57DB: $CD $07 $6C
    call GetEntityTransitionCountdown             ; $57DE: $CD $05 $0C
    jr   nz, jr_036_57E6                          ; $57E1: $20 $03

    call func_036_5779                            ; $57E3: $CD $79 $57

jr_036_57E6:
    call func_036_5756                            ; $57E6: $CD $56 $57
    ret                                           ; $57E9: $C9

<<<<<<< HEAD
Data_036_57EA:
    dw   Data_020_6938
    dw   Data_020_6950
    dw   Data_020_6968
    dw   Data_020_6950

Data_036_57F2:
    dw   Data_020_6938
    dw   Data_020_6950
    dw   Data_020_6968
    dw   Data_020_6950
    dw   Data_020_6938
    dw   Data_020_6950
    dw   Data_020_6968
    dw   Data_020_6950
    dw   Data_020_6938
    dw   Data_020_6950
    dw   Data_020_6980

Data_036_5808:
    dw   Data_020_6980
    dw   Data_020_6998
    dw   Data_020_6980
    dw   Data_020_69B0

Data_036_5810:
    dw   Data_020_6980
    dw   Data_020_69C8
    dw   Data_020_6980

Data_036_5816:
    dw   Data_020_6980
    dw   Data_020_6950
    dw   Data_020_6938
    dw   Data_020_6950
    dw   Data_020_6968
    dw   Data_020_6950
    dw   Data_020_6938

Data_036_5824:
    dw   Data_020_6938
    dw   Data_020_6950
    dw   Data_020_6968
    dw   Data_020_6950
=======
; @FIXME Data disassembled as code
    jr   c, jr_036_5855                           ; $57EA: $38 $69

    ld   d, b                                     ; $57EC: $50
    ld   l, c                                     ; $57ED: $69
    ld   l, b                                     ; $57EE: $68
    ld   l, c                                     ; $57EF: $69
    ld   d, b                                     ; $57F0: $50
    ld   l, c                                     ; $57F1: $69
    jr   c, @+$6B                                 ; $57F2: $38 $69

    ld   d, b                                     ; $57F4: $50
    ld   l, c                                     ; $57F5: $69
    ld   l, b                                     ; $57F6: $68
    ld   l, c                                     ; $57F7: $69
    ld   d, b                                     ; $57F8: $50
    ld   l, c                                     ; $57F9: $69
    jr   c, jr_036_5865                           ; $57FA: $38 $69

    ld   d, b                                     ; $57FC: $50
    ld   l, c                                     ; $57FD: $69
    ld   l, b                                     ; $57FE: $68
    ld   l, c                                     ; $57FF: $69
    ld   d, b                                     ; $5800: $50
    ld   l, c                                     ; $5801: $69
    jr   c, jr_036_586D                           ; $5802: $38 $69

    ld   d, b                                     ; $5804: $50
    ld   l, c                                     ; $5805: $69
    add  b                                        ; $5806: $80
    ld   l, c                                     ; $5807: $69
    add  b                                        ; $5808: $80
    ld   l, c                                     ; $5809: $69
    sbc  b                                        ; $580A: $98
    ld   l, c                                     ; $580B: $69
    add  b                                        ; $580C: $80
    ld   l, c                                     ; $580D: $69
    or   b                                        ; $580E: $B0
    ld   l, c                                     ; $580F: $69
    add  b                                        ; $5810: $80
    ld   l, c                                     ; $5811: $69
    ret  z                                        ; $5812: $C8

    ld   l, c                                     ; $5813: $69
    add  b                                        ; $5814: $80
    ld   l, c                                     ; $5815: $69
    add  b                                        ; $5816: $80
    ld   l, c                                     ; $5817: $69
    ld   d, b                                     ; $5818: $50
    ld   l, c                                     ; $5819: $69
    jr   c, @+$6B                                 ; $581A: $38 $69

    ld   d, b                                     ; $581C: $50
    ld   l, c                                     ; $581D: $69
    ld   l, b                                     ; $581E: $68
    ld   l, c                                     ; $581F: $69
    ld   d, b                                     ; $5820: $50
    ld   l, c                                     ; $5821: $69
    jr   c, @+$6B                                 ; $5822: $38 $69

    jr   c, jr_036_588F                           ; $5824: $38 $69

    ld   d, b                                     ; $5826: $50
    ld   l, c                                     ; $5827: $69
    ld   l, b                                     ; $5828: $68
    ld   l, c                                     ; $5829: $69
    ld   d, b                                     ; $582A: $50
    ld   l, c                                     ; $582B: $69
>>>>>>> 4a41edf6

Data_036_582C::
    dw   Data_036_57EA
    dw   Data_036_57EA
    dw   Data_036_57EA
    dw   Data_036_57EA
    dw   Data_036_57F2
    dw   Data_036_5808
    dw   Data_036_5810
    dw   Data_036_5810
    dw   Data_036_5816
    dw   Data_036_5824
    dw   Data_036_5824
    dw   Data_036_5824

func_036_5844::
    ld   d, $00                                   ; $5844: $16 $00
    ldh  a, [hActiveEntityState]                  ; $5846: $F0 $F0
    sla  a                                        ; $5848: $CB $27
    ld   e, a                                     ; $584A: $5F
    ld   hl, Data_036_582C                        ; $584B: $21 $2C $58
    call func_036_6C7E                            ; $584E: $CD $7E $6C
    push hl                                       ; $5851: $E5
    call func_036_6C02                            ; $5852: $CD $02 $6C

jr_036_5855:
    ld   e, [hl]                                  ; $5855: $5E
    sla  e                                        ; $5856: $CB $23
    pop  hl                                       ; $5858: $E1
    call func_036_6C7E                            ; $5859: $CD $7E $6C
    ld   c, $06                                   ; $585C: $0E $06
    ld   a, $36                                   ; $585E: $3E $36
    call func_A5F                                 ; $5860: $CD $5F $0A
    ld   a, $06                                   ; $5863: $3E $06

jr_036_5865:
    call label_3DA0                               ; $5865: $CD $A0 $3D
    ld   hl, wEntitiesPhysicsFlagsTable           ; $5868: $21 $40 $C3
    add  hl, bc                                   ; $586B: $09
    ld   a, [hl]                                  ; $586C: $7E

jr_036_586D:
    push af                                       ; $586D: $F5
    or   $10                                      ; $586E: $F6 $10

jr_036_5870:
    ld   [hl], a                                  ; $5870: $77
    push hl                                       ; $5871: $E5
    call label_3CD9                               ; $5872: $CD $D9 $3C
    pop  hl                                       ; $5875: $E1
    pop  af                                       ; $5876: $F1

Data_036_5877::
    db   $77, $C9

Data_036_5879::
    db   $58, $02, $5A, $00, $5A, $20

ColorDungeonBookEntityHandler::
    ldh  a, [hActiveEntitySpriteVariant]          ; $587F: $F0 $F1
    and  a                                        ; $5881: $A7
    jr   z, jr_036_588C                           ; $5882: $28 $08

    ld   de, Data_036_5877                        ; $5884: $11 $77 $58
    call RenderActiveEntitySpritesPair            ; $5887: $CD $C0 $3B
    jr   jr_036_5892                              ; $588A: $18 $06

jr_036_588C:
    ld   de, Data_036_5879                        ; $588C: $11 $79 $58

jr_036_588F:
    call RenderActiveEntitySprite                 ; $588F: $CD $77 $3C

jr_036_5892:
    ldh  a, [hActiveEntityState]                  ; $5892: $F0 $F0
    JP_TABLE                                      ; $5894
._00 dw func_036_58A1                             ; $5895
._01 dw func_036_58B9                             ; $5897
._02 dw func_036_58B9                             ; $5899
._03 dw func_036_58E4                             ; $589B
._04 dw func_036_5912                             ; $589D
._05 dw func_036_5930                             ; $589F

func_036_58A1::
    ld   a, [$C157]                               ; $58A1: $FA $57 $C1
    and  a                                        ; $58A4: $A7
    jr   z, jr_036_58B8                           ; $58A5: $28 $11

    cp   $05                                      ; $58A7: $FE $05
    jr   nc, jr_036_58B8                          ; $58A9: $30 $0D

    call func_036_6BF3                            ; $58AB: $CD $F3 $6B
    ld   [hl], $14                                ; $58AE: $36 $14
    call func_036_6BF8                            ; $58B0: $CD $F8 $6B
    ld   [hl], $10                                ; $58B3: $36 $10
    call IncrementEntityState                     ; $58B5: $CD $12 $3B

jr_036_58B8:
    ret                                           ; $58B8: $C9

func_036_58B9::
    call func_036_6A62                            ; $58B9: $CD $62 $6A
    call func_036_6AEC                            ; $58BC: $CD $EC $6A
    ldh  a, [hFrameCounter]                       ; $58BF: $F0 $E7
    and  $01                                      ; $58C1: $E6 $01
    jr   z, jr_036_58CD                           ; $58C3: $28 $08

    call func_036_6BF3                            ; $58C5: $CD $F3 $6B
    ld   a, [hl]                                  ; $58C8: $7E
    and  a                                        ; $58C9: $A7
    jr   z, jr_036_58CD                           ; $58CA: $28 $01

    dec  [hl]                                     ; $58CC: $35

jr_036_58CD:
    call func_036_6BF8                            ; $58CD: $CD $F8 $6B
    dec  [hl]                                     ; $58D0: $35
    call func_036_6C2D                            ; $58D1: $CD $2D $6C
    ld   a, [hl]                                  ; $58D4: $7E
    bit  7, a                                     ; $58D5: $CB $7F
    jr   z, jr_036_58E3                           ; $58D7: $28 $0A

    xor  a                                        ; $58D9: $AF
    ld   [hl], a                                  ; $58DA: $77
    call func_036_6BF8                            ; $58DB: $CD $F8 $6B
    ld   [hl], $10                                ; $58DE: $36 $10
    call IncrementEntityState                     ; $58E0: $CD $12 $3B

jr_036_58E3:
    ret                                           ; $58E3: $C9

func_036_58E4::
    ld   a, [wDialogState]                        ; $58E4: $FA $9F $C1
    and  a                                        ; $58E7: $A7
    jr   nz, jr_036_5911                          ; $58E8: $20 $27

    call func_036_6B8A                            ; $58EA: $CD $8A $6B
    cp   $07                                      ; $58ED: $FE $07
    jr   nc, jr_036_5911                          ; $58EF: $30 $20

    call func_036_6B9A                            ; $58F1: $CD $9A $6B
    cp   $0B                                      ; $58F4: $FE $0B
    jr   nc, jr_036_5911                          ; $58F6: $30 $19

    ldh  a, [hLinkDirection]                      ; $58F8: $F0 $9E

jr_036_58FA:
    cp   $02                                      ; $58FA: $FE $02
    jr   nz, jr_036_5911                          ; $58FC: $20 $13

    ld   hl, $C1AD                                ; $58FE: $21 $AD $C1
    ld   [hl], $01                                ; $5901: $36 $01
    ldh  a, [hJoypadState]                        ; $5903: $F0 $CC
    and  $10                                      ; $5905: $E6 $10
    jr   z, jr_036_5911                           ; $5907: $28 $08

    call_open_dialog $266                         ; $5909
    call IncrementEntityState                     ; $590E: $CD $12 $3B

jr_036_5911:
    ret                                           ; $5911: $C9

func_036_5912::
    ld   a, [wDialogState]                        ; $5912: $FA $9F $C1
    and  a                                        ; $5915: $A7
    ret  nz                                       ; $5916: $C0

    ld   a, [wC177]                               ; $5917: $FA $77 $C1
    and  a                                        ; $591A: $A7
    jr   nz, jr_036_592A                          ; $591B: $20 $0D

    call func_036_6C0D                            ; $591D: $CD $0D $6C
    call_open_dialog $267                         ; $5920
    call IncrementEntityState                     ; $5925: $CD $12 $3B
    jr   jr_036_592F                              ; $5928: $18 $05

jr_036_592A:
    ld   a, $03                                   ; $592A: $3E $03
    call func_036_6C07                            ; $592C: $CD $07 $6C

jr_036_592F:
    ret                                           ; $592F: $C9

func_036_5930::
    ld   a, [wDialogState]                        ; $5930: $FA $9F $C1
    and  a                                        ; $5933: $A7
    jr   nz, jr_036_593E                          ; $5934: $20 $08

    call func_036_6C0D                            ; $5936: $CD $0D $6C
    ld   a, $03                                   ; $5939: $3E $03
    call func_036_6C07                            ; $593B: $CD $07 $6C

jr_036_593E:
    ret                                           ; $593E: $C9

ColorGuardianBlueEntityHandler::
ColorGuardianRedEntityHandler::
    push bc                                       ; $593F: $C5
    sla  c                                        ; $5940: $CB $21
    sla  c                                        ; $5942: $CB $21
    ld   hl, wEntitiesHitboxPositionTable         ; $5944: $21 $80 $D5
    add  hl, bc                                   ; $5947: $09
    inc  hl                                       ; $5948: $23
    inc  hl                                       ; $5949: $23
    ld   a, $06                                   ; $594A: $3E $06
    ld   [hl+], a                                 ; $594C: $22
    ld   [hl+], a                                 ; $594D: $22
    pop  bc                                       ; $594E: $C1
    ld   hl, wEntitiesHealthTable                 ; $594F: $21 $60 $C3
    add  hl, bc                                   ; $5952: $09
    ld   [hl], $FF                                ; $5953: $36 $FF
    call func_036_5AC8                            ; $5955: $CD $C8 $5A
    ld   a, [wDialogState]                        ; $5958: $FA $9F $C1
    and  a                                        ; $595B: $A7
    jr   nz, jr_036_5964                          ; $595C: $20 $06

    call func_036_6B5C                            ; $595E: $CD $5C $6B
    call CheckLinkCollisionWithEnemy_trampoline   ; $5961: $CD $5A $3B

jr_036_5964:
    xor  a                                        ; $5964: $AF
    ld   hl, wEntitiesFlashCountdownTable         ; $5965: $21 $20 $C4
    add  hl, bc                                   ; $5968: $09
    ld   [hl], a                                  ; $5969: $77
    ld   hl, wEntitiesIgnoreHitsCountdownTable    ; $596A: $21 $10 $C4
    add  hl, bc                                   ; $596D: $09
    ld   [hl], a                                  ; $596E: $77
    ld   a, [wGameplayType]                       ; $596F: $FA $95 $DB
    cp   $0B                                      ; $5972: $FE $0B
    ret  nz                                       ; $5974: $C0

    ld   a, [wDialogState]                        ; $5975: $FA $9F $C1
    and  a                                        ; $5978: $A7
    ret  nz                                       ; $5979: $C0

    ldh  a, [hActiveEntityState]                  ; $597A: $F0 $F0
    JP_TABLE                                      ; $597C
._00 dw func_036_59C3                             ; $597D
._01 dw func_036_5A0A                             ; $597F
._02 dw func_036_5A3B                             ; $5981
._03 dw func_036_5A40                             ; $5983
._04 dw func_036_5A7D                             ; $5985
._05 dw func_036_5A87                             ; $5987

func_036_5989::
    ld   hl, wEntitiesTypeTable                   ; $5989: $21 $A0 $C3
    add  hl, bc                                   ; $598C: $09
    ld   a, [hl]                                  ; $598D: $7E
    xor  $01                                      ; $598E: $EE $01
    ld   de, $FFFF                                ; $5990: $11 $FF $FF

jr_036_5993:
    inc  de                                       ; $5993: $13
    ld   hl, wEntitiesTypeTable                   ; $5994: $21 $A0 $C3
    add  hl, de                                   ; $5997: $19
    cp   [hl]                                     ; $5998: $BE
    jr   nz, jr_036_5993                          ; $5999: $20 $F8

    ld   hl, wEntitiesStateTable                  ; $599B: $21 $90 $C2
    add  hl, de                                   ; $599E: $19
    ld   a, [hl]                                  ; $599F: $7E
    cp   $03                                      ; $59A0: $FE $03
    ret  nz                                       ; $59A2: $C0

    ld   hl, wEntitiesTypeTable                   ; $59A3: $21 $A0 $C3
    add  hl, bc                                   ; $59A6: $09
    ld   a, [hl]                                  ; $59A7: $7E
    call func_036_6BEE                            ; $59A8: $CD $EE $6B
    ld   [hl], $FA                                ; $59AB: $36 $FA
    and  $01                                      ; $59AD: $E6 $01
    jr   nz, jr_036_59B3                          ; $59AF: $20 $02

    ld   [hl], $06                                ; $59B1: $36 $06

jr_036_59B3:
    ld   a, $04                                   ; $59B3: $3E $04
    call SetEntitySpriteVariant                   ; $59B5: $CD $0C $3B
    ld   a, $01                                   ; $59B8: $3E $01
    ldh  [hLinkInteractiveMotionBlocked], a       ; $59BA: $E0 $A1
    ld   a, $05                                   ; $59BC: $3E $05
    call func_036_6C07                            ; $59BE: $CD $07 $6C
    pop  af                                       ; $59C1: $F1
    ret                                           ; $59C2: $C9

func_036_59C3::
    call func_036_5989                            ; $59C3: $CD $89 $59
    call func_036_6B8A                            ; $59C6: $CD $8A $6B
    cp   $04                                      ; $59C9: $FE $04
    jr   nc, jr_036_5A00                          ; $59CB: $30 $33

    call func_036_6B9A                            ; $59CD: $CD $9A $6B
    cp   $0B                                      ; $59D0: $FE $0B
    jr   nc, jr_036_5A00                          ; $59D2: $30 $2C

    ld   a, e                                     ; $59D4: $7B
    and  $04                                      ; $59D5: $E6 $04
    jr   z, jr_036_5A00                           ; $59D7: $28 $27

    ld   hl, $C1AD                                ; $59D9: $21 $AD $C1
    ld   [hl], $01                                ; $59DC: $36 $01
    ldh  a, [hJoypadState]                        ; $59DE: $F0 $CC
    and  $10                                      ; $59E0: $E6 $10
    jr   z, jr_036_5A00                           ; $59E2: $28 $1C

    ld   hl, wEntitiesPrivateState1Table          ; $59E4: $21 $B0 $C2
    add  hl, bc                                   ; $59E7: $09
    ld   a, $01                                   ; $59E8: $3E $01
    ld   [hl], a                                  ; $59EA: $77
    ld   e, $60                                   ; $59EB: $1E $60
    ldh  a, [hIsGBC]                              ; $59ED: $F0 $FE
    and  a                                        ; $59EF: $A7
    jr   nz, jr_036_59F9                          ; $59F0: $20 $07

    call_open_dialog $262                         ; $59F2
    jr   jr_036_5A00                              ; $59F7: $18 $07

jr_036_59F9:
    ld   a, e                                     ; $59F9: $7B
    call OpenDialogInTable2                       ; $59FA: $CD $7C $23
    call IncrementEntityState                     ; $59FD: $CD $12 $3B

jr_036_5A00:
    ldh  a, [hFrameCounter]                       ; $5A00: $F0 $E7
    swap a                                        ; $5A02: $CB $37
    and  $01                                      ; $5A04: $E6 $01
    call SetEntitySpriteVariant                   ; $5A06: $CD $0C $3B
    ret                                           ; $5A09: $C9

func_036_5A0A::
    ldh  a, [hActiveEntityType]                   ; $5A0A: $F0 $EB
    sub  ENTITY_COLOR_GUARDIAN_BLUE               ; $5A0C: $D6 $F6
    ld   e, a                                     ; $5A0E: $5F
    ld   a, [wC177]                               ; $5A0F: $FA $77 $C1
    cp   e                                        ; $5A12: $BB
    jr   nz, jr_036_5A1E                          ; $5A13: $20 $09

    call_open_dialog $264                         ; $5A15
    call IncrementEntityState                     ; $5A1A: $CD $12 $3B
    ret                                           ; $5A1D: $C9

jr_036_5A1E:
    call func_036_6BEE                            ; $5A1E: $CD $EE $6B
    ld   [hl], $FA                                ; $5A21: $36 $FA
    ld   a, e                                     ; $5A23: $7B
    and  a                                        ; $5A24: $A7
    jr   z, jr_036_5A2B                           ; $5A25: $28 $04

    ld   a, [hl]                                  ; $5A27: $7E
    cpl                                           ; $5A28: $2F
    inc  a                                        ; $5A29: $3C
    ld   [hl], a                                  ; $5A2A: $77

jr_036_5A2B:
    ld   a, $02                                   ; $5A2B: $3E $02
    call SetEntitySpriteVariant                   ; $5A2D: $CD $0C $3B
    call_open_dialog $265                         ; $5A30
    ld   a, $03                                   ; $5A35: $3E $03
    call func_036_6C07                            ; $5A37: $CD $07 $6C
    ret                                           ; $5A3A: $C9

func_036_5A3B::
    xor  a                                        ; $5A3B: $AF
    call func_036_6C07                            ; $5A3C: $CD $07 $6C
    ret                                           ; $5A3F: $C9

func_036_5A40::
    ld   a, $02                                   ; $5A40: $3E $02
    ldh  [hLinkInteractiveMotionBlocked], a       ; $5A42: $E0 $A1
    ld   [wC167], a                               ; $5A44: $EA $67 $C1
    call func_036_6C23                            ; $5A47: $CD $23 $6C
    ld   e, $5F                                   ; $5A4A: $1E $5F
    ld   a, [hl]                                  ; $5A4C: $7E
    cp   $3C                                      ; $5A4D: $FE $3C
    jr   z, jr_036_5A57                           ; $5A4F: $28 $06

    ld   e, $5E                                   ; $5A51: $1E $5E
    cp   $63                                      ; $5A53: $FE $63
    jr   nz, jr_036_5A6A                          ; $5A55: $20 $13

jr_036_5A57:
    ld   a, [wGameplayType]                       ; $5A57: $FA $95 $DB
    cp   $0B                                      ; $5A5A: $FE $0B
    jr   nz, jr_036_5A6A                          ; $5A5C: $20 $0C

    xor  a                                        ; $5A5E: $AF
    ld   [wC167], a                               ; $5A5F: $EA $67 $C1
    ld   a, e                                     ; $5A62: $7B
    call OpenDialogInTable2                       ; $5A63: $CD $7C $23
    call IncrementEntityState                     ; $5A66: $CD $12 $3B
    ret                                           ; $5A69: $C9

jr_036_5A6A:
    call func_036_6A62                            ; $5A6A: $CD $62 $6A
    call func_036_6C02                            ; $5A6D: $CD $02 $6C
    ldh  a, [hFrameCounter]                       ; $5A70: $F0 $E7
    srl  a                                        ; $5A72: $CB $3F
    srl  a                                        ; $5A74: $CB $3F
    srl  a                                        ; $5A76: $CB $3F
    and  $01                                      ; $5A78: $E6 $01
    xor  [hl]                                     ; $5A7A: $AE
    ld   [hl], a                                  ; $5A7B: $77
    ret                                           ; $5A7C: $C9

func_036_5A7D::
    ldh  a, [hFrameCounter]                       ; $5A7D: $F0 $E7
    swap a                                        ; $5A7F: $CB $37
    and  $01                                      ; $5A81: $E6 $01
    call SetEntitySpriteVariant                   ; $5A83: $CD $0C $3B
    ret                                           ; $5A86: $C9

func_036_5A87::
    call func_036_6C23                            ; $5A87: $CD $23 $6C
    ld   a, [hl]                                  ; $5A8A: $7E
    cp   $50                                      ; $5A8B: $FE $50
    jr   nz, jr_036_5A6A                          ; $5A8D: $20 $DB

    xor  a                                        ; $5A8F: $AF
    call func_036_6C07                            ; $5A90: $CD $07 $6C
    ret                                           ; $5A93: $C9

<<<<<<< HEAD
Data_036_5A94:
    db   $40, $03
    db   $42, $03
    db   $42, $23
    db   $40, $23
    db   $48, $03
    db   $4A, $03
    db   $4C, $03
    db   $4E, $03
    db   $4A, $23
    db   $48, $23
    db   $4E, $23
    db   $4C, $23

Data_036_5AAC:
    db   $40, $02
    db   $42, $02
    db   $42, $22
    db   $40, $22
    db   $4A, $22
    db   $48, $22
    db   $4E, $22
    db   $4C, $22
    db   $48, $02
    db   $4A, $02
    db   $4C, $02
    db   $4E, $02
=======
; @FIXME Data disassembled as code
    ld   b, b                                     ; $5A94: $40
    inc  bc                                       ; $5A95: $03
    ld   b, d                                     ; $5A96: $42
    inc  bc                                       ; $5A97: $03
    ld   b, d                                     ; $5A98: $42
    inc  hl                                       ; $5A99: $23
    ld   b, b                                     ; $5A9A: $40
    inc  hl                                       ; $5A9B: $23
    ld   c, b                                     ; $5A9C: $48
    inc  bc                                       ; $5A9D: $03
    ld   c, d                                     ; $5A9E: $4A
    inc  bc                                       ; $5A9F: $03
    ld   c, h                                     ; $5AA0: $4C
    inc  bc                                       ; $5AA1: $03
    ld   c, [hl]                                  ; $5AA2: $4E
    inc  bc                                       ; $5AA3: $03
    ld   c, d                                     ; $5AA4: $4A
    inc  hl                                       ; $5AA5: $23
    ld   c, b                                     ; $5AA6: $48
    inc  hl                                       ; $5AA7: $23
    ld   c, [hl]                                  ; $5AA8: $4E
    inc  hl                                       ; $5AA9: $23
    ld   c, h                                     ; $5AAA: $4C
    inc  hl                                       ; $5AAB: $23
    ld   b, b                                     ; $5AAC: $40
    ld   [bc], a                                  ; $5AAD: $02
    ld   b, d                                     ; $5AAE: $42
    ld   [bc], a                                  ; $5AAF: $02
    ld   b, d                                     ; $5AB0: $42
    ld   [hl+], a                                 ; $5AB1: $22
    ld   b, b                                     ; $5AB2: $40
    ld   [hl+], a                                 ; $5AB3: $22
    ld   c, d                                     ; $5AB4: $4A
    ld   [hl+], a                                 ; $5AB5: $22
    ld   c, b                                     ; $5AB6: $48
    ld   [hl+], a                                 ; $5AB7: $22
    ld   c, [hl]                                  ; $5AB8: $4E
    ld   [hl+], a                                 ; $5AB9: $22
    ld   c, h                                     ; $5ABA: $4C
    ld   [hl+], a                                 ; $5ABB: $22
    ld   c, b                                     ; $5ABC: $48
    ld   [bc], a                                  ; $5ABD: $02
    ld   c, d                                     ; $5ABE: $4A
    ld   [bc], a                                  ; $5ABF: $02
    ld   c, h                                     ; $5AC0: $4C
    ld   [bc], a                                  ; $5AC1: $02
    ld   c, [hl]                                  ; $5AC2: $4E
    ld   [bc], a                                  ; $5AC3: $02
>>>>>>> 4a41edf6

Data_036_5AC4::
    dw   Data_036_5A94
    dw   Data_036_5AAC

func_036_5AC8::
    ld   d, $00                                   ; $5AC8: $16 $00
    ldh  a, [hActiveEntityType]                   ; $5ACA: $F0 $EB
    sub  ENTITY_COLOR_GUARDIAN_BLUE               ; $5ACC: $D6 $F6
    sla  a                                        ; $5ACE: $CB $27
    ld   e, a                                     ; $5AD0: $5F
    ld   hl, Data_036_5AC4                        ; $5AD1: $21 $C4 $5A
    add  hl, de                                   ; $5AD4: $19
    ld   e, [hl]                                  ; $5AD5: $5E
    inc  hl                                       ; $5AD6: $23
    ld   d, [hl]                                  ; $5AD7: $56
    call RenderActiveEntitySpritesPair            ; $5AD8: $CD $C0 $3B
    ret                                           ; $5ADB: $C9

Data_036_5ADC::
    db   $40, $01
    db   $40, $21
    db   $42, $01
    db   $42, $21

label_036_5AE4:
    ld   de, Data_036_5ADC                        ; $5AE4: $11 $DC $5A
    call RenderActiveEntitySpritesPair            ; $5AE7: $CD $C0 $3B
    call func_036_6A40                            ; $5AEA: $CD $40 $6A
    call DecrementEntityIgnoreHitsCountdown       ; $5AED: $CD $56 $0C
    call label_3B39                               ; $5AF0: $CD $39 $3B
    call func_036_6A62                            ; $5AF3: $CD $62 $6A
    call func_036_6C15                            ; $5AF6: $CD $15 $6C
    jp   label_036_5BE8                           ; $5AF9: $C3 $E8 $5B


Data_036_5AFC::
    db   $74, $01, $76, $01, $74, $04, $76, $04, $70, $01, $72, $01, $70, $04, $72, $04
    db   $76, $21, $74, $21, $76, $24, $74, $24, $78, $01, $7A, $01, $78, $04, $7A, $04

jr_036_5B1C:
    ld   de, Data_036_5AFC                        ; $5B1C: $11 $FC $5A
    call RenderActiveEntitySpritesPair            ; $5B1F: $CD $C0 $3B
    call func_036_6A40                            ; $5B22: $CD $40 $6A
    call DecrementEntityIgnoreHitsCountdown       ; $5B25: $CD $56 $0C
    call label_3B39                               ; $5B28: $CD $39 $3B
    call func_036_6A62                            ; $5B2B: $CD $62 $6A
    ld   hl, wEntitiesPrivateState1Table          ; $5B2E: $21 $B0 $C2
    add  hl, bc                                   ; $5B31: $09
    ldh  a, [hFrameCounter]                       ; $5B32: $F0 $E7
    and  $04                                      ; $5B34: $E6 $04
    srl  a                                        ; $5B36: $CB $3F
    srl  a                                        ; $5B38: $CB $3F
    or   [hl]                                     ; $5B3A: $B6
    call func_036_6C02                            ; $5B3B: $CD $02 $6C
    ld   [hl], a                                  ; $5B3E: $77
    jp   label_036_5BE8                           ; $5B3F: $C3 $E8 $5B

Data_036_5B42::
    db   $6C, $07, $6E, $07, $6E, $27, $6C, $27, $6E, $67, $6C, $67, $6C, $47, $6E, $47

Data_036_5B52::
    db   $0C, $F4, $05, $FB

Data_036_5B56::
    db   $08, $0A, $06, $0C

Data_036_5B5A::
    db   $18, $20, $1C, $28

BouncingBoulderEntityHandler::
    ld   a, [$D202]                               ; $5B5E: $FA $02 $D2
    ld   e, a                                     ; $5B61: $5F
    ld   d, $00                                   ; $5B62: $16 $00
    ld   hl, wEntitiesStatusTable                 ; $5B64: $21 $80 $C2
    add  hl, de                                   ; $5B67: $19
    ld   a, [hl]                                  ; $5B68: $7E
    cp   $01                                      ; $5B69: $FE $01
    jr   nz, jr_036_5B73                          ; $5B6B: $20 $06

    call func_036_6C89                            ; $5B6D: $CD $89 $6C
    call func_036_5CAB                            ; $5B70: $CD $AB $5C

jr_036_5B73:
    ldh  a, [hActiveEntityState]                  ; $5B73: $F0 $F0
    bit  1, a                                     ; $5B75: $CB $4F
    jr   nz, jr_036_5B1C                          ; $5B77: $20 $A3

    bit  2, a                                     ; $5B79: $CB $57
    jp   nz, label_036_5AE4                       ; $5B7B: $C2 $E4 $5A

    ld   de, Data_036_5B42                        ; $5B7E: $11 $42 $5B
    call RenderActiveEntitySpritesPair            ; $5B81: $CD $C0 $3B
    call func_036_6A40                            ; $5B84: $CD $40 $6A
    call DecrementEntityIgnoreHitsCountdown       ; $5B87: $CD $56 $0C
    call label_3B39                               ; $5B8A: $CD $39 $3B
    ldh  a, [hFrameCounter]                       ; $5B8D: $F0 $E7
    rra                                           ; $5B8F: $1F
    rra                                           ; $5B90: $1F
    rra                                           ; $5B91: $1F
    and  $03                                      ; $5B92: $E6 $03
    call SetEntitySpriteVariant                   ; $5B94: $CD $0C $3B
    call func_036_6A62                            ; $5B97: $CD $62 $6A
    ldh  a, [hActiveEntityState]                  ; $5B9A: $F0 $F0
    bit  3, a                                     ; $5B9C: $CB $5F
    jr   nz, label_036_5BE8                       ; $5B9E: $20 $48

    call func_036_6AEC                            ; $5BA0: $CD $EC $6A
    call label_3CD9                               ; $5BA3: $CD $D9 $3C
    call func_036_6BF8                            ; $5BA6: $CD $F8 $6B
    dec  [hl]                                     ; $5BA9: $35
    dec  [hl]                                     ; $5BAA: $35
    call func_036_6C2D                            ; $5BAB: $CD $2D $6C
    ld   a, [hl]                                  ; $5BAE: $7E
    and  $80                                      ; $5BAF: $E6 $80
    jr   z, label_036_5BE8                        ; $5BB1: $28 $35

    ld   [hl], b                                  ; $5BB3: $70
    call GetRandomByte                            ; $5BB4: $CD $0D $28
    and  $03                                      ; $5BB7: $E6 $03
    ld   e, a                                     ; $5BB9: $5F
    ld   d, b                                     ; $5BBA: $50
    ld   hl, Data_036_5B52                        ; $5BBB: $21 $52 $5B
    add  hl, de                                   ; $5BBE: $19
    ld   a, [hl]                                  ; $5BBF: $7E
    call func_036_6BEE                            ; $5BC0: $CD $EE $6B
    ld   [hl], a                                  ; $5BC3: $77
    call GetRandomByte                            ; $5BC4: $CD $0D $28
    and  $03                                      ; $5BC7: $E6 $03
    ld   e, a                                     ; $5BC9: $5F
    ld   d, b                                     ; $5BCA: $50
    ld   hl, Data_036_5B56                        ; $5BCB: $21 $56 $5B
    add  hl, de                                   ; $5BCE: $19
    ld   a, [hl]                                  ; $5BCF: $7E
    call func_036_6BF3                            ; $5BD0: $CD $F3 $6B
    ld   [hl], a                                  ; $5BD3: $77
    call GetRandomByte                            ; $5BD4: $CD $0D $28
    and  $03                                      ; $5BD7: $E6 $03
    ld   e, a                                     ; $5BD9: $5F
    ld   d, b                                     ; $5BDA: $50
    ld   hl, Data_036_5B5A                        ; $5BDB: $21 $5A $5B
    add  hl, de                                   ; $5BDE: $19
    ld   a, [hl]                                  ; $5BDF: $7E
    call func_036_6BF8                            ; $5BE0: $CD $F8 $6B
    ld   [hl], a                                  ; $5BE3: $77
    ld   a, JINGLE_BIG_BUMP                       ; $5BE4: $3E $20
    ldh  [hJingle], a                             ; $5BE6: $E0 $F2

label_036_5BE8:
    ldh  a, [hActiveEntityPosX]                   ; $5BE8: $F0 $EE
    cp   $A8                                      ; $5BEA: $FE $A8
    jp   nc, func_036_6C89                        ; $5BEC: $D2 $89 $6C

    ldh  a, [hActiveEntityVisualPosY]             ; $5BEF: $F0 $EC
    cp   $84                                      ; $5BF1: $FE $84
    jp   nc, func_036_6C89                        ; $5BF3: $D2 $89 $6C

    ret                                           ; $5BF6: $C9

AvalaunchEntityHandler::
    call label_394D                               ; $5BF7: $CD $4D $39
    ld   a, c                                     ; $5BFA: $79
    ld   [$D202], a                               ; $5BFB: $EA $02 $D2
    call func_036_5F75                            ; $5BFE: $CD $75 $5F
    call label_3CD9                               ; $5C01: $CD $D9 $3C
    ldh  a, [hActiveEntityStatus]                 ; $5C04: $F0 $EA
    cp   $05                                      ; $5C06: $FE $05
    jr   nz, label_036_5C3C                       ; $5C08: $20 $32

    call BossIntro                                ; $5C0A: $CD $E8 $3E
    call func_036_6A40                            ; $5C0D: $CD $40 $6A
    ld   a, [$C190]                               ; $5C10: $FA $90 $C1
    and  a                                        ; $5C13: $A7
    ret  z                                        ; $5C14: $C8

    ld   hl, wEntitiesFlashCountdownTable         ; $5C15: $21 $20 $C4
    add  hl, bc                                   ; $5C18: $09
    ld   a, [hl]                                  ; $5C19: $7E
    and  a                                        ; $5C1A: $A7
    jr   nz, jr_036_5C23                          ; $5C1B: $20 $06

    xor  a                                        ; $5C1D: $AF
    ld   hl, wEntitiesIgnoreHitsCountdownTable    ; $5C1E: $21 $10 $C4
    add  hl, bc                                   ; $5C21: $09
    ld   [hl], a                                  ; $5C22: $77

jr_036_5C23:
    ldh  a, [hActiveEntityState]                  ; $5C23: $F0 $F0
    JP_TABLE                                      ; $5C25
._00 dw AvalaunchState0Handler
._01 dw AvalaunchState1Handler
._02 dw AvalaunchState2Handler
._03 dw AvalaunchState3Handler
._04 dw AvalaunchState4Handler
._05 dw AvalaunchState5Handler
._06 dw AvalaunchState6Handler
._07 dw AvalaunchState7Handler
._08 dw AvalaunchState8Handler
._09 dw AvalaunchState9Handler
._0A dw AvalaunchStateAHandler

label_036_5C3C:
    ld   hl, wEntitiesUnknowTableR                ; $5C3C: $21 $90 $C3
    add  hl, bc                                   ; $5C3F: $09
    ld   a, [hl]                                  ; $5C40: $7E
    JP_TABLE                                      ; $5C41
._00 dw func_036_5C48                             ; $5C42
._01 dw func_036_5C59                             ; $5C44
._02 dw func_036_5C69                             ; $5C46

func_036_5C48::
    call GetEntityTransitionCountdown             ; $5C48: $CD $05 $0C
    ld   [hl], $A0                                ; $5C4B: $36 $A0
    ld   hl, wEntitiesFlashCountdownTable         ; $5C4D: $21 $20 $C4
    add  hl, bc                                   ; $5C50: $09
    ld   [hl], $FF                                ; $5C51: $36 $FF

func_036_5C53::
    ld   hl, wEntitiesUnknowTableR                ; $5C53: $21 $90 $C3
    add  hl, bc                                   ; $5C56: $09
    inc  [hl]                                     ; $5C57: $34
    ret                                           ; $5C58: $C9

func_036_5C59::
    call GetEntityTransitionCountdown             ; $5C59: $CD $05 $0C
    ret  nz                                       ; $5C5C: $C0

    ld   [hl], $C0                                ; $5C5D: $36 $C0
    ld   hl, wEntitiesFlashCountdownTable         ; $5C5F: $21 $20 $C4
    add  hl, bc                                   ; $5C62: $09
    ld   [hl], $FF                                ; $5C63: $36 $FF
    call func_036_5C53                            ; $5C65: $CD $53 $5C
    ret                                           ; $5C68: $C9

func_036_5C69::
    call GetEntityTransitionCountdown             ; $5C69: $CD $05 $0C
    jr   z, jr_036_5C72                           ; $5C6C: $28 $04

    call func_036_5C8B                            ; $5C6E: $CD $8B $5C
    ret                                           ; $5C71: $C9

jr_036_5C72:
    ld   a, $1A                                   ; $5C72: $3E $1A
    ldh  [hNoiseSfx], a                           ; $5C74: $E0 $F4
    call label_27DD                               ; $5C76: $CD $DD $27
    call DidKillEnemy                             ; $5C79: $CD $50 $3F
    xor  a                                        ; $5C7C: $AF
    ld   [wC167], a                               ; $5C7D: $EA $67 $C1
    ld   hl, wColorDungeonRoomStatus              ; $5C80: $21 $E0 $DD
    ldh  a, [hMapRoom]                            ; $5C83: $F0 $F6
    ld   e, a                                     ; $5C85: $5F
    ld   d, b                                     ; $5C86: $50
    add  hl, de                                   ; $5C87: $19
    set  5, [hl]                                  ; $5C88: $CB $EE
    ret                                           ; $5C8A: $C9

func_036_5C8B::
    and  $07                                      ; $5C8B: $E6 $07
    ret  nz                                       ; $5C8D: $C0

    call GetRandomByte                            ; $5C8E: $CD $0D $28
    and  $1F                                      ; $5C91: $E6 $1F
    sub  $10                                      ; $5C93: $D6 $10
    ld   e, a                                     ; $5C95: $5F
    ld   hl, hActiveEntityPosX                    ; $5C96: $21 $EE $FF
    add  [hl]                                     ; $5C99: $86
    ld   [hl], a                                  ; $5C9A: $77
    call GetRandomByte                            ; $5C9B: $CD $0D $28
    and  $1F                                      ; $5C9E: $E6 $1F
    sub  $14                                      ; $5CA0: $D6 $14
    ld   e, a                                     ; $5CA2: $5F
    ld   hl, hActiveEntityVisualPosY              ; $5CA3: $21 $EC $FF
    add  [hl]                                     ; $5CA6: $86
    ld   [hl], a                                  ; $5CA7: $77
    call func_036_6A46                            ; $5CA8: $CD $46 $6A

func_036_5CAB::
    ldh  a, [hActiveEntityPosX]                   ; $5CAB: $F0 $EE
    ldh  [hScratch0], a                           ; $5CAD: $E0 $D7
    ldh  a, [hActiveEntityVisualPosY]             ; $5CAF: $F0 $EC
    ldh  [hScratch1], a                           ; $5CB1: $E0 $D8
    ld   a, TRANSCIENT_VFX_POOF                   ; $5CB3: $3E $02
    call AddTranscientVfx                         ; $5CB5: $CD $C7 $0C
    ld   a, $13                                   ; $5CB8: $3E $13
    ldh  [hNoiseSfx], a                           ; $5CBA: $E0 $F4
    ret                                           ; $5CBC: $C9

func_036_5CBD::
    call label_3B39                               ; $5CBD: $CD $39 $3B
    ld   hl, wEntitiesFlashCountdownTable         ; $5CC0: $21 $20 $C4
    add  hl, bc                                   ; $5CC3: $09
    ld   a, [hl]                                  ; $5CC4: $7E
    and  a                                        ; $5CC5: $A7
    ret  z                                        ; $5CC6: $C8

    ld   a, $10                                   ; $5CC7: $3E $10
    ld   [$C13E], a                               ; $5CC9: $EA $3E $C1
    ld   a, $20                                   ; $5CCC: $3E $20
    call GetVectorTowardsLink_trampoline          ; $5CCE: $CD $B5 $3B
    ldh  a, [hScratch0]                           ; $5CD1: $F0 $D7
    ldh  [hLinkPositionYIncrement], a             ; $5CD3: $E0 $9B
    ldh  a, [hScratch1]                           ; $5CD5: $F0 $D8
    ldh  [hLinkPositionXIncrement], a             ; $5CD7: $E0 $9A
    ld   a, $30                                   ; $5CD9: $3E $30
    call func_036_6C83                            ; $5CDB: $CD $83 $6C
    ld   hl, wEntitiesPrivateState2Table          ; $5CDE: $21 $C0 $C2
    add  hl, bc                                   ; $5CE1: $09
    ld   [hl], $06                                ; $5CE2: $36 $06
    ld   a, $08                                   ; $5CE4: $3E $08
    call func_036_6C07                            ; $5CE6: $CD $07 $6C
    and  a                                        ; $5CE9: $A7
    ret                                           ; $5CEA: $C9

AvalaunchState0Handler::
    ld   a, $10                                   ; $5CEB: $3E $10
    call func_036_6C83                            ; $5CED: $CD $83 $6C
    call IncrementEntityState                     ; $5CF0: $CD $12 $3B
    ret                                           ; $5CF3: $C9

AvalaunchState2Handler::
    ld   a, $6A                                   ; $5CF4: $3E $6A
    call OpenDialogInTable2                       ; $5CF6: $CD $7C $23
    call IncrementEntityState                     ; $5CF9: $CD $12 $3B
    ret                                           ; $5CFC: $C9

    ld   a, [wDialogState]                        ; $5CFD: $FA $9F $C1
    and  a                                        ; $5D00: $A7
    ret  nz                                       ; $5D01: $C0

    ld   a, $10                                   ; $5D02: $3E $10
    call func_036_6C83                            ; $5D04: $CD $83 $6C
    call IncrementEntityState                     ; $5D07: $CD $12 $3B
    ret                                           ; $5D0A: $C9

AvalaunchState3Handler::
    call func_036_5CBD                            ; $5D0B: $CD $BD $5C
    ret  nz                                       ; $5D0E: $C0

    call GetEntityTransitionCountdown             ; $5D0F: $CD $05 $0C
    ret  nz                                       ; $5D12: $C0

    xor  a                                        ; $5D13: $AF
    call func_036_6BEE                            ; $5D14: $CD $EE $6B
    ld   [hl], a                                  ; $5D17: $77
    call func_036_6BF3                            ; $5D18: $CD $F3 $6B
    ld   [hl], a                                  ; $5D1B: $77
    ld   hl, wEntitiesUnknownTableD               ; $5D1C: $21 $D0 $C2
    add  hl, bc                                   ; $5D1F: $09
    call GetRandomByte                            ; $5D20: $CD $0D $28
    and  [hl]                                     ; $5D23: $A6
    jr   nz, jr_036_5D39                          ; $5D24: $20 $13

    ld   [hl], $01                                ; $5D26: $36 $01
    call func_036_6BF8                            ; $5D28: $CD $F8 $6B
    ld   [hl], $18                                ; $5D2B: $36 $18
    ld   hl, wEntitiesPrivateState2Table          ; $5D2D: $21 $C0 $C2
    add  hl, bc                                   ; $5D30: $09
    ld   [hl], $00                                ; $5D31: $36 $00
    ld   a, $09                                   ; $5D33: $3E $09
    call func_036_6C07                            ; $5D35: $CD $07 $6C
    ret                                           ; $5D38: $C9

jr_036_5D39:
    ld   a, $20                                   ; $5D39: $3E $20
    call func_036_6C83                            ; $5D3B: $CD $83 $6C
    ld   hl, wEntitiesPrivateState1Table          ; $5D3E: $21 $B0 $C2
    add  hl, bc                                   ; $5D41: $09
    ld   [hl], $06                                ; $5D42: $36 $06
    call func_036_6BFD                            ; $5D44: $CD $FD $6B
    ld   [hl], $03                                ; $5D47: $36 $03
    call IncrementEntityState                     ; $5D49: $CD $12 $3B
    call GetRandomByte                            ; $5D4C: $CD $0D $28
    and  $01                                      ; $5D4F: $E6 $01
    jr   z, jr_036_5D62                           ; $5D51: $28 $0F

    ld   [hl], $06                                ; $5D53: $36 $06
    call func_036_6BEE                            ; $5D55: $CD $EE $6B
    call GetRandomByte                            ; $5D58: $CD $0D $28
    and  $01                                      ; $5D5B: $E6 $01
    jr   nz, jr_036_5D65                          ; $5D5D: $20 $06

    ld   [hl], $C0                                ; $5D5F: $36 $C0
    ret                                           ; $5D61: $C9

jr_036_5D62:
    call func_036_6BF3                            ; $5D62: $CD $F3 $6B

jr_036_5D65:
    ld   [hl], $40                                ; $5D65: $36 $40
    ret                                           ; $5D67: $C9

AvalaunchState4Handler::
    call func_036_5CBD                            ; $5D68: $CD $BD $5C
    ret  nz                                       ; $5D6B: $C0

    call GetEntityTransitionCountdown             ; $5D6C: $CD $05 $0C
    jr   nz, jr_036_5D97                          ; $5D6F: $20 $26

    call func_036_6A62                            ; $5D71: $CD $62 $6A
    call label_3B23                               ; $5D74: $CD $23 $3B
    call func_036_6C0D                            ; $5D77: $CD $0D $6C
    ld   a, $20                                   ; $5D7A: $3E $20
    call func_036_6C83                            ; $5D7C: $CD $83 $6C
    ld   hl, wEntitiesPrivateState1Table          ; $5D7F: $21 $B0 $C2
    add  hl, bc                                   ; $5D82: $09
    dec  [hl]                                     ; $5D83: $35
    ld   a, [hl]                                  ; $5D84: $7E
    and  a                                        ; $5D85: $A7
    jr   nz, jr_036_5D97                          ; $5D86: $20 $0F

    ld   [hl], $06                                ; $5D88: $36 $06
    call func_036_6BF3                            ; $5D8A: $CD $F3 $6B
    ld   [hl], $C0                                ; $5D8D: $36 $C0
    ld   a, $30                                   ; $5D8F: $3E $30
    call func_036_6C83                            ; $5D91: $CD $83 $6C
    call IncrementEntityState                     ; $5D94: $CD $12 $3B

jr_036_5D97:
    ret                                           ; $5D97: $C9

AvalaunchState5Handler::
    call func_036_5CBD                            ; $5D98: $CD $BD $5C
    ret  nz                                       ; $5D9B: $C0

    call GetEntityTransitionCountdown             ; $5D9C: $CD $05 $0C
    jr   nz, jr_036_5DC2                          ; $5D9F: $20 $21

    call func_036_6A62                            ; $5DA1: $CD $62 $6A
    call label_3B23                               ; $5DA4: $CD $23 $3B
    call func_036_6C0D                            ; $5DA7: $CD $0D $6C
    ld   a, $20                                   ; $5DAA: $3E $20
    call func_036_6C83                            ; $5DAC: $CD $83 $6C
    ld   hl, wEntitiesPrivateState1Table          ; $5DAF: $21 $B0 $C2
    add  hl, bc                                   ; $5DB2: $09
    dec  [hl]                                     ; $5DB3: $35
    ld   a, [hl]                                  ; $5DB4: $7E
    and  a                                        ; $5DB5: $A7
    jr   nz, jr_036_5DC2                          ; $5DB6: $20 $0A

    ld   a, $30                                   ; $5DB8: $3E $30
    call func_036_6C83                            ; $5DBA: $CD $83 $6C
    ld   a, $03                                   ; $5DBD: $3E $03
    call func_036_6C07                            ; $5DBF: $CD $07 $6C

jr_036_5DC2:
    ret                                           ; $5DC2: $C9

AvalaunchState6Handler::
    call func_036_5CBD                            ; $5DC3: $CD $BD $5C
    ret  nz                                       ; $5DC6: $C0

    call GetEntityTransitionCountdown             ; $5DC7: $CD $05 $0C
    ret  nz                                       ; $5DCA: $C0

    call func_036_6A62                            ; $5DCB: $CD $62 $6A
    call label_3B23                               ; $5DCE: $CD $23 $3B
    call func_036_6C0D                            ; $5DD1: $CD $0D $6C
    ld   a, $20                                   ; $5DD4: $3E $20
    call func_036_6C83                            ; $5DD6: $CD $83 $6C
    ld   hl, wEntitiesPrivateState1Table          ; $5DD9: $21 $B0 $C2
    add  hl, bc                                   ; $5DDC: $09
    dec  [hl]                                     ; $5DDD: $35
    ld   a, [hl]                                  ; $5DDE: $7E
    and  a                                        ; $5DDF: $A7
    ret  nz                                       ; $5DE0: $C0

    ld   [hl], $06                                ; $5DE1: $36 $06
    call func_036_6BEE                            ; $5DE3: $CD $EE $6B
    ld   a, [hl]                                  ; $5DE6: $7E
    cpl                                           ; $5DE7: $2F
    inc  a                                        ; $5DE8: $3C
    ld   [hl], a                                  ; $5DE9: $77
    ld   a, $30                                   ; $5DEA: $3E $30
    call func_036_6C83                            ; $5DEC: $CD $83 $6C
    call IncrementEntityState                     ; $5DEF: $CD $12 $3B
    ret                                           ; $5DF2: $C9

AvalaunchState7Handler::
    call func_036_5CBD                            ; $5DF3: $CD $BD $5C
    ret  nz                                       ; $5DF6: $C0

    call GetEntityTransitionCountdown             ; $5DF7: $CD $05 $0C
    ret  nz                                       ; $5DFA: $C0

    call func_036_6A62                            ; $5DFB: $CD $62 $6A
    call label_3B23                               ; $5DFE: $CD $23 $3B
    call func_036_6C0D                            ; $5E01: $CD $0D $6C
    ld   a, $20                                   ; $5E04: $3E $20
    call func_036_6C83                            ; $5E06: $CD $83 $6C
    ld   hl, wEntitiesPrivateState1Table          ; $5E09: $21 $B0 $C2
    add  hl, bc                                   ; $5E0C: $09
    dec  [hl]                                     ; $5E0D: $35
    ld   a, [hl]                                  ; $5E0E: $7E
    and  a                                        ; $5E0F: $A7
    ret  nz                                       ; $5E10: $C0

    ld   a, $30                                   ; $5E11: $3E $30
    call func_036_6C83                            ; $5E13: $CD $83 $6C
    ld   a, $03                                   ; $5E16: $3E $03
    call func_036_6C07                            ; $5E18: $CD $07 $6C
    ret                                           ; $5E1B: $C9

AvalaunchState8Handler::
    call GetEntityTransitionCountdown             ; $5E1C: $CD $05 $0C
    ret  nz                                       ; $5E1F: $C0

    call func_036_6C0D                            ; $5E20: $CD $0D $6C
    ld   a, $08                                   ; $5E23: $3E $08
    call func_036_6C83                            ; $5E25: $CD $83 $6C
    ld   hl, wEntitiesPrivateState2Table          ; $5E28: $21 $C0 $C2
    add  hl, bc                                   ; $5E2B: $09
    dec  [hl]                                     ; $5E2C: $35
    ld   a, [hl]                                  ; $5E2D: $7E
    and  a                                        ; $5E2E: $A7
    ret  nz                                       ; $5E2F: $C0

    ld   [hl], $01                                ; $5E30: $36 $01
    xor  a                                        ; $5E32: $AF
    call func_036_6BEE                            ; $5E33: $CD $EE $6B
    ld   [hl], a                                  ; $5E36: $77
    call func_036_6BF3                            ; $5E37: $CD $F3 $6B
    ld   [hl], a                                  ; $5E3A: $77
    call func_036_6BF8                            ; $5E3B: $CD $F8 $6B
    ld   [hl], $18                                ; $5E3E: $36 $18
    call IncrementEntityState                     ; $5E40: $CD $12 $3B
    call func_036_6C23                            ; $5E43: $CD $23 $6C
    ld   a, [hl]                                  ; $5E46: $7E
    call func_036_6BEE                            ; $5E47: $CD $EE $6B
    cp   $50                                      ; $5E4A: $FE $50
    jr   z, jr_036_5E53                           ; $5E4C: $28 $05

    jr   nc, jr_036_5E56                          ; $5E4E: $30 $06

    ld   [hl], $10                                ; $5E50: $36 $10
    ret                                           ; $5E52: $C9

jr_036_5E53:
    call func_036_6BF3                            ; $5E53: $CD $F3 $6B

jr_036_5E56:
    ld   [hl], $F0                                ; $5E56: $36 $F0
    ret                                           ; $5E58: $C9

AvalaunchState9Handler::
    call func_036_6A62                            ; $5E59: $CD $62 $6A
    call label_3B23                               ; $5E5C: $CD $23 $3B
    call func_036_6BEE                            ; $5E5F: $CD $EE $6B
    ld   a, [hl]                                  ; $5E62: $7E
    and  a                                        ; $5E63: $A7
    jr   z, jr_036_5E81                           ; $5E64: $28 $1B

    call func_036_6C23                            ; $5E66: $CD $23 $6C
    and  $80                                      ; $5E69: $E6 $80
    jr   nz, jr_036_5E74                          ; $5E6B: $20 $07

    ld   a, [hl]                                  ; $5E6D: $7E
    cp   $50                                      ; $5E6E: $FE $50
    jr   c, jr_036_5E81                           ; $5E70: $38 $0F

    jr   jr_036_5E79                              ; $5E72: $18 $05

jr_036_5E74:
    ld   a, [hl]                                  ; $5E74: $7E
    cp   $50                                      ; $5E75: $FE $50
    jr   nc, jr_036_5E81                          ; $5E77: $30 $08

jr_036_5E79:
    ld   a, $50                                   ; $5E79: $3E $50
    ld   [hl], a                                  ; $5E7B: $77
    call func_036_6BEE                            ; $5E7C: $CD $EE $6B
    xor  a                                        ; $5E7F: $AF
    ld   [hl], a                                  ; $5E80: $77

jr_036_5E81:
    call func_036_6BF8                            ; $5E81: $CD $F8 $6B
    dec  [hl]                                     ; $5E84: $35
    call func_036_6AEC                            ; $5E85: $CD $EC $6A
    ld   a, [hl]                                  ; $5E88: $7E
    bit  7, a                                     ; $5E89: $CB $7F
    jr   z, jr_036_5EC1                           ; $5E8B: $28 $34

    xor  a                                        ; $5E8D: $AF
    ld   [hl], a                                  ; $5E8E: $77
    ld   hl, wEntitiesFlashCountdownTable         ; $5E8F: $21 $20 $C4
    add  hl, bc                                   ; $5E92: $09
    ld   [hl], a                                  ; $5E93: $77
    ld   a, $30                                   ; $5E94: $3E $30
    ld   [$C157], a                               ; $5E96: $EA $57 $C1
    ld   a, $04                                   ; $5E99: $3E $04
    ld   [$C158], a                               ; $5E9B: $EA $58 $C1
    call func_036_5EC2                            ; $5E9E: $CD $C2 $5E
    ld   hl, wEntitiesPrivateState2Table          ; $5EA1: $21 $C0 $C2
    add  hl, bc                                   ; $5EA4: $09
    ld   a, [hl]                                  ; $5EA5: $7E
    and  a                                        ; $5EA6: $A7
    jr   z, jr_036_5EAC                           ; $5EA7: $28 $03

    call func_036_5EC2                            ; $5EA9: $CD $C2 $5E

jr_036_5EAC:
    call func_036_6C02                            ; $5EAC: $CD $02 $6C
    ld   a, [hl]                                  ; $5EAF: $7E
    and  $01                                      ; $5EB0: $E6 $01
    jr   nz, jr_036_5EB6                          ; $5EB2: $20 $02

    ld   a, $80                                   ; $5EB4: $3E $80

jr_036_5EB6:
    and  $80                                      ; $5EB6: $E6 $80
    ld   [hl], a                                  ; $5EB8: $77
    ld   a, $20                                   ; $5EB9: $3E $20
    call func_036_6C83                            ; $5EBB: $CD $83 $6C
    call IncrementEntityState                     ; $5EBE: $CD $12 $3B

jr_036_5EC1:
    ret                                           ; $5EC1: $C9

func_036_5EC2::
    xor  a                                        ; $5EC2: $AF
    ld   e, a                                     ; $5EC3: $5F
    ld   d, a                                     ; $5EC4: $57
    ldh  [hScratch0], a                           ; $5EC5: $E0 $D7

jr_036_5EC7:
    ld   hl, wEntitiesTypeTable                   ; $5EC7: $21 $A0 $C3
    add  hl, de                                   ; $5ECA: $19
    ld   a, [hl]                                  ; $5ECB: $7E
    cp   $F5                                      ; $5ECC: $FE $F5
    jr   nz, jr_036_5EDC                          ; $5ECE: $20 $0C

    ld   hl, wEntitiesStatusTable                 ; $5ED0: $21 $80 $C2
    add  hl, de                                   ; $5ED3: $19
    ld   a, [hl]                                  ; $5ED4: $7E
    and  a                                        ; $5ED5: $A7
    jr   z, jr_036_5EDC                           ; $5ED6: $28 $04

    ld   hl, hScratch0                            ; $5ED8: $21 $D7 $FF
    inc  [hl]                                     ; $5EDB: $34

jr_036_5EDC:
    inc  de                                       ; $5EDC: $13
    ld   a, e                                     ; $5EDD: $7B
    and  $0F                                      ; $5EDE: $E6 $0F
    jr   nz, jr_036_5EC7                          ; $5EE0: $20 $E5

    ldh  a, [hScratch0]                           ; $5EE2: $F0 $D7
    cp   $06                                      ; $5EE4: $FE $06
    ret  nc                                       ; $5EE6: $D0

    ld   a, $F5                                   ; $5EE7: $3E $F5
    call SpawnNewEntity_trampoline                ; $5EE9: $CD $86 $3B
    ret  c                                        ; $5EEC: $D8

    call GetRandomByte                            ; $5EED: $CD $0D $28
    rla                                           ; $5EF0: $17
    rla                                           ; $5EF1: $17
    rla                                           ; $5EF2: $17
    rla                                           ; $5EF3: $17
    and  $70                                      ; $5EF4: $E6 $70
    add  $18                                      ; $5EF6: $C6 $18
    ld   hl, wEntitiesPosXTable                   ; $5EF8: $21 $00 $C2
    add  hl, de                                   ; $5EFB: $19
    ld   [hl], a                                  ; $5EFC: $77
    ld   hl, wEntitiesPosYTable                   ; $5EFD: $21 $10 $C2
    add  hl, de                                   ; $5F00: $19
    ld   [hl], $10                                ; $5F01: $36 $10
    ld   hl, wEntitiesPhysicsFlagsTable           ; $5F03: $21 $40 $C3
    add  hl, de                                   ; $5F06: $19
    ld   [hl], $12                                ; $5F07: $36 $12
    ld   hl, wEntitiesHitboxFlagsTable            ; $5F09: $21 $50 $C3
    add  hl, de                                   ; $5F0C: $19
    set  7, [hl]                                  ; $5F0D: $CB $FE
    ld   hl, wEntitiesStateTable                  ; $5F0F: $21 $90 $C2
    add  hl, de                                   ; $5F12: $19
    inc  [hl]                                     ; $5F13: $34
    ret                                           ; $5F14: $C9

AvalaunchStateAHandler::
    ld   a, [$C146]                               ; $5F15: $FA $46 $C1
    and  a                                        ; $5F18: $A7
    jr   nz, jr_036_5F26                          ; $5F19: $20 $0B

    ld   a, $01                                   ; $5F1B: $3E $01
    ldh  [hLinkInteractiveMotionBlocked], a       ; $5F1D: $E0 $A1
    ld   a, $6A                                   ; $5F1F: $3E $6A
    ldh  [hLinkAnimationState], a                 ; $5F21: $E0 $9D
    ld   [wC167], a                               ; $5F23: $EA $67 $C1

jr_036_5F26:
    call GetEntityTransitionCountdown             ; $5F26: $CD $05 $0C
    ret  nz                                       ; $5F29: $C0

    xor  a                                        ; $5F2A: $AF
    ld   [wC167], a                               ; $5F2B: $EA $67 $C1
    ld   a, $04                                   ; $5F2E: $3E $04
    call func_036_6C83                            ; $5F30: $CD $83 $6C
    call func_036_6C02                            ; $5F33: $CD $02 $6C
    inc  [hl]                                     ; $5F36: $34
    ld   a, [hl]                                  ; $5F37: $7E
    and  $0F                                      ; $5F38: $E6 $0F
    cp   $03                                      ; $5F3A: $FE $03
    jr   nz, jr_036_5F43                          ; $5F3C: $20 $05

    push af                                       ; $5F3E: $F5
    call func_036_5EC2                            ; $5F3F: $CD $C2 $5E
    pop  af                                       ; $5F42: $F1

jr_036_5F43:
    cp   $06                                      ; $5F43: $FE $06
    jr   c, jr_036_5F58                           ; $5F45: $38 $11

    ld   a, [hl]                                  ; $5F47: $7E
    swap a                                        ; $5F48: $CB $37
    srl  a                                        ; $5F4A: $CB $3F
    srl  a                                        ; $5F4C: $CB $3F
    srl  a                                        ; $5F4E: $CB $3F
    and  $01                                      ; $5F50: $E6 $01
    ld   [hl], a                                  ; $5F52: $77
    ld   a, $03                                   ; $5F53: $3E $03
    call func_036_6C07                            ; $5F55: $CD $07 $6C

jr_036_5F58:
    ret                                           ; $5F58: $C9

Data_036_5F59::
    dw   Data_020_68B8
    dw   Data_020_68D8

Data_036_5F5D::
    dw   Data_020_6918
    dw   Data_020_68B8
    dw   Data_020_68D8
    dw   Data_020_68F8
    dw   Data_020_68D8
    dw   Data_020_68B8

Data_036_5F69::
    dw   Data_020_68F8
    dw   Data_020_68D8
    dw   Data_020_68B8
    dw   Data_020_6918
    dw   Data_020_68B8
    dw   Data_020_68D8

func_036_5F75::
    ld   d, $00                                   ; $5F75: $16 $00
    call func_036_6C02                            ; $5F77: $CD $02 $6C
    ld   e, [hl]                                  ; $5F7A: $5E
    ldh  a, [hActiveEntityState]                  ; $5F7B: $F0 $F0
    cp   $0A                                      ; $5F7D: $FE $0A
    jr   c, jr_036_5F8D                           ; $5F7F: $38 $0C

    ld   hl, Data_036_5F5D                        ; $5F81: $21 $5D $5F
    sla  e                                        ; $5F84: $CB $23
    jr   nc, jr_036_5F92                          ; $5F86: $30 $0A

    ld   hl, Data_036_5F69                        ; $5F88: $21 $69 $5F
    jr   jr_036_5F92                              ; $5F8B: $18 $05

jr_036_5F8D:
    sla  e                                        ; $5F8D: $CB $23
    ld   hl, Data_036_5F59                        ; $5F8F: $21 $59 $5F

jr_036_5F92:
    call func_036_6C7E                            ; $5F92: $CD $7E $6C
    ld   c, $08                                   ; $5F95: $0E $08
    ld   a, $36                                   ; $5F97: $3E $36
    call func_A5F                                 ; $5F99: $CD $5F $0A
    ld   a, $08                                   ; $5F9C: $3E $08
    call label_3DA0                               ; $5F9E: $CD $A0 $3D
    ret                                           ; $5FA1: $C9

FlyingHopperBombsEntityHandler::
HopperEntityHandler::
    call func_036_6219                            ; $5FA2: $CD $19 $62
    call func_036_6A40                            ; $5FA5: $CD $40 $6A
    call label_3B70                               ; $5FA8: $CD $70 $3B
    call func_036_6A62                            ; $5FAB: $CD $62 $6A
    call label_3CD9                               ; $5FAE: $CD $D9 $3C
    ld   hl, wEntitiesFlashCountdownTable         ; $5FB1: $21 $20 $C4
    add  hl, bc                                   ; $5FB4: $09
    ld   a, [hl]                                  ; $5FB5: $7E
    and  a                                        ; $5FB6: $A7
    jr   nz, jr_036_5FBF                          ; $5FB7: $20 $06

    ld   hl, wEntitiesIgnoreHitsCountdownTable    ; $5FB9: $21 $10 $C4
    add  hl, bc                                   ; $5FBC: $09
    ld   [hl], $00                                ; $5FBD: $36 $00

jr_036_5FBF:
    ld   hl, wEntitiesIgnoreHitsCountdownTable    ; $5FBF: $21 $10 $C4
    add  hl, bc                                   ; $5FC2: $09
    ld   a, [hl]                                  ; $5FC3: $7E
    push af                                       ; $5FC4: $F5
    push hl                                       ; $5FC5: $E5
    ld   [hl], $01                                ; $5FC6: $36 $01

jr_036_5FC8:
    call label_3B23                               ; $5FC8: $CD $23 $3B
    pop  hl                                       ; $5FCB: $E1
    pop  af                                       ; $5FCC: $F1
    ld   [hl], a                                  ; $5FCD: $77
    ldh  a, [hActiveEntityState]                  ; $5FCE: $F0 $F0
    JP_TABLE                                      ; $5FD0
._00 dw HopperState0Handler
._01 dw HopperState1Handler
._02 dw HopperState2Handler
._03 dw HopperState3Handler
._04 dw HopperState4Handler

HopperState4Handler::
    call func_036_6BF8                            ; $5FDB: $CD $F8 $6B
    dec  [hl]                                     ; $5FDE: $35
    ld   a, [hl]                                  ; $5FDF: $7E
    ldh  [hScratch0], a                           ; $5FE0: $E0 $D7
    call func_036_6AEC                            ; $5FE2: $CD $EC $6A
    ld   a, [hl]                                  ; $5FE5: $7E
    bit  7, a                                     ; $5FE6: $CB $7F
    jr   z, jr_036_604E                           ; $5FE8: $28 $64

    ldh  a, [hScratch0]                           ; $5FEA: $F0 $D7
    bit  7, a                                     ; $5FEC: $CB $7F
    jr   z, jr_036_604E                           ; $5FEE: $28 $5E

    ld   e, $04                                   ; $5FF0: $1E $04
    call GetRandomByte                            ; $5FF2: $CD $0D $28
    and  $01                                      ; $5FF5: $E6 $01
    jr   z, jr_036_5FFB                           ; $5FF7: $28 $02

    ld   e, $FC                                   ; $5FF9: $1E $FC

jr_036_5FFB:
    call func_036_6BEE                            ; $5FFB: $CD $EE $6B
    ld   [hl], e                                  ; $5FFE: $73
    call func_036_6BFD                            ; $5FFF: $CD $FD $6B
    ld   [hl], $00                                ; $6002: $36 $00
    bit  7, e                                     ; $6004: $CB $7B
    jr   nz, jr_036_6009                          ; $6006: $20 $01

    inc  [hl]                                     ; $6008: $34

jr_036_6009:
    ld   e, $03                                   ; $6009: $1E $03
    call GetRandomByte                            ; $600B: $CD $0D $28
    and  $01                                      ; $600E: $E6 $01
    jr   z, jr_036_6014                           ; $6010: $28 $02

    ld   e, $FD                                   ; $6012: $1E $FD

jr_036_6014:
    call func_036_6BF3                            ; $6014: $CD $F3 $6B
    ld   [hl], e                                  ; $6017: $73
    call func_036_6BF8                            ; $6018: $CD $F8 $6B
    ld   [hl], $14                                ; $601B: $36 $14
    ld   a, JINGLE_FEATHER_JUMP                   ; $601D: $3E $0D
    ldh  [hJingle], a                             ; $601F: $E0 $F2

func_036_6021::
    ld   d, $00                                   ; $6021: $16 $00
    call func_036_6BFD                            ; $6023: $CD $FD $6B
    ld   e, [hl]                                  ; $6026: $5E
    call func_036_6C23                            ; $6027: $CD $23 $6C
    ld   a, [hl]                                  ; $602A: $7E
    ldh  [hScratch0], a                           ; $602B: $E0 $D7
    call func_036_6C28                            ; $602D: $CD $28 $6C
    ld   a, [hl]                                  ; $6030: $7E
    ldh  [hScratch1], a                           ; $6031: $E0 $D8
    ld   a, $36                                   ; $6033: $3E $36
    call func_020_4874_trampoline                 ; $6035: $CD $DE $09
    ld   hl, wRoomObjects                         ; $6038: $21 $11 $D7
    add  hl, de                                   ; $603B: $19
    ld   a, [hl]                                  ; $603C: $7E
    cp   $53                                      ; $603D: $FE $53
    jr   z, jr_036_6049                           ; $603F: $28 $08

    cp   $55                                      ; $6041: $FE $55
    jr   z, jr_036_6049                           ; $6043: $28 $04

    cp   $54                                      ; $6045: $FE $54
    jr   nz, jr_036_604E                          ; $6047: $20 $05

jr_036_6049:
    ld   a, $36                                   ; $6049: $3E $36
    call func_020_4954_trampoline                 ; $604B: $CD $E9 $09

jr_036_604E:
    ret                                           ; $604E: $C9

HopperState3Handler::
    xor  a                                        ; $604F: $AF
    call func_036_6BEE                            ; $6050: $CD $EE $6B
    ld   [hl], a                                  ; $6053: $77
    call func_036_6BF3                            ; $6054: $CD $F3 $6B
    ld   [hl], a                                  ; $6057: $77
    call func_036_6C02                            ; $6058: $CD $02 $6C
    ld   [hl], a                                  ; $605B: $77
    ld   hl, wEntitiesIgnoreHitsCountdownTable    ; $605C: $21 $10 $C4
    add  hl, bc                                   ; $605F: $09
    ld   [hl], a                                  ; $6060: $77
    call IncrementEntityState                     ; $6061: $CD $12 $3B
    ret                                           ; $6064: $C9

func_036_6065::
    ld   hl, wEntitiesFlashCountdownTable         ; $6065: $21 $20 $C4
    add  hl, bc                                   ; $6068: $09
    ld   a, [hl]                                  ; $6069: $7E
    and  a                                        ; $606A: $A7
    jr   z, jr_036_607A                           ; $606B: $28 $0D

    ld   a, $03                                   ; $606D: $3E $03
    call func_036_6C07                            ; $606F: $CD $07 $6C
    ld   hl, wEntitiesHealthGroup                 ; $6072: $21 $D0 $C4
    add  hl, bc                                   ; $6075: $09
    ld   [hl], $00                                ; $6076: $36 $00
    jr   jr_036_6083                              ; $6078: $18 $09

jr_036_607A:
    ldh  a, [hFrameCounter]                       ; $607A: $F0 $E7
    and  $07                                      ; $607C: $E6 $07
    jr   nz, jr_036_6083                          ; $607E: $20 $03

    call func_036_6C0D                            ; $6080: $CD $0D $6C

jr_036_6083:
    ret                                           ; $6083: $C9

func_036_6084::
    call func_036_6B8A                            ; $6084: $CD $8A $6B
    cp   $10                                      ; $6087: $FE $10
    jr   nc, jr_036_60B2                          ; $6089: $30 $27

    ldh  [hScratch0], a                           ; $608B: $E0 $D7
    ld   a, e                                     ; $608D: $7B
    ldh  [hScratch1], a                           ; $608E: $E0 $D8
    call func_036_6B9A                            ; $6090: $CD $9A $6B
    cp   $10                                      ; $6093: $FE $10
    jr   nc, jr_036_60B2                          ; $6095: $30 $1B

    call func_036_6BF3                            ; $6097: $CD $F3 $6B
    ld   [hl], $10                                ; $609A: $36 $10
    bit  1, e                                     ; $609C: $CB $4B
    jr   z, jr_036_60A2                           ; $609E: $28 $02

    ld   [hl], $F0                                ; $60A0: $36 $F0

jr_036_60A2:
    call func_036_6BEE                            ; $60A2: $CD $EE $6B
    ld   [hl], $10                                ; $60A5: $36 $10
    bit  0, e                                     ; $60A7: $CB $43
    jr   z, jr_036_60AD                           ; $60A9: $28 $02

    ld   [hl], $F0                                ; $60AB: $36 $F0

jr_036_60AD:
    ld   a, $02                                   ; $60AD: $3E $02
    call func_036_6C07                            ; $60AF: $CD $07 $6C

jr_036_60B2:
    ret                                           ; $60B2: $C9

Data_036_60B3::
    db   $08, $0C, $F8, $F4, $02, $00, $FE, $00

HopperState0Handler::
    call func_036_6065                            ; $60BB: $CD $65 $60
    call GetRandomByte                            ; $60BE: $CD $0D $28
    and  $07                                      ; $60C1: $E6 $07
    ld   e, a                                     ; $60C3: $5F
    ld   d, $00                                   ; $60C4: $16 $00
    ld   hl, Data_036_60B3                        ; $60C6: $21 $B3 $60
    add  hl, de                                   ; $60C9: $19
    ld   a, [hl]                                  ; $60CA: $7E
    ld   hl, wEntitiesPrivateState1Table          ; $60CB: $21 $B0 $C2
    add  hl, bc                                   ; $60CE: $09
    ld   [hl], a                                  ; $60CF: $77
    call func_036_6C23                            ; $60D0: $CD $23 $6C
    ld   a, [hl]                                  ; $60D3: $7E
    sub  $40                                      ; $60D4: $D6 $40
    ld   hl, wEntitiesPrivateState1Table          ; $60D6: $21 $B0 $C2
    add  hl, bc                                   ; $60D9: $09
    bit  7, a                                     ; $60DA: $CB $7F
    jr   z, jr_036_60EC                           ; $60DC: $28 $0E

    cp   $D0                                      ; $60DE: $FE $D0
    jr   nc, jr_036_60F8                          ; $60E0: $30 $16

    ld   a, [hl]                                  ; $60E2: $7E
    bit  7, a                                     ; $60E3: $CB $7F
    jr   z, jr_036_60F8                           ; $60E5: $28 $11

    cpl                                           ; $60E7: $2F
    inc  a                                        ; $60E8: $3C
    ld   [hl], a                                  ; $60E9: $77
    jr   jr_036_60F8                              ; $60EA: $18 $0C

jr_036_60EC:
    cp   $30                                      ; $60EC: $FE $30
    jr   c, jr_036_60F8                           ; $60EE: $38 $08

    ld   a, [hl]                                  ; $60F0: $7E
    bit  7, a                                     ; $60F1: $CB $7F
    jr   nz, jr_036_60F8                          ; $60F3: $20 $03

    cpl                                           ; $60F5: $2F
    inc  a                                        ; $60F6: $3C
    ld   [hl], a                                  ; $60F7: $77

jr_036_60F8:
    ld   a, [hl]                                  ; $60F8: $7E
    call func_036_6BFD                            ; $60F9: $CD $FD $6B
    ld   [hl], $00                                ; $60FC: $36 $00
    bit  7, a                                     ; $60FE: $CB $7F
    jr   nz, jr_036_6103                          ; $6100: $20 $01

    inc  [hl]                                     ; $6102: $34

jr_036_6103:
    call GetRandomByte                            ; $6103: $CD $0D $28
    and  $07                                      ; $6106: $E6 $07
    ld   e, a                                     ; $6108: $5F
    ld   d, $00                                   ; $6109: $16 $00
    ld   hl, Data_036_60B3                        ; $610B: $21 $B3 $60
    add  hl, de                                   ; $610E: $19
    ld   a, [hl]                                  ; $610F: $7E
    ld   hl, wEntitiesPrivateState2Table          ; $6110: $21 $C0 $C2
    add  hl, bc                                   ; $6113: $09
    ld   [hl], a                                  ; $6114: $77
    call func_036_6C28                            ; $6115: $CD $28 $6C
    ld   a, [hl]                                  ; $6118: $7E
    sub  $40                                      ; $6119: $D6 $40
    ld   hl, wEntitiesPrivateState2Table          ; $611B: $21 $C0 $C2
    add  hl, bc                                   ; $611E: $09
    bit  7, a                                     ; $611F: $CB $7F
    jr   z, jr_036_6131                           ; $6121: $28 $0E

    cp   $E0                                      ; $6123: $FE $E0
    jr   nc, jr_036_613D                          ; $6125: $30 $16

    ld   a, [hl]                                  ; $6127: $7E
    bit  7, a                                     ; $6128: $CB $7F
    jr   z, jr_036_613D                           ; $612A: $28 $11

    cpl                                           ; $612C: $2F
    inc  a                                        ; $612D: $3C
    ld   [hl], a                                  ; $612E: $77
    jr   jr_036_613D                              ; $612F: $18 $0C

jr_036_6131:
    cp   $20                                      ; $6131: $FE $20
    jr   c, jr_036_613D                           ; $6133: $38 $08

    ld   a, [hl]                                  ; $6135: $7E
    bit  7, a                                     ; $6136: $CB $7F
    jr   nz, jr_036_613D                          ; $6138: $20 $03

    cpl                                           ; $613A: $2F
    inc  a                                        ; $613B: $3C
    ld   [hl], a                                  ; $613C: $77

jr_036_613D:
    call IncrementEntityState                     ; $613D: $CD $12 $3B
    call func_036_6084                            ; $6140: $CD $84 $60
    ret                                           ; $6143: $C9

HopperState1Handler::
    call func_036_6065                            ; $6144: $CD $65 $60
    ldh  a, [hFrameCounter]                       ; $6147: $F0 $E7
    and  $01                                      ; $6149: $E6 $01
    jr   z, jr_036_6181                           ; $614B: $28 $34

    ld   hl, wEntitiesPrivateState1Table          ; $614D: $21 $B0 $C2
    add  hl, bc                                   ; $6150: $09
    ld   a, [hl]                                  ; $6151: $7E
    ld   e, a                                     ; $6152: $5F
    call func_036_6BEE                            ; $6153: $CD $EE $6B
    cp   [hl]                                     ; $6156: $BE
    jr   z, jr_036_6160                           ; $6157: $28 $07

    dec  [hl]                                     ; $6159: $35
    bit  7, a                                     ; $615A: $CB $7F
    jr   nz, jr_036_6160                          ; $615C: $20 $02

    inc  [hl]                                     ; $615E: $34
    inc  [hl]                                     ; $615F: $34

jr_036_6160:
    ld   hl, wEntitiesPrivateState2Table          ; $6160: $21 $C0 $C2
    add  hl, bc                                   ; $6163: $09
    ld   a, [hl]                                  ; $6164: $7E
    ld   d, a                                     ; $6165: $57
    call func_036_6BF3                            ; $6166: $CD $F3 $6B
    cp   [hl]                                     ; $6169: $BE
    jr   z, jr_036_6173                           ; $616A: $28 $07

    dec  [hl]                                     ; $616C: $35
    bit  7, a                                     ; $616D: $CB $7F
    jr   nz, jr_036_6173                          ; $616F: $20 $02

    inc  [hl]                                     ; $6171: $34
    inc  [hl]                                     ; $6172: $34

jr_036_6173:
    ld   a, [hl]                                  ; $6173: $7E
    cp   d                                        ; $6174: $BA
    jr   nz, jr_036_6181                          ; $6175: $20 $0A

    call func_036_6BEE                            ; $6177: $CD $EE $6B
    ld   a, [hl]                                  ; $617A: $7E
    cp   e                                        ; $617B: $BB
    jr   nz, jr_036_6181                          ; $617C: $20 $03

    call IncrementEntityState                     ; $617E: $CD $12 $3B

jr_036_6181:
    call func_036_6084                            ; $6181: $CD $84 $60
    ret                                           ; $6184: $C9

HopperState2Handler::
    call func_036_6065                            ; $6185: $CD $65 $60
    ldh  a, [hFrameCounter]                       ; $6188: $F0 $E7
    and  $01                                      ; $618A: $E6 $01
    jr   z, jr_036_6205                           ; $618C: $28 $77

    call func_036_6BEE                            ; $618E: $CD $EE $6B
    ld   a, [hl]                                  ; $6191: $7E
    and  a                                        ; $6192: $A7
    jr   z, jr_036_619C                           ; $6193: $28 $07

    inc  [hl]                                     ; $6195: $34
    bit  7, a                                     ; $6196: $CB $7F
    jr   nz, jr_036_619C                          ; $6198: $20 $02

    dec  [hl]                                     ; $619A: $35
    dec  [hl]                                     ; $619B: $35

jr_036_619C:
    call func_036_6BF3                            ; $619C: $CD $F3 $6B
    ld   a, [hl]                                  ; $619F: $7E
    and  a                                        ; $61A0: $A7
    jr   z, jr_036_61AA                           ; $61A1: $28 $07

    inc  [hl]                                     ; $61A3: $34
    bit  7, a                                     ; $61A4: $CB $7F
    jr   nz, jr_036_61AA                          ; $61A6: $20 $02

    dec  [hl]                                     ; $61A8: $35
    dec  [hl]                                     ; $61A9: $35

jr_036_61AA:
    ld   a, [hl]                                  ; $61AA: $7E
    and  a                                        ; $61AB: $A7
    jr   nz, jr_036_6205                          ; $61AC: $20 $57

    call func_036_6BEE                            ; $61AE: $CD $EE $6B
    ld   a, [hl]                                  ; $61B1: $7E
    and  a                                        ; $61B2: $A7
    jr   nz, jr_036_6205                          ; $61B3: $20 $50

    ld   a, $10                                   ; $61B5: $3E $10
    call func_036_6C83                            ; $61B7: $CD $83 $6C
    xor  a                                        ; $61BA: $AF
    call func_036_6C07                            ; $61BB: $CD $07 $6C
    ld   a, [wHasPlacedBomb]                      ; $61BE: $FA $4E $C1
    and  a                                        ; $61C1: $A7
    jr   nz, jr_036_6205                          ; $61C2: $20 $41

    call GetRandomByte                            ; $61C4: $CD $0D $28
    and  $03                                      ; $61C7: $E6 $03
    jr   nz, jr_036_6205                          ; $61C9: $20 $3A

    ld   a, $02                                   ; $61CB: $3E $02
    call SpawnNewEntity_trampoline                ; $61CD: $CD $86 $3B
    jr   c, jr_036_6205                           ; $61D0: $38 $33

    ld   hl, wEntitiesUnknowTableH                ; $61D2: $21 $30 $C4
    add  hl, de                                   ; $61D5: $19
    res  0, [hl]                                  ; $61D6: $CB $86
    call func_036_6C23                            ; $61D8: $CD $23 $6C
    ld   a, [hl]                                  ; $61DB: $7E
    ld   hl, wEntitiesPosXTable                   ; $61DC: $21 $00 $C2
    add  hl, de                                   ; $61DF: $19
    ld   [hl], a                                  ; $61E0: $77
    call func_036_6C28                            ; $61E1: $CD $28 $6C
    ld   a, [hl]                                  ; $61E4: $7E
    ld   hl, wEntitiesPosYTable                   ; $61E5: $21 $10 $C2
    add  hl, de                                   ; $61E8: $19
    ld   [hl], a                                  ; $61E9: $77
    call func_036_6C2D                            ; $61EA: $CD $2D $6C
    ld   a, [hl]                                  ; $61ED: $7E
    ld   hl, wEntitiesPosZTable                   ; $61EE: $21 $10 $C3
    add  hl, de                                   ; $61F1: $19
    ld   [hl], a                                  ; $61F2: $77
    ld   hl, wEntitiesSpeedZTable                 ; $61F3: $21 $20 $C3
    add  hl, de                                   ; $61F6: $19
    ld   [hl], $08                                ; $61F7: $36 $08
    ld   hl, wEntitiesTransitionCountdownTable    ; $61F9: $21 $E0 $C2
    add  hl, de                                   ; $61FC: $19
    ld   [hl], $48                                ; $61FD: $36 $48
    ld   hl, wEntitiesUnknowTableP                ; $61FF: $21 $40 $C4
    add  hl, de                                   ; $6202: $19
    ld   [hl], $01                                ; $6203: $36 $01

jr_036_6205:
    call func_036_6084                            ; $6205: $CD $84 $60
    ret                                           ; $6208: $C9

Data_036_6209::
    dw   Data_020_6838
    dw   Data_020_6848
    dw   Data_020_6858
    dw   Data_020_6868
    dw   Data_020_6878
    dw   Data_020_6888
    dw   Data_020_6898
    dw   Data_020_68A8

func_036_6219::
    ld   d, $00                                   ; $6219: $16 $00
    call func_036_6C02                            ; $621B: $CD $02 $6C
    ld   a, [hl]                                  ; $621E: $7E
    sla  a                                        ; $621F: $CB $27
    ld   e, a                                     ; $6221: $5F
    ld   hl, Data_036_6209                        ; $6222: $21 $09 $62
    add  hl, de                                   ; $6225: $19
    push hl                                       ; $6226: $E5
    call func_036_6BFD                            ; $6227: $CD $FD $6B
    ld   a, [hl]                                  ; $622A: $7E
    sla  a                                        ; $622B: $CB $27
    sla  a                                        ; $622D: $CB $27
    ld   e, a                                     ; $622F: $5F
    pop  hl                                       ; $6230: $E1
    call func_036_6C7E                            ; $6231: $CD $7E $6C
    ld   c, $04                                   ; $6234: $0E $04
    ld   a, $36                                   ; $6236: $3E $36
    call func_A5F                                 ; $6238: $CD $5F $0A
    ld   a, $04                                   ; $623B: $3E $04
    call label_3DA0                               ; $623D: $CD $A0 $3D
    ret                                           ; $6240: $C9

RotoswitchRedEntityHandler::
RotoswitchYellowEntityHandler::
RotoswitchBlueEntityHandler::
    ld   hl, wEntitiesHealthTable                 ; $6241: $21 $60 $C3
    add  hl, bc                                   ; $6244: $09
    ld   [hl], $FF                                ; $6245: $36 $FF
    call func_036_63C2                            ; $6247: $CD $C2 $63
    call func_036_6B5C                            ; $624A: $CD $5C $6B
    ld   a, [wRoomEventEffectExecuted]            ; $624D: $FA $8F $C1
    and  a                                        ; $6250: $A7
    jr   z, jr_036_625F                           ; $6251: $28 $0C

    xor  a                                        ; $6253: $AF
    ld   hl, wEntitiesFlashCountdownTable         ; $6254: $21 $20 $C4
    add  hl, bc                                   ; $6257: $09
    ld   [hl], a                                  ; $6258: $77
    ld   hl, wEntitiesIgnoreHitsCountdownTable    ; $6259: $21 $10 $C4
    add  hl, bc                                   ; $625C: $09
    ld   [hl], a                                  ; $625D: $77
    ret                                           ; $625E: $C9

jr_036_625F:
    ldh  a, [hActiveEntityState]                  ; $625F: $F0 $F0
    bit  7, a                                     ; $6261: $CB $7F
    ret  nz                                       ; $6263: $C0

    ldh  a, [hActiveEntityState]                  ; $6264: $F0 $F0
    JP_TABLE                                      ; $6266
._00 dw RotoswitchState0Handler
._01 dw RotoswitchState1Handler
._02 dw RotoswitchState2Handler

RotoswitchState0Handler::
    call func_036_6A40                            ; $626D: $CD $40 $6A
    call label_3B70                               ; $6270: $CD $70 $3B

jr_036_6273:
    call label_3B23                               ; $6273: $CD $23 $3B
    call func_036_6C02                            ; $6276: $CD $02 $6C
    ld   a, [hl]                                  ; $6279: $7E
    and  $03                                      ; $627A: $E6 $03
    jr   nz, jr_036_629E                          ; $627C: $20 $20

    ld   hl, wEntitiesIgnoreHitsCountdownTable    ; $627E: $21 $10 $C4
    add  hl, bc                                   ; $6281: $09
    ld   a, [hl]                                  ; $6282: $7E
    and  a                                        ; $6283: $A7
    jr   z, jr_036_629E                           ; $6284: $28 $18

    ld   a, $04                                   ; $6286: $3E $04
    call func_036_6C83                            ; $6288: $CD $83 $6C
    call func_036_6C02                            ; $628B: $CD $02 $6C
    inc  [hl]                                     ; $628E: $34
    xor  a                                        ; $628F: $AF
    ld   hl, wEntitiesFlashCountdownTable         ; $6290: $21 $20 $C4
    add  hl, bc                                   ; $6293: $09
    ld   [hl], a                                  ; $6294: $77
    call func_036_629F                            ; $6295: $CD $9F $62
    call IncrementEntityState                     ; $6298: $CD $12 $3B
    call IncrementEntityState                     ; $629B: $CD $12 $3B

jr_036_629E:
    ret                                           ; $629E: $C9

func_036_629F::
    call func_036_6C23                            ; $629F: $CD $23 $6C
    ld   a, [hl]                                  ; $62A2: $7E
    ldh  [hScratch0], a                           ; $62A3: $E0 $D7
    call func_036_6C28                            ; $62A5: $CD $28 $6C
    ld   a, [hl]                                  ; $62A8: $7E
    ldh  [hScratch1], a                           ; $62A9: $E0 $D8
    ld   de, $00                                  ; $62AB: $11 $00 $00

jr_036_62AE:
    ld   a, e                                     ; $62AE: $7B
    sub  c                                        ; $62AF: $91
    jr   z, jr_036_631A                           ; $62B0: $28 $68

    ld   hl, wEntitiesTypeTable                   ; $62B2: $21 $A0 $C3
    add  hl, de                                   ; $62B5: $19
    ld   a, [hl]                                  ; $62B6: $7E
    cp   $EF                                      ; $62B7: $FE $EF
    jr   z, jr_036_62C3                           ; $62B9: $28 $08

    cp   $F0                                      ; $62BB: $FE $F0
    jr   z, jr_036_62C3                           ; $62BD: $28 $04

    cp   $F1                                      ; $62BF: $FE $F1
    jr   nz, jr_036_631A                          ; $62C1: $20 $57

jr_036_62C3:
    ld   hl, wEntitiesStateTable                  ; $62C3: $21 $90 $C2
    add  hl, de                                   ; $62C6: $19
    inc  [hl]                                     ; $62C7: $34
    ld   hl, wEntitiesPosXTable                   ; $62C8: $21 $00 $C2
    add  hl, de                                   ; $62CB: $19
    ldh  a, [hScratch0]                           ; $62CC: $F0 $D7
    cp   [hl]                                     ; $62CE: $BE
    jr   nz, jr_036_62EA                          ; $62CF: $20 $19

    ldh  a, [hMapRoom]                            ; $62D1: $F0 $F6
    cp   $0A                                      ; $62D3: $FE $0A
    jr   nz, jr_036_630A                          ; $62D5: $20 $33

    ld   hl, wEntitiesPosYTable                   ; $62D7: $21 $10 $C2
    add  hl, de                                   ; $62DA: $19
    ldh  a, [hScratch1]                           ; $62DB: $F0 $D8
    sub  [hl]                                     ; $62DD: $96
    bit  7, a                                     ; $62DE: $CB $7F
    jr   z, jr_036_62E4                           ; $62E0: $28 $02

    cpl                                           ; $62E2: $2F
    inc  a                                        ; $62E3: $3C

jr_036_62E4:
    cp   $20                                      ; $62E4: $FE $20
    jr   nz, jr_036_62EA                          ; $62E6: $20 $02

    jr   jr_036_630A                              ; $62E8: $18 $20

jr_036_62EA:
    ld   hl, wEntitiesPosYTable                   ; $62EA: $21 $10 $C2
    add  hl, de                                   ; $62ED: $19
    ldh  a, [hScratch1]                           ; $62EE: $F0 $D8
    cp   [hl]                                     ; $62F0: $BE
    jr   nz, jr_036_631A                          ; $62F1: $20 $27

    ldh  a, [hMapRoom]                            ; $62F3: $F0 $F6
    cp   $0A                                      ; $62F5: $FE $0A
    jr   nz, jr_036_630A                          ; $62F7: $20 $11

    ld   hl, wEntitiesPosXTable                   ; $62F9: $21 $00 $C2
    add  hl, de                                   ; $62FC: $19
    ldh  a, [hScratch0]                           ; $62FD: $F0 $D7
    sub  [hl]                                     ; $62FF: $96
    bit  7, a                                     ; $6300: $CB $7F
    jr   z, jr_036_6306                           ; $6302: $28 $02

    cpl                                           ; $6304: $2F
    inc  a                                        ; $6305: $3C

jr_036_6306:
    cp   $20                                      ; $6306: $FE $20
    jr   nz, jr_036_631A                          ; $6308: $20 $10

jr_036_630A:
    ld   hl, wEntitiesSpriteVariantTable          ; $630A: $21 $B0 $C3
    add  hl, de                                   ; $630D: $19
    inc  [hl]                                     ; $630E: $34
    ld   hl, wEntitiesTransitionCountdownTable    ; $630F: $21 $E0 $C2
    add  hl, de                                   ; $6312: $19
    ld   [hl], $04                                ; $6313: $36 $04
    ld   hl, wEntitiesStateTable                  ; $6315: $21 $90 $C2
    add  hl, de                                   ; $6318: $19
    inc  [hl]                                     ; $6319: $34

jr_036_631A:
    inc  de                                       ; $631A: $13
    ld   a, e                                     ; $631B: $7B
    and  $0F                                      ; $631C: $E6 $0F
    jr   nz, jr_036_62AE                          ; $631E: $20 $8E

    ret                                           ; $6320: $C9

RotoswitchState1Handler::
    ld   de, $00                                  ; $6321: $11 $00 $00

jr_036_6324:
    ld   hl, wEntitiesTypeTable                   ; $6324: $21 $A0 $C3
    add  hl, de                                   ; $6327: $19
    ld   a, [hl]                                  ; $6328: $7E
    cp   $EF                                      ; $6329: $FE $EF
    jr   z, jr_036_6335                           ; $632B: $28 $08

    cp   $F0                                      ; $632D: $FE $F0
    jr   z, jr_036_6335                           ; $632F: $28 $04

    cp   $F1                                      ; $6331: $FE $F1
    jr   nz, jr_036_634A                          ; $6333: $20 $15

jr_036_6335:
    ld   hl, wEntitiesStateTable                  ; $6335: $21 $90 $C2
    add  hl, de                                   ; $6338: $19
    ld   a, [hl]                                  ; $6339: $7E
    cp   $00                                      ; $633A: $FE $00
    jr   nz, jr_036_634A                          ; $633C: $20 $0C

    ld   hl, wEntitiesIgnoreHitsCountdownTable    ; $633E: $21 $10 $C4
    add  hl, bc                                   ; $6341: $09
    xor  a                                        ; $6342: $AF
    ld   [hl], a                                  ; $6343: $77
    ld   a, $00                                   ; $6344: $3E $00
    call func_036_6C07                            ; $6346: $CD $07 $6C
    ret                                           ; $6349: $C9

jr_036_634A:
    inc  de                                       ; $634A: $13
    ld   a, e                                     ; $634B: $7B
    and  $0F                                      ; $634C: $E6 $0F
    jr   nz, jr_036_6324                          ; $634E: $20 $D4

    ret                                           ; $6350: $C9

RotoswitchState2Handler::
    call GetEntityTransitionCountdown             ; $6351: $CD $05 $0C
    jr   nz, jr_036_6381                          ; $6354: $20 $2B

    call func_036_6C02                            ; $6356: $CD $02 $6C
    ldh  a, [hMapRoom]                            ; $6359: $F0 $F6
    cp   $08                                      ; $635B: $FE $08
    jr   z, jr_036_6364                           ; $635D: $28 $05

    call func_036_6382                            ; $635F: $CD $82 $63
    jr   jr_036_6366                              ; $6362: $18 $02

jr_036_6364:
    ld   a, [hl]                                  ; $6364: $7E
    inc  a                                        ; $6365: $3C

jr_036_6366:
    ld   [hl], a                                  ; $6366: $77
    cp   $0C                                      ; $6367: $FE $0C
    jr   nz, jr_036_636C                          ; $6369: $20 $01

    xor  a                                        ; $636B: $AF

jr_036_636C:
    ld   [hl], a                                  ; $636C: $77
    and  $03                                      ; $636D: $E6 $03
    jr   nz, jr_036_637C                          ; $636F: $20 $0B

    ld   hl, wEntitiesIgnoreHitsCountdownTable    ; $6371: $21 $10 $C4
    add  hl, bc                                   ; $6374: $09
    xor  a                                        ; $6375: $AF
    ld   [hl], a                                  ; $6376: $77
    ld   a, $00                                   ; $6377: $3E $00
    call func_036_6C07                            ; $6379: $CD $07 $6C

jr_036_637C:
    ld   a, $04                                   ; $637C: $3E $04
    call func_036_6C83                            ; $637E: $CD $83 $6C

jr_036_6381:
    ret                                           ; $6381: $C9

func_036_6382::
    ld   a, [hl]                                  ; $6382: $7E
    inc  a                                        ; $6383: $3C
    cp   $02                                      ; $6384: $FE $02
    ret  nz                                       ; $6386: $C0

    ld   a, $06                                   ; $6387: $3E $06
    ret                                           ; $6389: $C9

    ld   a, [hl]                                  ; $638A: $7E
    inc  a                                        ; $638B: $3C
    cp   $0A                                      ; $638C: $FE $0A
    ret  nz                                       ; $638E: $C0

    ld   a, $02                                   ; $638F: $3E $02
    ret                                           ; $6391: $C9

Data_036_6392::
    db   $70, $02, $70, $22, $72, $02, $74, $02, $76, $01, $76, $21, $74, $21, $72, $21
    db   $70, $01, $70, $21, $72, $01, $74, $01, $76, $03, $76, $23, $74, $23, $72, $23
    db   $70, $03, $70, $23, $72, $03, $74, $03, $76, $02, $76, $22, $74, $22, $72, $22

func_036_63C2::
    ld   de, Data_036_6392                        ; $63C2: $11 $92 $63
    call RenderActiveEntitySpritesPair            ; $63C5: $CD $C0 $3B
    ret                                           ; $63C8: $C9

ColorGhoulRedEntityHandler::
ColorGhoulGreenEntityHandler::
ColorGhoulBlueEntityHandler::
    call func_036_6629                            ; $63C9: $CD $29 $66
    ldh  a, [hActiveEntityStatus]                 ; $63CC: $F0 $EA
    cp   $05                                      ; $63CE: $FE $05
    call func_036_6A40                            ; $63D0: $CD $40 $6A
    call func_036_6C02                            ; $63D3: $CD $02 $6C
    ld   a, [hl]                                  ; $63D6: $7E
    and  a                                        ; $63D7: $A7
    jr   z, jr_036_63DD                           ; $63D8: $28 $03

    call label_3B39                               ; $63DA: $CD $39 $3B

jr_036_63DD:
    ld   a, [$C190]                               ; $63DD: $FA $90 $C1
    and  a                                        ; $63E0: $A7
    ret  z                                        ; $63E1: $C8

    ldh  a, [hActiveEntityState]                  ; $63E2: $F0 $F0
    JP_TABLE                                      ; $63E4
._00 dw ColorGhoulState0Handler
._01 dw ColorGhoulState1Handler
._02 dw ColorGhoulState2Handler
._03 dw ColorGhoulState3Handler
._04 dw ColorGhoulCommonStateHandler
._05 dw ColorGhoulCommonStateHandler
._06 dw ColorGhoulCommonStateHandler
._07 dw ColorGhoulCommonStateHandler
._08 dw ColorGhoulCommonStateHandler
._09 dw ColorGhoulCommonStateHandler
._0A dw ColorGhoulCommonStateHandler
._0B dw ColorGhoulStateBHandler

ColorGhoulState0Handler::
    call IncrementEntityState
    ret                                           ; $6400: $C9

ColorGhoulState1Handler::
    call func_036_6BFD                            ; $6401: $CD $FD $6B
    ld   [hl], $00                                ; $6404: $36 $00
    call func_036_6B8A                            ; $6406: $CD $8A $6B
    cp   $28                                      ; $6409: $FE $28
    jp   nc, label_036_6423                       ; $640B: $D2 $23 $64

    ldh  a, [hLinkPositionX]                      ; $640E: $F0 $98
    call func_036_6C46                            ; $6410: $CD $46 $6C
    call func_036_6B9A                            ; $6413: $CD $9A $6B
    cp   $28                                      ; $6416: $FE $28
    jp   nc, label_036_6423                       ; $6418: $D2 $23 $64

    ldh  a, [hLinkPositionY]                      ; $641B: $F0 $99
    call func_036_6C54                            ; $641D: $CD $54 $6C
    call IncrementEntityState                     ; $6420: $CD $12 $3B

label_036_6423:
    ret                                           ; $6423: $C9

Data_036_6424::
    db   $10, $0C, $0E

ColorGhoulState2Handler::
    ld   hl, Data_036_6424
    ldh  a, [hActiveEntityType]                   ; $642A: $F0 $EB
    sub  ENTITY_COLOR_GHOUL_RED                   ; $642C: $D6 $EC
    ld   e, a                                     ; $642E: $5F
    ld   d, $00                                   ; $642F: $16 $00
    add  hl, de                                   ; $6431: $19
    ld   a, [hl]                                  ; $6432: $7E
    call func_036_6BEE                            ; $6433: $CD $EE $6B
    ld   [hl], a                                  ; $6436: $77
    call func_036_6BF3                            ; $6437: $CD $F3 $6B
    ld   [hl], a                                  ; $643A: $77
    call func_036_6C23                            ; $643B: $CD $23 $6C
    ld   e, [hl]                                  ; $643E: $5E
    call func_036_6C62                            ; $643F: $CD $62 $6C
    sub  e                                        ; $6442: $93
    ldh  [hScratch0], a                           ; $6443: $E0 $D7
    call func_036_6BEE                            ; $6445: $CD $EE $6B
    and  a                                        ; $6448: $A7
    jr   nz, jr_036_644C                          ; $6449: $20 $01

    ld   [hl], a                                  ; $644B: $77

jr_036_644C:
    bit  7, a                                     ; $644C: $CB $7F
    jr   z, jr_036_6454                           ; $644E: $28 $04

    ld   a, [hl]                                  ; $6450: $7E
    cpl                                           ; $6451: $2F
    inc  a                                        ; $6452: $3C
    ld   [hl], a                                  ; $6453: $77

jr_036_6454:
    call func_036_6C28                            ; $6454: $CD $28 $6C
    ld   e, [hl]                                  ; $6457: $5E
    call func_036_6C70                            ; $6458: $CD $70 $6C
    sub  e                                        ; $645B: $93
    ldh  [hScratch1], a                           ; $645C: $E0 $D8
    call func_036_6BF3                            ; $645E: $CD $F3 $6B
    and  a                                        ; $6461: $A7
    jr   nz, jr_036_6465                          ; $6462: $20 $01

    ld   [hl], a                                  ; $6464: $77

jr_036_6465:
    bit  7, a                                     ; $6465: $CB $7F
    jr   z, jr_036_646D                           ; $6467: $28 $04

    ld   a, [hl]                                  ; $6469: $7E
    cpl                                           ; $646A: $2F
    inc  a                                        ; $646B: $3C
    ld   [hl], a                                  ; $646C: $77

jr_036_646D:
    ldh  a, [hScratch0]                           ; $646D: $F0 $D7
    and  $FE                                      ; $646F: $E6 $FE
    ld   e, a                                     ; $6471: $5F
    ldh  a, [hScratch1]                           ; $6472: $F0 $D8
    and  $FE                                      ; $6474: $E6 $FE
    push af                                       ; $6476: $F5
    push de                                       ; $6477: $D5
    call func_036_6A62                            ; $6478: $CD $62 $6A
    call label_3B23                               ; $647B: $CD $23 $3B
    pop  de                                       ; $647E: $D1
    pop  af                                       ; $647F: $F1
    or   e                                        ; $6480: $B3
    jr   nz, jr_036_64A4                          ; $6481: $20 $21

    ld   a, $08                                   ; $6483: $3E $08
    call func_036_6C83                            ; $6485: $CD $83 $6C
    ld   a, $01                                   ; $6488: $3E $01
    call SetEntitySpriteVariant                   ; $648A: $CD $0C $3B
    call IncrementEntityState                     ; $648D: $CD $12 $3B
    call func_036_6B8A                            ; $6490: $CD $8A $6B
    call func_036_6BFD                            ; $6493: $CD $FD $6B
    ld   a, e                                     ; $6496: $7B
    xor  $01                                      ; $6497: $EE $01
    ld   [hl], a                                  ; $6499: $77
    ld   hl, wEntitiesPhysicsFlagsTable           ; $649A: $21 $40 $C3
    add  hl, bc                                   ; $649D: $09
    ld   a, [hl]                                  ; $649E: $7E
    and  $0F                                      ; $649F: $E6 $0F
    ld   [hl], a                                  ; $64A1: $77
    jr   jr_036_64B9                              ; $64A2: $18 $15

jr_036_64A4:
    ld   hl, wEntitiesCollisionsTable             ; $64A4: $21 $A0 $C2
    add  hl, bc                                   ; $64A7: $09
    ld   a, [hl]                                  ; $64A8: $7E
    and  a                                        ; $64A9: $A7
    jr   z, jr_036_64B9                           ; $64AA: $28 $0D

    ld   hl, wEntitiesPhysicsFlagsTable           ; $64AC: $21 $40 $C3
    add  hl, bc                                   ; $64AF: $09
    ld   a, [hl]                                  ; $64B0: $7E
    and  $DF                                      ; $64B1: $E6 $DF
    ld   [hl], a                                  ; $64B3: $77
    ld   a, $01                                   ; $64B4: $3E $01
    call func_036_6C07                            ; $64B6: $CD $07 $6C

jr_036_64B9:
    ret                                           ; $64B9: $C9

Data_036_64BA::
    db   $04, $00, $02

ColorGhoulState3Handler::
    call GetEntityTransitionCountdown             ; $64BD: $CD $05 $0C
    jr   nz, jr_036_64E6                          ; $64C0: $20 $24

    ld   a, $08                                   ; $64C2: $3E $08
    call func_036_6C83                            ; $64C4: $CD $83 $6C
    call func_036_6C02                            ; $64C7: $CD $02 $6C
    inc  [hl]                                     ; $64CA: $34
    ld   a, [hl]                                  ; $64CB: $7E
    cp   $03                                      ; $64CC: $FE $03
    jr   nz, jr_036_64E6                          ; $64CE: $20 $16

    ld   a, $10                                   ; $64D0: $3E $10
    call func_036_6C83                            ; $64D2: $CD $83 $6C
    ld   hl, Data_036_64BA                        ; $64D5: $21 $BA $64
    ldh  a, [hActiveEntityType]                   ; $64D8: $F0 $EB
    sub  ENTITY_COLOR_GHOUL_RED                   ; $64DA: $D6 $EC
    ld   e, a                                     ; $64DC: $5F
    ld   d, $00                                   ; $64DD: $16 $00
    add  hl, de                                   ; $64DF: $19
    ld   a, [hl]                                  ; $64E0: $7E
    call IncrementEntityState                     ; $64E1: $CD $12 $3B
    add  [hl]                                     ; $64E4: $86
    ld   [hl], a                                  ; $64E5: $77

jr_036_64E6:
    ret                                           ; $64E6: $C9

ColorGhoulCommonStateHandler::
    call GetEntityTransitionCountdown             ; $64E7: $CD $05 $0C
    ret  nz                                       ; $64EA: $C0

    call IncrementEntityState                     ; $64EB: $CD $12 $3B
    call func_036_6BFD                            ; $64EE: $CD $FD $6B
    ld   a, [hl]                                  ; $64F1: $7E
    xor  $01                                      ; $64F2: $EE $01
    ld   [hl], a                                  ; $64F4: $77
    ld   a, $08                                   ; $64F5: $3E $08
    call func_036_6C83                            ; $64F7: $CD $83 $6C
    ldh  a, [hActiveEntityState]                  ; $64FA: $F0 $F0
    cp   $0A                                      ; $64FC: $FE $0A
    jr   c, jr_036_6504                           ; $64FE: $38 $04

    call func_036_6C02                            ; $6500: $CD $02 $6C
    dec  [hl]                                     ; $6503: $35

jr_036_6504:
    ret                                           ; $6504: $C9

; @FIXME Data disassembled as code
    ld   d, c                                     ; $6505: $51
    ld   d, b                                     ; $6506: $50
    ld   d, d                                     ; $6507: $52

ColorGhoulStateBHandler::
    call GetEntityTransitionCountdown             ; $6508: $CD $05 $0C
    jp   nz, label_036_6528                       ; $650B: $C2 $28 $65

    ld   a, $08                                   ; $650E: $3E $08
    call func_036_6C83                            ; $6510: $CD $83 $6C
    call func_036_6C02                            ; $6513: $CD $02 $6C
    dec  [hl]                                     ; $6516: $35
    ld   a, [hl]                                  ; $6517: $7E
    and  a                                        ; $6518: $A7
    jr   nz, label_036_6528                       ; $6519: $20 $0D

    ld   a, $01                                   ; $651B: $3E $01
    call func_036_6C07                            ; $651D: $CD $07 $6C
    ld   hl, wEntitiesPhysicsFlagsTable           ; $6520: $21 $40 $C3
    add  hl, bc                                   ; $6523: $09
    ld   a, [hl]                                  ; $6524: $7E
    or   $D0                                      ; $6525: $F6 $D0
    ld   [hl], a                                  ; $6527: $77

label_036_6528:
    ret                                           ; $6528: $C9

Data_036_6529::
    db   $00, $00, $60, $02, $00, $08, $60, $22   ; $6529

Data_036_6531::
    db   $00, $00, $60, $00, $00, $08, $60, $20   ; $6531

Data_036_6539::
    db   $00, $00, $60, $03, $00, $08, $60, $23   ; $6539

Data_036_6541::
    db   $00, $00, $62, $02, $00, $08, $62, $22   ; $6541

Data_036_6549::
    db   $00, $00, $62, $00, $00, $08, $62, $20   ; $6549

Data_036_6551::
    db   $00, $00, $62, $03, $00, $08, $62, $23   ; $6551

Data_036_6559::
    db   $00, $00, $6C, $02, $00, $08, $6E, $02   ; $6559

Data_036_6561::
    db   $00, $08, $6C, $22, $00, $00, $6E, $22   ; $6561

Data_036_6569::
    db   $00, $00, $6C, $00, $00, $08, $6E, $00   ; $6569

Data_036_6571::
    db   $00, $08, $6C, $20, $00, $00, $6E, $20   ; $6571

Data_036_6579::
    db   $00, $00, $6C, $03, $00, $08, $6E, $03   ; $6579

Data_036_6581::
    db   $00, $08, $6C, $23, $00, $00, $6E, $23   ; $6581

Data_036_6589::
    db   $F0, $00, $64, $02, $F0, $08, $66, $02   ; $6589
    db   $00, $00, $68, $02, $00, $08, $6A, $02   ; $6591

Data_036_6599::
    db   $F0, $00, $66, $22, $F0, $08, $64, $22   ; $6599
    db   $00, $00, $6A, $22, $00, $08, $68, $22   ; $65A1

Data_036_65A9::
    db   $F0, $00, $64, $00, $F0, $08, $66, $00   ; $65A9
    db   $00, $00, $68, $00, $00, $08, $6A, $00   ; $65B1

Data_036_65B9::
    db   $F0, $00, $66, $20, $F0, $08, $64, $20   ; $65B9
    db   $00, $00, $6A, $20, $00, $08, $68, $20   ; $65C1

Data_036_65C9::
    db   $F0, $00, $64, $03, $F0, $08, $66, $03   ; $65C9
    db   $00, $00, $68, $03, $00, $08, $6A, $03   ; $65D1

Data_036_65D9::
    db   $F0, $00, $66, $23, $F0, $08, $64, $23   ; $65D9
    db   $00, $00, $6A, $23, $00, $08, $68, $23   ; $65E1

Data_036_65E9::
    dw   Data_036_6529
    dw   Data_036_6541
    dw   Data_036_6559
    dw   Data_036_6589

Data_036_65F1::
    dw   Data_036_6531
    dw   Data_036_6549
    dw   Data_036_6569
    dw   Data_036_65A9

Data_036_65F9::
    dw   Data_036_6539
    dw   Data_036_6551
    dw   Data_036_6579
    dw   Data_036_65C9

Data_036_6601::
    dw   Data_036_6529
    dw   Data_036_6541
    dw   Data_036_6561
    dw   Data_036_6599

Data_036_6609::
    dw   Data_036_6531
    dw   Data_036_6549
    dw   Data_036_6571
    dw   Data_036_65B9

Data_036_6611::
    dw   Data_036_6539
    dw   Data_036_6551
    dw   Data_036_6581
    dw   Data_036_65D9

Data_036_6619::
    dw   Data_036_65E9
    dw   Data_036_65F1
    dw   Data_036_65F9

Data_036_661F::
    dw   Data_036_6601
    dw   Data_036_6609
    dw   Data_036_6611

Data_036_6625::
    dw   Data_036_661F
    dw   Data_036_6619

func_036_6629::
    push bc                                       ; $6629: $C5
    ld   d, $00                                   ; $662A: $16 $00
    call func_036_6BFD                            ; $662C: $CD $FD $6B
    ld   a, [hl]                                  ; $662F: $7E
    sla  a                                        ; $6630: $CB $27
    ld   e, a                                     ; $6632: $5F
    ld   hl, Data_036_6625                        ; $6633: $21 $25 $66
    call func_036_6C7E                            ; $6636: $CD $7E $6C
    ldh  a, [hActiveEntityType]                   ; $6639: $F0 $EB
    sub  ENTITY_COLOR_GHOUL_RED                   ; $663B: $D6 $EC
    sla  a                                        ; $663D: $CB $27
    ld   e, a                                     ; $663F: $5F
    call func_036_6C7E                            ; $6640: $CD $7E $6C
    push hl                                       ; $6643: $E5
    call func_036_6C02                            ; $6644: $CD $02 $6C
    ld   a, [hl]                                  ; $6647: $7E
    sla  a                                        ; $6648: $CB $27
    ld   e, a                                     ; $664A: $5F
    pop  hl                                       ; $664B: $E1
    call func_036_6C7E                            ; $664C: $CD $7E $6C
    push hl                                       ; $664F: $E5
    call func_036_6C02                            ; $6650: $CD $02 $6C
    ld   c, $02                                   ; $6653: $0E $02
    ld   a, [hl]                                  ; $6655: $7E
    cp   $03                                      ; $6656: $FE $03
    jr   c, jr_036_665C                           ; $6658: $38 $02

    ld   c, $04                                   ; $665A: $0E $04

jr_036_665C:
    pop  hl                                       ; $665C: $E1
    push bc                                       ; $665D: $C5
    call RenderActiveEntitySpritesRect            ; $665E: $CD $E6 $3C
    pop  bc                                       ; $6661: $C1
    ld   a, c                                     ; $6662: $79
    call label_3DA0                               ; $6663: $CD $A0 $3D
    pop  bc                                       ; $6666: $C1
    ret                                           ; $6667: $C9

ColorShellRedEntityHandler::
ColorShellGreenEntityHandler::
ColorShellBlueEntityHandler::
    call func_036_69D9                            ; $6668: $CD $D9 $69
    call func_036_6A40                            ; $666B: $CD $40 $6A
    ldh  a, [hActiveEntityState]                  ; $666E: $F0 $F0
    cp   $0C                                      ; $6670: $FE $0C
    jr   z, jr_036_6677                           ; $6672: $28 $03

    call label_3B39                               ; $6674: $CD $39 $3B

jr_036_6677:
    ldh  a, [hActiveEntityState]                  ; $6677: $F0 $F0
     JP_TABLE                                      ; $6679
._00 dw ColorShellState0Handler
._01 dw ColorShellState1Handler
._02 dw ColorShellState2Handler
._03 dw ColorShellState3Handler
._04 dw ColorShellState4Handler
._05 dw ColorShellState5Handler
._06 dw ColorShellState6Handler
._07 dw ColorShellState7Handler
._08 dw ColorShellState8Handler
._09 dw ColorShellState9Handler
._0A dw ColorShellStateAHandler
._0B dw ColorShellStateBHandler
._0C dw ColorShellStateCHandler
._0D dw ColorShellStateDHandler

ColorShellState0Handler::
    call GetEntityTransitionCountdown             ; $6696: $CD $05 $0C
    jr   nz, jr_036_66B0                          ; $6699: $20 $15

    call GetRandomByte                            ; $669B: $CD $0D $28
    and  $06                                      ; $669E: $E6 $06
    srl  a                                        ; $66A0: $CB $3F
    call func_036_6BFD                            ; $66A2: $CD $FD $6B
    ld   [hl], a                                  ; $66A5: $77
    ld   a, $40                                   ; $66A6: $3E $40
    call func_036_6C83                            ; $66A8: $CD $83 $6C
    ld   a, $01                                   ; $66AB: $3E $01
    call func_036_6C07                            ; $66AD: $CD $07 $6C

jr_036_66B0:
    call func_036_6B8A                            ; $66B0: $CD $8A $6B
    cp   $30                                      ; $66B3: $FE $30
    jp   nc, label_036_66C5                       ; $66B5: $D2 $C5 $66

    call func_036_6B9A                            ; $66B8: $CD $9A $6B
    cp   $30                                      ; $66BB: $FE $30
    jp   nc, label_036_66C5                       ; $66BD: $D2 $C5 $66

    ld   a, $01                                   ; $66C0: $3E $01
    call func_036_6C07                            ; $66C2: $CD $07 $6C

label_036_66C5:
    ret                                           ; $66C5: $C9

func_036_66C6::
    call func_036_6C23                            ; $66C6: $CD $23 $6C
    ld   a, [hl]                                  ; $66C9: $7E
    cp   $16                                      ; $66CA: $FE $16
    jr   nc, jr_036_66D2                          ; $66CC: $30 $04

    ld   a, $16                                   ; $66CE: $3E $16
    jr   jr_036_66D8                              ; $66D0: $18 $06

jr_036_66D2:
    cp   $89                                      ; $66D2: $FE $89
    jr   c, jr_036_66D9                           ; $66D4: $38 $03

    ld   a, $89                                   ; $66D6: $3E $89

jr_036_66D8:
    ld   [hl], a                                  ; $66D8: $77

jr_036_66D9:
    call func_036_6C28                            ; $66D9: $CD $28 $6C
    ld   a, [hl]                                  ; $66DC: $7E
    cp   $1E                                      ; $66DD: $FE $1E
    jr   nc, jr_036_66E5                          ; $66DF: $30 $04

    ld   a, $1E                                   ; $66E1: $3E $1E
    jr   jr_036_66EB                              ; $66E3: $18 $06

jr_036_66E5:
    cp   $72                                      ; $66E5: $FE $72
    jr   c, jr_036_66EC                           ; $66E7: $38 $03

    ld   a, $72                                   ; $66E9: $3E $72

jr_036_66EB:
    ld   [hl], a                                  ; $66EB: $77

jr_036_66EC:
    ret                                           ; $66EC: $C9

    call GetRandomByte                            ; $66ED: $CD $0D $28
    and  $0F                                      ; $66F0: $E6 $0F
    ret  nz                                       ; $66F2: $C0

    xor  a                                        ; $66F3: $AF
    ldh  [hScratch0], a                           ; $66F4: $E0 $D7
    ld   e, $00                                   ; $66F6: $1E $00
    ld   d, e                                     ; $66F8: $53

jr_036_66F9:
    ld   hl, wEntitiesTypeTable                   ; $66F9: $21 $A0 $C3
    add  hl, de                                   ; $66FC: $19
    ld   a, [hl]                                  ; $66FD: $7E
    cp   $7D                                      ; $66FE: $FE $7D
    jr   nz, jr_036_670D                          ; $6700: $20 $0B

    ld   hl, wEntitiesStatusTable                 ; $6702: $21 $80 $C2
    add  hl, de                                   ; $6705: $19
    ld   a, [hl]                                  ; $6706: $7E
    and  a                                        ; $6707: $A7
    ret  nz                                       ; $6708: $C0

    ld   hl, hScratch0                            ; $6709: $21 $D7 $FF
    inc  [hl]                                     ; $670C: $34

jr_036_670D:
    inc  de                                       ; $670D: $13
    ld   a, e                                     ; $670E: $7B
    and  $0F                                      ; $670F: $E6 $0F
    jr   nz, jr_036_66F9                          ; $6711: $20 $E6

    ld   a, $7D                                   ; $6713: $3E $7D
    call SpawnNewEntity_trampoline                ; $6715: $CD $86 $3B
    ret  c                                        ; $6718: $D8

    call func_036_6C23                            ; $6719: $CD $23 $6C
    ld   a, [hl]                                  ; $671C: $7E
    ld   hl, wEntitiesPosXTable                   ; $671D: $21 $00 $C2
    add  hl, de                                   ; $6720: $19
    ld   [hl], a                                  ; $6721: $77
    call func_036_6C28                            ; $6722: $CD $28 $6C
    ld   a, [hl]                                  ; $6725: $7E
    ld   hl, wEntitiesPosYTable                   ; $6726: $21 $10 $C2
    add  hl, de                                   ; $6729: $19
    ld   [hl], a                                  ; $672A: $77
    push bc                                       ; $672B: $C5
    ld   c, e                                     ; $672C: $4B
    ld   b, d                                     ; $672D: $42
    ld   a, $10                                   ; $672E: $3E $10
    call ApplyVectorTowardsLink_trampoline        ; $6730: $CD $AA $3B
    pop  bc                                       ; $6733: $C1
    ret                                           ; $6734: $C9

Data_036_6735::
    db   $03, $FD, $00, $00

Data_036_6739::
    db   $00, $00, $FD, $03

ColorShellState1Handler::
    call func_036_6BFD                            ; $673D: $CD $FD $6B
    ld   a, [hl]                                  ; $6740: $7E
    ld   e, a                                     ; $6741: $5F
    ld   d, $00                                   ; $6742: $16 $00
    ld   hl, Data_036_6735                        ; $6744: $21 $35 $67
    add  hl, de                                   ; $6747: $19
    ld   a, [hl]                                  ; $6748: $7E
    call func_036_6BEE                            ; $6749: $CD $EE $6B
    ld   [hl], a                                  ; $674C: $77
    ld   hl, Data_036_6739                        ; $674D: $21 $39 $67
    add  hl, de                                   ; $6750: $19
    ld   a, [hl]                                  ; $6751: $7E
    call func_036_6BF3                            ; $6752: $CD $F3 $6B
    ld   [hl], a                                  ; $6755: $77
    call func_036_6A62                            ; $6756: $CD $62 $6A
    call label_3B23                               ; $6759: $CD $23 $3B
    call func_036_66C6                            ; $675C: $CD $C6 $66
    call GetEntityTransitionCountdown             ; $675F: $CD $05 $0C
    jr   nz, label_036_679F                       ; $6762: $20 $3B

    ld   a, $10                                   ; $6764: $3E $10
    call func_036_6C83                            ; $6766: $CD $83 $6C
    ld   a, $00                                   ; $6769: $3E $00
    jr   jr_036_677F                              ; $676B: $18 $12

    call func_036_6B8A                            ; $676D: $CD $8A $6B
    cp   $30                                      ; $6770: $FE $30
    jp   nc, label_036_679F                       ; $6772: $D2 $9F $67

    call func_036_6B9A                            ; $6775: $CD $9A $6B
    cp   $30                                      ; $6778: $FE $30
    jp   nc, label_036_679F                       ; $677A: $D2 $9F $67

    ld   a, $01                                   ; $677D: $3E $01

jr_036_677F:
    call func_036_6C07                            ; $677F: $CD $07 $6C
    call func_036_6B8A                            ; $6782: $CD $8A $6B
    cp   $20                                      ; $6785: $FE $20
    jr   nc, label_036_679F                       ; $6787: $30 $16

    call func_036_6B9A                            ; $6789: $CD $9A $6B
    cp   $20                                      ; $678C: $FE $20
    jr   nc, label_036_679F                       ; $678E: $30 $0F

    ld   a, $0E                                   ; $6790: $3E $0E
    call ApplyVectorTowardsLink_trampoline        ; $6792: $CD $AA $3B
    ld   a, $20                                   ; $6795: $3E $20
    call func_036_6C83                            ; $6797: $CD $83 $6C
    ld   a, $02                                   ; $679A: $3E $02
    call func_036_6C07                            ; $679C: $CD $07 $6C

label_036_679F:
    call func_036_6C15                            ; $679F: $CD $15 $6C
    ret                                           ; $67A2: $C9

ColorShellState2Handler::
    call GetEntityTransitionCountdown             ; $67A3: $CD $05 $0C
    jr   nz, jr_036_67D1                          ; $67A6: $20 $29

    ld   [hl], $18                                ; $67A8: $36 $18
    ld   a, $03                                   ; $67AA: $3E $03
    call func_036_6C07                            ; $67AC: $CD $07 $6C
    jr   jr_036_67D1                              ; $67AF: $18 $20

Data_036_67B1::
    db   $02, $03, $01, $00

ColorShellState3Handler::
    call GetEntityTransitionCountdown             ; $67B5: $CD $05 $0C
    jr   nz, jr_036_67C8                          ; $67B8: $20 $0E

    ld   a, $01                                   ; $67BA: $3E $01
    call func_036_6C07                            ; $67BC: $CD $07 $6C
    xor  a                                        ; $67BF: $AF
    call func_036_6BEE                            ; $67C0: $CD $EE $6B
    ld   [hl], a                                  ; $67C3: $77
    call func_036_6BF3                            ; $67C4: $CD $F3 $6B
    ld   [hl], a                                  ; $67C7: $77

jr_036_67C8:
    call func_036_6A62                            ; $67C8: $CD $62 $6A
    call label_3B23                               ; $67CB: $CD $23 $3B
    call func_036_66C6                            ; $67CE: $CD $C6 $66

jr_036_67D1:
    ldh  a, [hFrameCounter]                       ; $67D1: $F0 $E7
    and  $01                                      ; $67D3: $E6 $01
    jr   nz, jr_036_67F1                          ; $67D5: $20 $1A

    call func_036_6C02                            ; $67D7: $CD $02 $6C
    ld   a, [hl]                                  ; $67DA: $7E
    inc  a                                        ; $67DB: $3C
    and  $01                                      ; $67DC: $E6 $01
    ld   [hl], a                                  ; $67DE: $77
    and  a                                        ; $67DF: $A7
    jr   nz, jr_036_67F1                          ; $67E0: $20 $0F

    call func_036_6BFD                            ; $67E2: $CD $FD $6B
    ld   a, [hl]                                  ; $67E5: $7E
    push hl                                       ; $67E6: $E5
    ld   e, a                                     ; $67E7: $5F
    ld   d, $00                                   ; $67E8: $16 $00
    ld   hl, Data_036_67B1                        ; $67EA: $21 $B1 $67
    add  hl, de                                   ; $67ED: $19
    ld   a, [hl]                                  ; $67EE: $7E
    pop  hl                                       ; $67EF: $E1
    ld   [hl], a                                  ; $67F0: $77

jr_036_67F1:
    ld   hl, wEntitiesIgnoreHitsCountdownTable    ; $67F1: $21 $10 $C4
    add  hl, bc                                   ; $67F4: $09
    ld   a, [hl]                                  ; $67F5: $7E
    and  a                                        ; $67F6: $A7
    jr   z, jr_036_6806                           ; $67F7: $28 $0D

    ld   hl, wEntitiesPhysicsFlagsTable           ; $67F9: $21 $40 $C3
    add  hl, bc                                   ; $67FC: $09
    ld   a, [hl]                                  ; $67FD: $7E
    or   $80                                      ; $67FE: $F6 $80
    ld   [hl], a                                  ; $6800: $77
    ld   a, $04                                   ; $6801: $3E $04
    call func_036_6C07                            ; $6803: $CD $07 $6C

jr_036_6806:
    ret                                           ; $6806: $C9

    ld   a, [hl]                                  ; $6807: $7E
    bit  7, a                                     ; $6808: $CB $7F
    jr   z, jr_036_6813                           ; $680A: $28 $07

    add  d                                        ; $680C: $82
    bit  7, a                                     ; $680D: $CB $7F
    jr   nz, jr_036_6819                          ; $680F: $20 $08

    jr   jr_036_6818                              ; $6811: $18 $05

jr_036_6813:
    sub  d                                        ; $6813: $92
    bit  7, a                                     ; $6814: $CB $7F
    jr   z, jr_036_6819                           ; $6816: $28 $01

jr_036_6818:
    xor  a                                        ; $6818: $AF

jr_036_6819:
    ld   [hl], a                                  ; $6819: $77
    ret                                           ; $681A: $C9

ColorShellState4Handler::
    ld   hl, wEntitiesIgnoreHitsCountdownTable    ; $681B: $21 $10 $C4
    add  hl, bc                                   ; $681E: $09
    ld   [hl], $00                                ; $681F: $36 $00
    call IncrementEntityState                     ; $6821: $CD $12 $3B
    ret                                           ; $6824: $C9

ColorShellState5Handler::
    call label_3B23                               ; $6825: $CD $23 $3B
    ld   hl, wEntitiesIgnoreHitsCountdownTable    ; $6828: $21 $10 $C4
    add  hl, bc                                   ; $682B: $09
    ld   a, [hl]                                  ; $682C: $7E
    and  a                                        ; $682D: $A7
    jr   z, jr_036_683F                           ; $682E: $28 $0F

    ld   hl, wEntitiesPhysicsFlagsTable           ; $6830: $21 $40 $C3
    add  hl, bc                                   ; $6833: $09
    ld   a, [hl]                                  ; $6834: $7E
    or   $80                                      ; $6835: $F6 $80
    ld   [hl], a                                  ; $6837: $77
    ld   a, $04                                   ; $6838: $3E $04
    call func_036_6C07                            ; $683A: $CD $07 $6C
    jr   jr_036_6856                              ; $683D: $18 $17

jr_036_683F:
    ld   hl, wEntitiesPhysicsFlagsTable           ; $683F: $21 $40 $C3
    add  hl, bc                                   ; $6842: $09
    ld   a, [hl]                                  ; $6843: $7E
    or   $80                                      ; $6844: $F6 $80
    ld   [hl], a                                  ; $6846: $77
    ldh  a, [hActiveEntityStatus]                 ; $6847: $F0 $EA
    cp   $06                                      ; $6849: $FE $06
    jr   nc, jr_036_6856                          ; $684B: $30 $09

    ld   a, [hl]                                  ; $684D: $7E
    and  $7F                                      ; $684E: $E6 $7F
    ld   [hl], a                                  ; $6850: $77
    ld   a, $01                                   ; $6851: $3E $01
    call func_036_6C07                            ; $6853: $CD $07 $6C

jr_036_6856:
    ret                                           ; $6856: $C9

ColorShellState6Handler::
    ld   e, $28                                   ; $6857: $1E $28
    call func_036_6C23                            ; $6859: $CD $23 $6C
    ld   a, [hl]                                  ; $685C: $7E
    cp   $50                                      ; $685D: $FE $50
    jr   c, jr_036_6863                           ; $685F: $38 $02

    ld   e, $78                                   ; $6861: $1E $78

jr_036_6863:
    ld   [hl], e                                  ; $6863: $73
    ld   e, $30                                   ; $6864: $1E $30
    call func_036_6C28                            ; $6866: $CD $28 $6C
    ld   a, [hl]                                  ; $6869: $7E
    cp   $48                                      ; $686A: $FE $48
    jr   c, jr_036_6870                           ; $686C: $38 $02

    ld   e, $60                                   ; $686E: $1E $60

jr_036_6870:
    ld   [hl], e                                  ; $6870: $73
    call func_036_6BF8                            ; $6871: $CD $F8 $6B
    ld   [hl], $10                                ; $6874: $36 $10
    jr   jr_036_688A                              ; $6876: $18 $12

ColorShellState7Handler::
    call func_036_6BF8                            ; $6878: $CD $F8 $6B
    dec  [hl]                                     ; $687B: $35
    call func_036_6AEC                            ; $687C: $CD $EC $6A
    ld   a, [hl]                                  ; $687F: $7E
    bit  7, a                                     ; $6880: $CB $7F
    jr   z, jr_036_688D                           ; $6882: $28 $09

    xor  a                                        ; $6884: $AF
    ld   [hl], a                                  ; $6885: $77
    call func_036_6BF8                            ; $6886: $CD $F8 $6B
    ld   [hl], a                                  ; $6889: $77

jr_036_688A:
    call IncrementEntityState                     ; $688A: $CD $12 $3B

jr_036_688D:
    ret                                           ; $688D: $C9

Data_036_688E::
    db   $5E, $59, $63

ColorShellState8Handler::
    ldh  a, [hActiveEntityType]                   ; $6891: $F0 $EB
    sub  ENTITY_COLOR_SHELL_RED                   ; $6893: $D6 $E9
    ld   e, a                                     ; $6895: $5F
    ld   d, $00                                   ; $6896: $16 $00
    ld   hl, Data_036_688E                        ; $6898: $21 $8E $68
    add  hl, de                                   ; $689B: $19
    ld   a, [hl]                                  ; $689C: $7E
    push af                                       ; $689D: $F5
    call func_036_6BCF                            ; $689E: $CD $CF $6B
    pop  af                                       ; $68A1: $F1
    dec  hl                                       ; $68A2: $2B
    cp   [hl]                                     ; $68A3: $BE
    jr   nz, jr_036_68C3                          ; $68A4: $20 $1D

    ld   a, $0C                                   ; $68A6: $3E $0C
    call func_036_6C07                            ; $68A8: $CD $07 $6C
    ld   hl, wEntitiesPhysicsFlagsTable           ; $68AB: $21 $40 $C3
    add  hl, bc                                   ; $68AE: $09
    ld   a, [hl]                                  ; $68AF: $7E
    or   $F0                                      ; $68B0: $F6 $F0
    ld   [hl], a                                  ; $68B2: $77
    call func_036_6BCF                            ; $68B3: $CD $CF $6B
    ldh  a, [hActiveEntityType]                   ; $68B6: $F0 $EB
    sub  ENTITY_COLOR_SHELL_RED                   ; $68B8: $D6 $E9
    add  $67                                      ; $68BA: $C6 $67
    ld   [hl], a                                  ; $68BC: $77
    ld   a, $04                                   ; $68BD: $3E $04
    ldh  [hNoiseSfx], a                           ; $68BF: $E0 $F4
    jr   jr_036_68EB                              ; $68C1: $18 $28

jr_036_68C3:
    ld   a, JINGLE_WRONG_ANSWER                   ; $68C3: $3E $1D
    ldh  [hJingle], a                             ; $68C5: $E0 $F2
    ld   e, $10                                   ; $68C7: $1E $10
    call func_036_6C23                            ; $68C9: $CD $23 $6C
    ld   a, [hl]                                  ; $68CC: $7E
    cp   $50                                      ; $68CD: $FE $50
    jr   c, jr_036_68D3                           ; $68CF: $38 $02

    ld   e, $F0                                   ; $68D1: $1E $F0

jr_036_68D3:
    xor  a                                        ; $68D3: $AF
    call func_036_6BF3                            ; $68D4: $CD $F3 $6B
    ld   [hl], a                                  ; $68D7: $77
    call func_036_6BEE                            ; $68D8: $CD $EE $6B
    ld   [hl], e                                  ; $68DB: $73
    call func_036_6BF8                            ; $68DC: $CD $F8 $6B
    ld   [hl], $10                                ; $68DF: $36 $10
    ld   a, $18                                   ; $68E1: $3E $18
    call func_036_6C83                            ; $68E3: $CD $83 $6C
    ld   a, $09                                   ; $68E6: $3E $09
    call func_036_6C07                            ; $68E8: $CD $07 $6C

jr_036_68EB:
    ret                                           ; $68EB: $C9

ColorShellState9Handler::
    call GetEntityTransitionCountdown             ; $68EC: $CD $05 $0C
    jr   nz, jr_036_691E                          ; $68EF: $20 $2D

    call func_036_6BEE                            ; $68F1: $CD $EE $6B
    ld   a, [hl]                                  ; $68F4: $7E
    and  a                                        ; $68F5: $A7
    jr   z, jr_036_68FB                           ; $68F6: $28 $03

    call func_036_6A62                            ; $68F8: $CD $62 $6A

jr_036_68FB:
    call func_036_6BF8                            ; $68FB: $CD $F8 $6B
    dec  [hl]                                     ; $68FE: $35
    call func_036_6AEC                            ; $68FF: $CD $EC $6A
    call label_3B23                               ; $6902: $CD $23 $3B
    call func_036_6C2D                            ; $6905: $CD $2D $6C
    ld   a, [hl]                                  ; $6908: $7E
    bit  7, a                                     ; $6909: $CB $7F
    jr   z, jr_036_691E                           ; $690B: $28 $11

    xor  a                                        ; $690D: $AF
    ld   [hl], a                                  ; $690E: $77
    call func_036_6BF8                            ; $690F: $CD $F8 $6B
    ld   [hl], $08                                ; $6912: $36 $08
    call func_036_6BEE                            ; $6914: $CD $EE $6B
    sra  [hl]                                     ; $6917: $CB $2E
    ld   a, $0A                                   ; $6919: $3E $0A
    call func_036_6C07                            ; $691B: $CD $07 $6C

jr_036_691E:
    ret                                           ; $691E: $C9

ColorShellStateAHandler::
    call func_036_6A62                            ; $691F: $CD $62 $6A
    call func_036_6BF8                            ; $6922: $CD $F8 $6B
    dec  [hl]                                     ; $6925: $35
    call func_036_6AEC                            ; $6926: $CD $EC $6A
    push bc                                       ; $6929: $C5
    call label_3B23                               ; $692A: $CD $23 $3B
    pop  bc                                       ; $692D: $C1
    call func_036_6C2D                            ; $692E: $CD $2D $6C
    ld   a, [hl]                                  ; $6931: $7E
    bit  7, a                                     ; $6932: $CB $7F
    jr   z, jr_036_693E                           ; $6934: $28 $08

    ld   a, $20                                   ; $6936: $3E $20
    call func_036_6C83                            ; $6938: $CD $83 $6C
    call IncrementEntityState                     ; $693B: $CD $12 $3B

jr_036_693E:
    ret                                           ; $693E: $C9

ColorShellStateBHandler::
    call GetEntityTransitionCountdown             ; $693F: $CD $05 $0C
    jr   nz, jr_036_695B                          ; $6942: $20 $17

    xor  a                                        ; $6944: $AF
    ld   [hl], a                                  ; $6945: $77
    call func_036_6BF8                            ; $6946: $CD $F8 $6B
    ld   [hl], a                                  ; $6949: $77
    call func_036_6BEE                            ; $694A: $CD $EE $6B
    ld   [hl], a                                  ; $694D: $77
    ld   a, $01                                   ; $694E: $3E $01
    call func_036_6C07                            ; $6950: $CD $07 $6C
    ld   hl, wEntitiesPhysicsFlagsTable           ; $6953: $21 $40 $C3
    add  hl, bc                                   ; $6956: $09
    ld   a, [hl]                                  ; $6957: $7E
    and  $7F                                      ; $6958: $E6 $7F
    ld   [hl], a                                  ; $695A: $77

jr_036_695B:
    ret                                           ; $695B: $C9

ColorShellStateCHandler::
    ld   e, $00                                   ; $695C: $1E $00
    ld   d, e                                     ; $695E: $53

jr_036_695F:
    ld   hl, wEntitiesTypeTable                   ; $695F: $21 $A0 $C3
    add  hl, de                                   ; $6962: $19
    ld   a, [hl]                                  ; $6963: $7E
    cp   $E9                                      ; $6964: $FE $E9
    jr   z, jr_036_6970                           ; $6966: $28 $08

    cp   $EA                                      ; $6968: $FE $EA
    jr   z, jr_036_6970                           ; $696A: $28 $04

    cp   $EB                                      ; $696C: $FE $EB
    jr   nz, jr_036_6981                          ; $696E: $20 $11

jr_036_6970:
    ld   hl, wEntitiesStatusTable                 ; $6970: $21 $80 $C2
    add  hl, de                                   ; $6973: $19
    ld   a, [hl]                                  ; $6974: $7E
    and  a                                        ; $6975: $A7
    jr   z, jr_036_6981                           ; $6976: $28 $09

    ld   hl, wEntitiesStateTable                  ; $6978: $21 $90 $C2
    add  hl, de                                   ; $697B: $19
    ld   a, [hl]                                  ; $697C: $7E
    cp   $0C                                      ; $697D: $FE $0C
    jr   c, jr_036_6999                           ; $697F: $38 $18

jr_036_6981:
    inc  e                                        ; $6981: $1C
    ld   a, e                                     ; $6982: $7B
    cp   $10                                      ; $6983: $FE $10
    jr   nz, jr_036_695F                          ; $6985: $20 $D8

    ld   a, $18                                   ; $6987: $3E $18
    call func_036_6C83                            ; $6989: $CD $83 $6C
    call IncrementEntityState                     ; $698C: $CD $12 $3B
    call func_036_6BCF                            ; $698F: $CD $CF $6B
    ldh  a, [hActiveEntityType]                   ; $6992: $F0 $EB
    sub  ENTITY_COLOR_SHELL_RED                   ; $6994: $D6 $E9
    add  $67                                      ; $6996: $C6 $67
    ld   [hl], a                                  ; $6998: $77

jr_036_6999:
    ret                                           ; $6999: $C9

Data_036_699A::
    db   $5F, $5A, $64

ColorShellStateDHandler::
    call GetEntityTransitionCountdown             ; $699D: $CD $05 $0C
    jr   nz, jr_036_69CC                          ; $69A0: $20 $2A

    ldh  a, [hActiveEntityType]                   ; $69A2: $F0 $EB
    sub  ENTITY_COLOR_SHELL_RED                   ; $69A4: $D6 $E9
    ld   e, a                                     ; $69A6: $5F
    ld   d, $00                                   ; $69A7: $16 $00
    ld   hl, Data_036_699A                        ; $69A9: $21 $9A $69
    add  hl, de                                   ; $69AC: $19
    ld   a, [hl]                                  ; $69AD: $7E
    push af                                       ; $69AE: $F5
    call func_036_6BCF                            ; $69AF: $CD $CF $6B
    pop  af                                       ; $69B2: $F1
    ld   [hl], a                                  ; $69B3: $77
    call func_036_6C23                            ; $69B4: $CD $23 $6C
    ld   a, [hl]                                  ; $69B7: $7E
    ldh  [hScratch0], a                           ; $69B8: $E0 $D7
    call func_036_6C28                            ; $69BA: $CD $28 $6C
    ld   a, [hl]                                  ; $69BD: $7E
    call func_036_6C2D                            ; $69BE: $CD $2D $6C
    sub  [hl]                                     ; $69C1: $96
    ldh  [hScratch1], a                           ; $69C2: $E0 $D8
    ld   a, TRANSCIENT_VFX_POOF                   ; $69C4: $3E $02
    call AddTranscientVfx                         ; $69C6: $CD $C7 $0C
    call DidKillEnemy.label_3F5E                  ; $69C9: $CD $5E $3F

jr_036_69CC:
    ret                                           ; $69CC: $C9

Data_036_69CD::
    dw   Data_020_6688
    dw   Data_020_66E8
    dw   Data_020_6748

Data_036_69D3::
    dw   Data_020_67A8
    dw   Data_020_67D8
    dw   Data_020_6808

func_036_69D9::
    ldh  a, [hActiveEntityType]                   ; $69D9: $F0 $EB
    sub  ENTITY_COLOR_SHELL_RED                   ; $69DB: $D6 $E9
    sla  a                                        ; $69DD: $CB $27
    ldh  [hScratch0], a                           ; $69DF: $E0 $D7
    ld   d, $00                                   ; $69E1: $16 $00
    call func_036_6C02                            ; $69E3: $CD $02 $6C
    ldh  a, [hActiveEntityState]                  ; $69E6: $F0 $F0
    cp   $06                                      ; $69E8: $FE $06
    jr   nc, jr_036_69F2                          ; $69EA: $30 $06

    ldh  a, [hActiveEntityStatus]                 ; $69EC: $F0 $EA
    cp   $05                                      ; $69EE: $FE $05
    jr   z, jr_036_6A0A                           ; $69F0: $28 $18

jr_036_69F2:
    ld   a, [hl]                                  ; $69F2: $7E
    ld   l, a                                     ; $69F3: $6F
    sla  a                                        ; $69F4: $CB $27
    add  l                                        ; $69F6: $85
    sla  a                                        ; $69F7: $CB $27
    sla  a                                        ; $69F9: $CB $27
    ld   e, a                                     ; $69FB: $5F
    push de                                       ; $69FC: $D5
    ldh  a, [hScratch0]                           ; $69FD: $F0 $D7
    ld   e, a                                     ; $69FF: $5F
    ld   hl, Data_036_69D3                        ; $6A00: $21 $D3 $69
    add  hl, de                                   ; $6A03: $19
    ld   a, [hl+]                                 ; $6A04: $2A
    ld   h, [hl]                                  ; $6A05: $66
    ld   l, a                                     ; $6A06: $6F
    pop  de                                       ; $6A07: $D1
    jr   jr_036_6A32                              ; $6A08: $18 $28

jr_036_6A0A:
    ld   a, [hl]                                  ; $6A0A: $7E
    ld   l, a                                     ; $6A0B: $6F
    sla  a                                        ; $6A0C: $CB $27
    add  l                                        ; $6A0E: $85
    sla  a                                        ; $6A0F: $CB $27
    sla  a                                        ; $6A11: $CB $27
    ld   e, a                                     ; $6A13: $5F
    push de                                       ; $6A14: $D5
    ldh  a, [hScratch0]                           ; $6A15: $F0 $D7
    ld   e, a                                     ; $6A17: $5F
    ld   hl, Data_036_69CD                        ; $6A18: $21 $CD $69
    add  hl, de                                   ; $6A1B: $19
    ld   a, [hl+]                                 ; $6A1C: $2A
    ld   h, [hl]                                  ; $6A1D: $66
    ld   l, a                                     ; $6A1E: $6F
    pop  de                                       ; $6A1F: $D1
Data_036_6A20::
    push hl                                       ; $6A20: $E5
    call func_036_6BFD                            ; $6A21: $CD $FD $6B
    ld   a, [hl]                                  ; $6A24: $7E
    ld   l, a                                     ; $6A25: $6F
    sla  a                                        ; $6A26: $CB $27
Data_036_6A28::
    add  l                                        ; $6A28: $85
    sla  a                                        ; $6A29: $CB $27
    sla  a                                        ; $6A2B: $CB $27
    sla  a                                        ; $6A2D: $CB $27
    pop  hl                                       ; $6A2F: $E1
    add  hl, de                                   ; $6A30: $19
    ld   e, a                                     ; $6A31: $5F

jr_036_6A32:
    add  hl, de                                   ; $6A32: $19
    ld   c, $03                                   ; $6A33: $0E $03
    ld   a, $36                                   ; $6A35: $3E $36
    call func_A5F                                ; $6A37: $CD $5F $0A
    ld   a, $03                                   ; $6A3A: $3E $03
    call label_3DA0                               ; $6A3C: $CD $A0 $3D
    ret                                           ; $6A3F: $C9


func_036_6A40::
    ldh  a, [hActiveEntityStatus]                 ; $6A40: $F0 $EA
    cp   $05                                      ; $6A42: $FE $05
    jr   nz, jr_036_6A60                          ; $6A44: $20 $1A

func_036_6A46::
    ld   a, [wGameplayType]                       ; $6A46: $FA $95 $DB
    cp   $07                                      ; $6A49: $FE $07
    jr   z, jr_036_6A60                           ; $6A4B: $28 $13

    ld   a, [wDialogState]                        ; $6A4D: $FA $9F $C1
    ld   hl, $C1A8                                ; $6A50: $21 $A8 $C1
    or   [hl]                                     ; $6A53: $B6
    ld   hl, wInventoryAppearing                  ; $6A54: $21 $4F $C1
    or   [hl]                                     ; $6A57: $B6
    jr   nz, jr_036_6A60                          ; $6A58: $20 $06

    ld   a, [wRoomTransitionState]                ; $6A5A: $FA $24 $C1
    and  a                                        ; $6A5D: $A7
    jr   z, jr_036_6A61                           ; $6A5E: $28 $01

jr_036_6A60:
    pop  af                                       ; $6A60: $F1

jr_036_6A61:
    ret                                           ; $6A61: $C9

func_036_6A62::
    call func_036_6A6F                            ; $6A62: $CD $6F $6A
    push bc                                       ; $6A65: $C5
    ld   a, c                                     ; $6A66: $79
    add  $10                                      ; $6A67: $C6 $10
    ld   c, a                                     ; $6A69: $4F
    call func_036_6A6F                            ; $6A6A: $CD $6F $6A
    pop  bc                                       ; $6A6D: $C1
    ret                                           ; $6A6E: $C9

func_036_6A6F::
    call func_036_6BEE                            ; $6A6F: $CD $EE $6B
    ld   a, [hl]                                  ; $6A72: $7E
    and  a                                        ; $6A73: $A7
    ret  z                                        ; $6A74: $C8

    push af                                       ; $6A75: $F5
    swap a                                        ; $6A76: $CB $37
    and  $F0                                      ; $6A78: $E6 $F0
    ld   hl, wEntitiesUnknowTableN                ; $6A7A: $21 $60 $C2
    add  hl, bc                                   ; $6A7D: $09
    add  [hl]                                     ; $6A7E: $86
    ld   [hl], a                                  ; $6A7F: $77
    rl   d                                        ; $6A80: $CB $12
    call func_036_6C23                            ; $6A82: $CD $23 $6C
    pop  af                                       ; $6A85: $F1
    ld   e, $00                                   ; $6A86: $1E $00
    bit  7, a                                     ; $6A88: $CB $7F
    jr   z, jr_036_6A8E                           ; $6A8A: $28 $02

    ld   e, $F0                                   ; $6A8C: $1E $F0

jr_036_6A8E:
    swap a                                        ; $6A8E: $CB $37
    and  $0F                                      ; $6A90: $E6 $0F
    or   e                                        ; $6A92: $B3
    rr   d                                        ; $6A93: $CB $1A
    adc  [hl]                                     ; $6A95: $8E
    ld   [hl], a                                  ; $6A96: $77
    ret                                           ; $6A97: $C9

func_036_6A98::
    ld   e, $00                                   ; $6A98: $1E $00
    ldh  a, [hLinkPositionY]                      ; $6A9A: $F0 $99
    ld   hl, hActiveEntityPosY                    ; $6A9C: $21 $EF $FF
    sub  [hl]                                     ; $6A9F: $96
    add  $04                                      ; $6AA0: $C6 $04
    cp   $08                                      ; $6AA2: $FE $08
    jr   nc, jr_036_6AEA                          ; $6AA4: $30 $44

    ldh  a, [hLinkPositionX]                      ; $6AA6: $F0 $98
    ld   hl, hActiveEntityPosX                    ; $6AA8: $21 $EE $FF
    sub  [hl]                                     ; $6AAB: $96
    add  $10                                      ; $6AAC: $C6 $10
    cp   $18                                      ; $6AAE: $FE $18
    jr   nc, jr_036_6AEA                          ; $6AB0: $30 $38

    inc  e                                        ; $6AB2: $1C
    ldh  a, [hActiveEntityType]                   ; $6AB3: $F0 $EB
    cp   ENTITY_BEAR                              ; $6AB5: $FE $B5
    jr   z, jr_036_6AC5                           ; $6AB7: $28 $0C

    push de                                       ; $6AB9: $D5
    call func_036_6BAB                            ; $6ABA: $CD $AB $6B
    ldh  a, [hLinkDirection]                      ; $6ABD: $F0 $9E
    xor  $01                                      ; $6ABF: $EE $01
    cp   e                                        ; $6AC1: $BB
    pop  de                                       ; $6AC2: $D1
    jr   nz, jr_036_6AEA                          ; $6AC3: $20 $25

jr_036_6AC5:
    ld   hl, $C1AD                                ; $6AC5: $21 $AD $C1
    ld   [hl], $01                                ; $6AC8: $36 $01
    ld   a, [wDialogState]                        ; $6ACA: $FA $9F $C1
    ld   hl, wInventoryAppearing                  ; $6ACD: $21 $4F $C1
    or   [hl]                                     ; $6AD0: $B6
    ld   hl, $C146                                ; $6AD1: $21 $46 $C1
    or   [hl]                                     ; $6AD4: $B6
    ld   hl, $C134                                ; $6AD5: $21 $34 $C1
    or   [hl]                                     ; $6AD8: $B6
    jr   nz, jr_036_6AEA                          ; $6AD9: $20 $0F

    ld   a, [wWindowY]                            ; $6ADB: $FA $9A $DB
    cp   $80                                      ; $6ADE: $FE $80
    jr   nz, jr_036_6AEA                          ; $6AE0: $20 $08

    ldh  a, [hJoypadState]                        ; $6AE2: $F0 $CC
    and  $10                                      ; $6AE4: $E6 $10
    jr   z, jr_036_6AEA                           ; $6AE6: $28 $02

    scf                                           ; $6AE8: $37
    ret                                           ; $6AE9: $C9

jr_036_6AEA:
    and  a                                        ; $6AEA: $A7
    ret                                           ; $6AEB: $C9

func_036_6AEC::
    call func_036_6BF8                            ; $6AEC: $CD $F8 $6B
    ld   a, [hl]                                  ; $6AEF: $7E
    and  a                                        ; $6AF0: $A7
    ret  z                                        ; $6AF1: $C8

    push af                                       ; $6AF2: $F5
    swap a                                        ; $6AF3: $CB $37
    and  $F0                                      ; $6AF5: $E6 $F0
    ld   hl, wEntitiesUnknowTableK                ; $6AF7: $21 $30 $C3
    add  hl, bc                                   ; $6AFA: $09
    add  [hl]                                     ; $6AFB: $86
    ld   [hl], a                                  ; $6AFC: $77
    rl   d                                        ; $6AFD: $CB $12
    call func_036_6C2D                            ; $6AFF: $CD $2D $6C
    pop  af                                       ; $6B02: $F1
    ld   e, $00                                   ; $6B03: $1E $00
    bit  7, a                                     ; $6B05: $CB $7F
    jr   z, jr_036_6B0B                           ; $6B07: $28 $02

    ld   e, $F0                                   ; $6B09: $1E $F0

jr_036_6B0B:
    swap a                                        ; $6B0B: $CB $37
    and  $0F                                      ; $6B0D: $E6 $0F
    or   e                                        ; $6B0F: $B3
    rr   d                                        ; $6B10: $CB $1A
    adc  [hl]                                     ; $6B12: $8E
    ld   [hl], a                                  ; $6B13: $77
    ret                                           ; $6B14: $C9

func_036_6B15::
    ld   hl, wEntitiesIgnoreHitsCountdownTable    ; $6B15: $21 $10 $C4
    add  hl, bc                                   ; $6B18: $09
    ld   a, [hl]                                  ; $6B19: $7E
    and  a                                        ; $6B1A: $A7
    jr   z, jr_036_6B5B                           ; $6B1B: $28 $3E

    dec  a                                        ; $6B1D: $3D
    ld   [hl], a                                  ; $6B1E: $77
    call label_3E8E                               ; $6B1F: $CD $8E $3E
    call func_036_6BEE                            ; $6B22: $CD $EE $6B
    ld   a, [hl]                                  ; $6B25: $7E
    push af                                       ; $6B26: $F5
    call func_036_6BF3                            ; $6B27: $CD $F3 $6B
    ld   a, [hl]                                  ; $6B2A: $7E
    push af                                       ; $6B2B: $F5
    ld   hl, $C3F0                                ; $6B2C: $21 $F0 $C3
    add  hl, bc                                   ; $6B2F: $09
    ld   a, [hl]                                  ; $6B30: $7E
    call func_036_6BEE                            ; $6B31: $CD $EE $6B
    ld   [hl], a                                  ; $6B34: $77
    ld   hl, wEntitiesUnknowTableS                ; $6B35: $21 $00 $C4
    add  hl, bc                                   ; $6B38: $09
    ld   a, [hl]                                  ; $6B39: $7E
    call func_036_6BF3                            ; $6B3A: $CD $F3 $6B
    ld   [hl], a                                  ; $6B3D: $77
    call func_036_6A62                            ; $6B3E: $CD $62 $6A
    ld   hl, wEntitiesUnknowTableH                ; $6B41: $21 $30 $C4
    add  hl, bc                                   ; $6B44: $09
    ld   a, [hl]                                  ; $6B45: $7E
    and  $20                                      ; $6B46: $E6 $20
    jr   nz, jr_036_6B4D                          ; $6B48: $20 $03

    call label_3B23                               ; $6B4A: $CD $23 $3B

jr_036_6B4D:
    call func_036_6BF3                            ; $6B4D: $CD $F3 $6B
    pop  af                                       ; $6B50: $F1
    ld   [hl], a                                  ; $6B51: $77
    call func_036_6BEE                            ; $6B52: $CD $EE $6B
    pop  af                                       ; $6B55: $F1
    ld   [hl], a                                  ; $6B56: $77
    pop  af                                       ; $6B57: $F1
    call label_3EAF                               ; $6B58: $CD $AF $3E

jr_036_6B5B:
    ret                                           ; $6B5B: $C9

func_036_6B5C::
    call CheckLinkCollisionWithEnemy_trampoline   ; $6B5C: $CD $5A $3B
    jr   nc, jr_036_6B88                          ; $6B5F: $30 $27

    call CopyLinkFinalPositionToPosition          ; $6B61: $CD $BE $0C
    ld   a, [$C1A6]                               ; $6B64: $FA $A6 $C1
    and  a                                        ; $6B67: $A7
    jr   z, jr_036_6B7B                           ; $6B68: $28 $11

    ld   e, a                                     ; $6B6A: $5F
    ld   d, b                                     ; $6B6B: $50
    ld   hl, $C39F                                ; $6B6C: $21 $9F $C3
    add  hl, de                                   ; $6B6F: $19
    ld   a, [hl]                                  ; $6B70: $7E
    cp   $03                                      ; $6B71: $FE $03
    jr   nz, jr_036_6B7B                          ; $6B73: $20 $06

    ld   hl, wEntitiesStatusTable + $0F                        ; $6B75: $21 $8F $C2
    add  hl, de                                   ; $6B78: $19
    ld   [hl], $00                                ; $6B79: $36 $00

jr_036_6B7B:
    ld   a, [wIsRunningWithPegasusBoots]          ; $6B7B: $FA $4A $C1
    ld   e, a                                     ; $6B7E: $5F
    call ResetPegasusBoots                        ; $6B7F: $CD $B6 $0C
    call ClearLinkPositionIncrement               ; $6B82: $CD $8E $17
    ld   a, e                                     ; $6B85: $7B
    scf                                           ; $6B86: $37
    ret                                           ; $6B87: $C9

jr_036_6B88:
    and  a                                        ; $6B88: $A7
    ret                                           ; $6B89: $C9

func_036_6B8A::
    ld   e, $00                                   ; $6B8A: $1E $00
    ldh  a, [hLinkPositionX]                      ; $6B8C: $F0 $98
    call func_036_6C23                            ; $6B8E: $CD $23 $6C
    sub  [hl]                                     ; $6B91: $96
    bit  7, a                                     ; $6B92: $CB $7F
    jr   z, jr_036_6B99                           ; $6B94: $28 $03

    inc  e                                        ; $6B96: $1C
    cpl                                           ; $6B97: $2F
    inc  a                                        ; $6B98: $3C

jr_036_6B99:
    ret                                           ; $6B99: $C9

func_036_6B9A::
    ld   e, $04                                   ; $6B9A: $1E $04
    ldh  a, [hLinkPositionY]                      ; $6B9C: $F0 $99
    call func_036_6C28                            ; $6B9E: $CD $28 $6C
    sub  [hl]                                     ; $6BA1: $96
    bit  7, a                                     ; $6BA2: $CB $7F
    jr   z, jr_036_6BAA                           ; $6BA4: $28 $04

    ld   e, $02                                   ; $6BA6: $1E $02
    cpl                                           ; $6BA8: $2F
    inc  a                                        ; $6BA9: $3C

jr_036_6BAA:
    ret                                           ; $6BAA: $C9

func_036_6BAB::
    call func_036_6B8A                            ; $6BAB: $CD $8A $6B
    ld   d, a                                     ; $6BAE: $57
    push af                                       ; $6BAF: $F5
    ld   a, e                                     ; $6BB0: $7B
    ldh  [hScratch0], a                           ; $6BB1: $E0 $D7
    call func_036_6B9A                            ; $6BB3: $CD $9A $6B
    ld   d, a                                     ; $6BB6: $57
    ld   a, e                                     ; $6BB7: $7B
    xor  $06                                      ; $6BB8: $EE $06
    cp   $04                                      ; $6BBA: $FE $04
    jr   nz, jr_036_6BC0                          ; $6BBC: $20 $02

    ld   a, $03                                   ; $6BBE: $3E $03

jr_036_6BC0:
    ldh  [hScratch1], a                           ; $6BC0: $E0 $D8
    ld   a, d                                     ; $6BC2: $7A
    pop  de                                       ; $6BC3: $D1
    cp   d                                        ; $6BC4: $BA
    jr   nc, jr_036_6BCB                          ; $6BC5: $30 $04

    ldh  a, [hScratch0]                           ; $6BC7: $F0 $D7
    jr   jr_036_6BCD                              ; $6BC9: $18 $02

jr_036_6BCB:
    ldh  a, [hScratch1]                           ; $6BCB: $F0 $D8

jr_036_6BCD:
    ld   e, a                                     ; $6BCD: $5F
    ret                                           ; $6BCE: $C9

func_036_6BCF::
    call func_036_6C23                            ; $6BCF: $CD $23 $6C
    ld   a, [hl]                                  ; $6BD2: $7E
    sub  $01                                      ; $6BD3: $D6 $01
    and  $F0                                      ; $6BD5: $E6 $F0
    swap a                                        ; $6BD7: $CB $37
    ld   e, a                                     ; $6BD9: $5F
    call func_036_6C28                            ; $6BDA: $CD $28 $6C
    ld   a, [hl]                                  ; $6BDD: $7E
    sub  $07                                      ; $6BDE: $D6 $07
    and  $F0                                      ; $6BE0: $E6 $F0
    or   e                                        ; $6BE2: $B3
    ld   e, a                                     ; $6BE3: $5F
    ld   d, $00                                   ; $6BE4: $16 $00
    ld   hl, wRoomObjects                         ; $6BE6: $21 $11 $D7
    ld   a, h                                     ; $6BE9: $7C
    add  hl, de                                   ; $6BEA: $19
    ld   h, a                                     ; $6BEB: $67
    ld   a, [hl]                                  ; $6BEC: $7E
    ret                                           ; $6BED: $C9

func_036_6BEE::
    ld   hl, wEntitiesSpeedXTable                 ; $6BEE: $21 $40 $C2
    add  hl, bc                                   ; $6BF1: $09
    ret                                           ; $6BF2: $C9

func_036_6BF3::
    ld   hl, wEntitiesSpeedYTable                 ; $6BF3: $21 $50 $C2
    add  hl, bc                                   ; $6BF6: $09
    ret                                           ; $6BF7: $C9

func_036_6BF8::
    ld   hl, wEntitiesSpeedZTable                 ; $6BF8: $21 $20 $C3
    add  hl, bc                                   ; $6BFB: $09
    ret                                           ; $6BFC: $C9

func_036_6BFD::
    ld   hl, wEntitiesDirectionTable              ; $6BFD: $21 $80 $C3
    add  hl, bc                                   ; $6C00: $09
    ret                                           ; $6C01: $C9

func_036_6C02::
    ld   hl, wEntitiesSpriteVariantTable          ; $6C02: $21 $B0 $C3
    add  hl, bc                                   ; $6C05: $09
    ret                                           ; $6C06: $C9

func_036_6C07::
    ld   hl, wEntitiesStateTable                  ; $6C07: $21 $90 $C2
    add  hl, bc                                   ; $6C0A: $09
    ld   [hl], a                                  ; $6C0B: $77
    ret                                           ; $6C0C: $C9

func_036_6C0D::
    call func_036_6C02                            ; $6C0D: $CD $02 $6C
    ld   a, [hl]                                  ; $6C10: $7E
    xor  $01                                      ; $6C11: $EE $01
    ld   [hl], a                                  ; $6C13: $77
    ret                                           ; $6C14: $C9

func_036_6C15::
    ldh  a, [hFrameCounter]                       ; $6C15: $F0 $E7
    and  $07                                      ; $6C17: $E6 $07
    ret  nz                                       ; $6C19: $C0

    call func_036_6C02                            ; $6C1A: $CD $02 $6C
    ld   a, [hl]                                  ; $6C1D: $7E
    inc  a                                        ; $6C1E: $3C
    and  $01                                      ; $6C1F: $E6 $01
    ld   [hl], a                                  ; $6C21: $77
    ret                                           ; $6C22: $C9

func_036_6C23::
    ld   hl, wEntitiesPosXTable                   ; $6C23: $21 $00 $C2
    add  hl, bc                                   ; $6C26: $09
    ret                                           ; $6C27: $C9

func_036_6C28::
    ld   hl, wEntitiesPosYTable                   ; $6C28: $21 $10 $C2
    add  hl, bc                                   ; $6C2B: $09
    ret                                           ; $6C2C: $C9

func_036_6C2D::
    ld   hl, wEntitiesPosZTable                   ; $6C2D: $21 $10 $C3
    add  hl, bc                                   ; $6C30: $09
    ret                                           ; $6C31: $C9

func_036_6C32::
    ld   hl, $D030                                ; $6C32: $21 $30 $D0
    add  hl, bc                                   ; $6C35: $09
    ret                                           ; $6C36: $C9

func_036_6C37::
    ld   hl, $D040                                ; $6C37: $21 $40 $D0
    add  hl, bc                                   ; $6C3A: $09
    ret                                           ; $6C3B: $C9

    ld   hl, $D050                                ; $6C3C: $21 $50 $D0
    add  hl, bc                                   ; $6C3F: $09
    ret                                           ; $6C40: $C9

    ld   hl, $D060                                ; $6C41: $21 $60 $D0
    add  hl, bc                                   ; $6C44: $09
    ret                                           ; $6C45: $C9

func_036_6C46::
    ld   hl, $FF70                                ; $6C46: $21 $70 $FF
    ld   [hl], $02                                ; $6C49: $36 $02
    push hl                                       ; $6C4B: $E5
    call func_036_6C32                            ; $6C4C: $CD $32 $6C
    ld   [hl], a                                  ; $6C4F: $77
    pop  hl                                       ; $6C50: $E1
    ld   [hl], $00                                ; $6C51: $36 $00
    ret                                           ; $6C53: $C9

func_036_6C54::
    ld   hl, $FF70                                ; $6C54: $21 $70 $FF
    ld   [hl], $02                                ; $6C57: $36 $02
    push hl                                       ; $6C59: $E5
    call func_036_6C37                            ; $6C5A: $CD $37 $6C
    ld   [hl], a                                  ; $6C5D: $77
    pop  hl                                       ; $6C5E: $E1
    ld   [hl], $00                                ; $6C5F: $36 $00
    ret                                           ; $6C61: $C9

func_036_6C62::
    ld   hl, $FF70                                ; $6C62: $21 $70 $FF
    ld   [hl], $02                                ; $6C65: $36 $02
    push hl                                       ; $6C67: $E5
    call func_036_6C32                            ; $6C68: $CD $32 $6C
    ld   a, [hl]                                  ; $6C6B: $7E
    pop  hl                                       ; $6C6C: $E1
    ld   [hl], $00                                ; $6C6D: $36 $00
    ret                                           ; $6C6F: $C9

func_036_6C70::
    ld   hl, $FF70                                ; $6C70: $21 $70 $FF
    ld   [hl], $02                                ; $6C73: $36 $02
    push hl                                       ; $6C75: $E5
    call func_036_6C37                            ; $6C76: $CD $37 $6C
    ld   a, [hl]                                  ; $6C79: $7E
    pop  hl                                       ; $6C7A: $E1
    ld   [hl], $00                                ; $6C7B: $36 $00
    ret                                           ; $6C7D: $C9

func_036_6C7E::
    add  hl, de                                   ; $6C7E: $19
    ld   a, [hl+]                                 ; $6C7F: $2A
    ld   h, [hl]                                  ; $6C80: $66
    ld   l, a                                     ; $6C81: $6F
    ret                                           ; $6C82: $C9

func_036_6C83::
    ld   hl, wEntitiesTransitionCountdownTable    ; $6C83: $21 $E0 $C2
    add  hl, bc                                   ; $6C86: $09
    ld   [hl], a                                  ; $6C87: $77
    ret                                           ; $6C88: $C9

func_036_6C89::
    ld   hl, wEntitiesStatusTable                 ; $6C89: $21 $80 $C2
    add  hl, bc                                   ; $6C8C: $09
    ld   [hl], $00                                ; $6C8D: $36 $00
    ret                                           ; $6C8F: $C9

func_036_6C90::
    ld   a, [de]                                  ; $6C90: $1A
    ld   l, a                                     ; $6C91: $6F
    inc  de                                       ; $6C92: $13
    ld   a, [de]                                  ; $6C93: $1A
    ld   d, a                                     ; $6C94: $57
    ld   e, l                                     ; $6C95: $5D
    call func_036_6C23                            ; $6C96: $CD $23 $6C
    ld   a, [hl]                                  ; $6C99: $7E
    cp   $1C                                      ; $6C9A: $FE $1C
    jr   nc, jr_036_6CA2                          ; $6C9C: $30 $04

    ld   a, $1C                                   ; $6C9E: $3E $1C
    jr   jr_036_6CAA                              ; $6CA0: $18 $08

jr_036_6CA2:
    add  e                                        ; $6CA2: $83
    cp   $A0                                      ; $6CA3: $FE $A0
    jr   c, jr_036_6CAB                           ; $6CA5: $38 $04

    ld   a, $A0                                   ; $6CA7: $3E $A0
    sub  e                                        ; $6CA9: $93

jr_036_6CAA:
    ld   [hl], a                                  ; $6CAA: $77

jr_036_6CAB:
    call func_036_6C28                            ; $6CAB: $CD $28 $6C
    ld   a, [hl]                                  ; $6CAE: $7E
    cp   $20                                      ; $6CAF: $FE $20
    jr   nc, jr_036_6CB7                          ; $6CB1: $30 $04

    ld   a, $20                                   ; $6CB3: $3E $20
    jr   jr_036_6CBF                              ; $6CB5: $18 $08

jr_036_6CB7:
    add  e                                        ; $6CB7: $83
    cp   $80                                      ; $6CB8: $FE $80
    jr   c, jr_036_6CC0                           ; $6CBA: $38 $04

    ld   a, $80                                   ; $6CBC: $3E $80
    sub  e                                        ; $6CBE: $93

jr_036_6CBF:
    ld   [hl], a                                  ; $6CBF: $77

jr_036_6CC0:
    ret                                           ; $6CC0: $C9

Data_036_6CC1::
    db   $FF, $47, $39, $0E, $C7, $00, $00, $00   ; $6CC1

Data_036_6CC9::
    db   $8C, $31, $C4, $26, $24, $15, $00, $00   ; $6CC9

Data_036_6CD1::
    db   $FF, $47, $87, $7D, $83, $3C, $00, $00   ; $6CD1

Data_036_6CD9::
    db   $0D, $76, $45, $7D, $A4, $3C, $00, $00   ; $6CD9

Data_036_6CE1::
    db   $F3, $51, $00, $00, $6D, $0D, $17, $17   ; $6CE1

Data_036_6CE9::
    db   $F3, $51, $00, $00, $00, $7C, $AE, $7E   ; $6CE9

Data_036_6CF1::
    db   $FF, $47, $F3, $51, $67, $28, $00, $00   ; $6CF1

Data_036_6CF9::
    db   $FF, $47, $F3, $51, $67, $28, $00, $00   ; $6CF9

Data_036_6D01::
    db   $F3, $51, $00, $00, $B4, $01, $FF, $7F, $F3, $51, $00, $00, $A5, $7C, $FF, $7F

Data_036_6D11::
    db   $00, $04, $00, $00, $00, $00, $00, $03, $00, $03, $01, $01, $00, $01, $01, $00
    db   $01, $00, $00, $02, $00, $00

Data_036_6D27::
    db   $80, $00, $07, $06, $00, $00, $07, $00, $00, $00, $00, $00, $05, $00, $00, $00
    db   $00, $07, $00, $00

Data_036_6D3B::
    dw   $0000
    dw   Data_036_6CC1
    dw   Data_036_6CC9
    dw   Data_036_6CD1
    dw   Data_036_6CD9
    dw   Data_036_6CE1
    dw   Data_036_6CE9
    dw   Data_036_6CF1
    dw   Data_036_6CF9

func_036_6D4D::
    ldh  a, [hMapId]                              ; $6D4D: $F0 $F7
    cp   $FF                                      ; $6D4F: $FE $FF
    ret  nz                                       ; $6D51: $C0

    ld   d, $00                                   ; $6D52: $16 $00
    ldh  a, [hMapRoom]                            ; $6D54: $F0 $F6
    ld   e, a                                     ; $6D56: $5F
    ld   hl, Data_036_6D11                        ; $6D57: $21 $11 $6D
    add  hl, de                                   ; $6D5A: $19
    ld   a, [hl]                                  ; $6D5B: $7E
    and  a                                        ; $6D5C: $A7
    jr   z, jr_036_6D78                           ; $6D5D: $28 $19

    sla  a                                        ; $6D5F: $CB $27
    ld   e, a                                     ; $6D61: $5F
    ld   hl, Data_036_6D3B                        ; $6D62: $21 $3B $6D
    add  hl, de                                   ; $6D65: $19
    ld   a, [hl+]                                 ; $6D66: $2A
    ld   h, [hl]                                  ; $6D67: $66
    ld   l, a                                     ; $6D68: $6F
    ld   de, $DC48                                ; $6D69: $11 $48 $DC
    ld   bc, $08                                  ; $6D6C: $01 $08 $00
    call CopyData                                 ; $6D6F: $CD $14 $29
    ld   a, $01                                   ; $6D72: $3E $01
    ld   [wPaletteDataFlags], a                   ; $6D74: $EA $D1 $DD
    ret                                           ; $6D77: $C9

jr_036_6D78:
    ld   hl, Data_036_6D27                        ; $6D78: $21 $27 $6D
    add  hl, de                                   ; $6D7B: $19
    ld   a, [hl]                                  ; $6D7C: $7E
    and  a                                        ; $6D7D: $A7
    ret  z                                        ; $6D7E: $C8

    bit  7, a                                     ; $6D7F: $CB $7F
    jr   z, jr_036_6D8E                           ; $6D81: $28 $0B

    ld   hl, Data_036_6D01                        ; $6D83: $21 $01 $6D
    ld   de, $DC80                                ; $6D86: $11 $80 $DC
    ld   bc, $10                                  ; $6D89: $01 $10 $00
    jr   jr_036_6D9E                              ; $6D8C: $18 $10

jr_036_6D8E:
    sla  a                                        ; $6D8E: $CB $27
    ld   e, a                                     ; $6D90: $5F
    ld   hl, Data_036_6D3B                        ; $6D91: $21 $3B $6D
    add  hl, de                                   ; $6D94: $19
    ld   a, [hl+]                                 ; $6D95: $2A
    ld   h, [hl]                                  ; $6D96: $66
    ld   l, a                                     ; $6D97: $6F
    ld   de, $DC88                                ; $6D98: $11 $88 $DC
    ld   bc, $08                                  ; $6D9B: $01 $08 $00

jr_036_6D9E:
    call CopyData                                 ; $6D9E: $CD $14 $29
    ld   a, $02                                   ; $6DA1: $3E $02
    ld   [wPaletteDataFlags], a                   ; $6DA3: $EA $D1 $DD
    ret                                           ; $6DA6: $C9

Data_036_6DA7::
    db   $FF, $00, $FF, $20, $3A, $00, $3A, $20, $3C, $00, $3C, $20, $3C, $00, $3C, $20

Data_036_6DB7::
    db   $58, $78, $78, $28, $28, $28, $78, $58, $28, $78, $28, $78, $28, $78, $58, $58
    db   $28, $78, $28, $78

Data_036_6DCB::
    db   $40, $30, $50, $50, $30, $30, $50, $40, $50, $30, $50, $50, $30, $30, $40, $40
    db   $50, $30, $30, $50

Data_036_6DDF::
    db   $F2, $00, $3A, $00, $F2, $08, $3A, $20, $0E, $00, $3A, $00, $0E, $08, $3A, $20
    db   $F6, $0A, $3A, $00, $F6, $12, $3A, $20, $0A, $F6, $3A, $00, $0A, $FE, $3A, $20
    db   $00, $0E, $3A, $00, $00, $16, $3A, $20, $00, $F2, $3A, $00, $00, $FA, $3A, $20
    db   $0A, $0A, $3A, $00, $0A, $12, $3A, $20, $F6, $F6, $3A, $00, $F6, $FE, $3A, $20

TileGlintHiddenEntityHandler::
TileGlintShownEntityHandler::
    ldh  a, [hActiveEntityState]                  ; $6E1F: $F0 $F0
    and  a                                        ; $6E21: $A7
    jr   z, jr_036_6E3F                           ; $6E22: $28 $1B

    call GetEntityTransitionCountdown             ; $6E24: $CD $05 $0C
    jp   z, func_036_6C89                         ; $6E27: $CA $89 $6C

    rla                                           ; $6E2A: $17
    rla                                           ; $6E2B: $17
    and  $30                                      ; $6E2C: $E6 $30
    ld   e, a                                     ; $6E2E: $5F
    ld   d, b                                     ; $6E2F: $50
    ld   hl, Data_036_6DDF                        ; $6E30: $21 $DF $6D
    add  hl, de                                   ; $6E33: $19
    ld   c, $04                                   ; $6E34: $0E $04

jr_036_6E36:
    call RenderActiveEntitySpritesRect            ; $6E36: $CD $E6 $3C

jr_036_6E39:
    ld   a, $02                                   ; $6E39: $3E $02

jr_036_6E3B:
    call label_3DA0                               ; $6E3B: $CD $A0 $3D
    ret                                           ; $6E3E: $C9

jr_036_6E3F:
    call func_036_6A40                            ; $6E3F: $CD $40 $6A
    ldh  a, [hActiveEntityType]                   ; $6E42: $F0 $EB
    cp   ENTITY_TILE_GLINT_SHOWN                  ; $6E44: $FE $8A
    jr   nz, .tileGlintShownEnd                   ; $6E46: $20 $0F

    ldh  a, [hFrameCounter]                       ; $6E48: $F0 $E7
    rra                                           ; $6E4A: $1F
    rra                                           ; $6E4B: $1F
    and  $03                                      ; $6E4C: $E6 $03
    call SetEntitySpriteVariant                   ; $6E4E: $CD $0C $3B
    ld   de, Data_036_6DA7                        ; $6E51: $11 $A7 $6D
    call RenderActiveEntitySpritesPair            ; $6E54: $CD $C0 $3B
.tileGlintShownEnd

    ld   hl, wEntitiesUnknowTableY                ; $6E57: $21 $D0 $C3
    add  hl, bc                                   ; $6E5A: $09
    ldh  a, [$FFB9]                               ; $6E5B: $F0 $B9
    ld   e, a                                     ; $6E5D: $5F
    sla  a                                        ; $6E5E: $CB $27
    sla  a                                        ; $6E60: $CB $27
    add  e                                        ; $6E62: $83
    add  [hl]                                     ; $6E63: $86
    ld   e, a                                     ; $6E64: $5F
    ld   d, b                                     ; $6E65: $50
    ld   hl, Data_036_6DB7                        ; $6E66: $21 $B7 $6D
    add  hl, de                                   ; $6E69: $19
    ld   a, [hl]                                  ; $6E6A: $7E
    ld   hl, wEntitiesPosXTable                   ; $6E6B: $21 $00 $C2
    add  hl, bc                                   ; $6E6E: $09
    ld   [hl], a                                  ; $6E6F: $77
    ld   hl, Data_036_6DCB                        ; $6E70: $21 $CB $6D
    add  hl, de                                   ; $6E73: $19
    ld   a, [hl]                                  ; $6E74: $7E
    ld   hl, wEntitiesPosYTable                   ; $6E75: $21 $10 $C2
    add  hl, bc                                   ; $6E78: $09
    ld   [hl], a                                  ; $6E79: $77
    call CopyEntityPositionToActivePosition       ; $6E7A: $CD $8A $3D
    ld   hl, wEntitiesPrivateState1Table          ; $6E7D: $21 $B0 $C2
    add  hl, bc                                   ; $6E80: $09
    ldh  a, [$FFB8]                               ; $6E81: $F0 $B8
    cp   [hl]                                     ; $6E83: $BE
    jr   z, jr_036_6ECD                           ; $6E84: $28 $47

    cp   $8D                                      ; $6E86: $FE $8D
    jr   nz, jr_036_6ECD                          ; $6E88: $20 $43

    call CheckLinkCollisionWithEnemy_trampoline   ; $6E8A: $CD $5A $3B
    jr   nc, jr_036_6EC8                          ; $6E8D: $30 $39

    ld   hl, wEntitiesUnknowTableY                ; $6E8F: $21 $D0 $C3
    add  hl, bc                                   ; $6E92: $09
    ld   a, [hl]                                  ; $6E93: $7E
    cp   $04                                      ; $6E94: $FE $04
    jr   nz, jr_036_6EA0                          ; $6E96: $20 $08

    call func_036_6C89                            ; $6E98: $CD $89 $6C
    call MarkTriggerAsResolved                    ; $6E9B: $CD $60 $0C
    jr   jr_036_6ECD                              ; $6E9E: $18 $2D

jr_036_6EA0:
    inc  [hl]                                     ; $6EA0: $34
    ld   a, JINGLE_VALIDATE                       ; $6EA1: $3E $13
    ldh  [hJingle], a                             ; $6EA3: $E0 $F2
    ld   a, $8A                                   ; $6EA5: $3E $8A
    call SpawnNewEntity_trampoline                ; $6EA7: $CD $86 $3B
    jr   c, jr_036_6EC6                           ; $6EAA: $38 $1A

    ldh  a, [hScratch0]                           ; $6EAC: $F0 $D7
    ld   hl, wEntitiesPosXTable                   ; $6EAE: $21 $00 $C2
    add  hl, de                                   ; $6EB1: $19
    ld   [hl], a                                  ; $6EB2: $77
    ldh  a, [hScratch1]                           ; $6EB3: $F0 $D8
    ld   hl, wEntitiesPosYTable                   ; $6EB5: $21 $10 $C2
    add  hl, de                                   ; $6EB8: $19
    ld   [hl], a                                  ; $6EB9: $77
    push bc                                       ; $6EBA: $C5
    ld   c, e                                     ; $6EBB: $4B
    ld   b, d                                     ; $6EBC: $42
    call IncrementEntityState                     ; $6EBD: $CD $12 $3B
    call GetEntityTransitionCountdown             ; $6EC0: $CD $05 $0C
    ld   [hl], $18                                ; $6EC3: $36 $18
    pop  bc                                       ; $6EC5: $C1

jr_036_6EC6:
    jr   jr_036_6ECD                              ; $6EC6: $18 $05

jr_036_6EC8:
    ld   hl, wEntitiesUnknowTableY                ; $6EC8: $21 $D0 $C3
    add  hl, bc                                   ; $6ECB: $09
    ld   [hl], b                                  ; $6ECC: $70

jr_036_6ECD:
    ldh  a, [$FFB8]                               ; $6ECD: $F0 $B8
    ld   hl, wEntitiesPrivateState1Table          ; $6ECF: $21 $B0 $C2
    add  hl, bc                                   ; $6ED2: $09
    ld   [hl], a                                  ; $6ED3: $77
    ret                                           ; $6ED4: $C9

PiranhaPlantEntityHandler::
    ld   hl, $C3F0                                ; $6ED5: $21 $F0 $C3
    add  hl, bc                                   ; $6ED8: $09
    ld   [hl], b                                  ; $6ED9: $70
    ld   hl, wEntitiesUnknowTableS                ; $6EDA: $21 $00 $C4
    add  hl, bc                                   ; $6EDD: $09
    ld   [hl], b                                  ; $6EDE: $70
    call func_036_7022                            ; $6EDF: $CD $22 $70
    ld   a, [wGameplayType]                       ; $6EE2: $FA $95 $DB
    cp   $0B                                      ; $6EE5: $FE $0B
    ret  nz                                       ; $6EE7: $C0

    ld   a, [wTransitionSequenceCounter]          ; $6EE8: $FA $6B $C1
    cp   $04                                      ; $6EEB: $FE $04
    ret  nz                                       ; $6EED: $C0

    call func_036_6A40                            ; $6EEE: $CD $40 $6A
    ld   hl, wEntitiesPrivateState2Table          ; $6EF1: $21 $C0 $C2
    add  hl, bc                                   ; $6EF4: $09
    ld   a, [hl]                                  ; $6EF5: $7E
    and  a                                        ; $6EF6: $A7
    jr   nz, jr_036_6F01                          ; $6EF7: $20 $08

    inc  [hl]                                     ; $6EF9: $34
    ldh  a, [hActiveEntityPosY]                   ; $6EFA: $F0 $EF
    ld   hl, wEntitiesPrivateState1Table          ; $6EFC: $21 $B0 $C2
    add  hl, bc                                   ; $6EFF: $09
    ld   [hl], a                                  ; $6F00: $77

jr_036_6F01:
    call func_036_6B15                            ; $6F01: $CD $15 $6B
    ldh  a, [hActiveEntityState]                  ; $6F04: $F0 $F0
    JP_TABLE                                      ; $6F06
._00 dw PiranhaPlantState0Handler
._01 dw PiranhaPlantState1Handler
._02 dw PiranhaPlantState2Handler
._03 dw PiranhaPlantState3Handler

PiranhaPlantState0Handler::
    call GetEntityTransitionCountdown             ; $6F0F: $CD $05 $0C
    jr   nz, jr_036_6F2D                          ; $6F12: $20 $19

    ld   [hl], $40                                ; $6F14: $36 $40
    ld   e, $00                                   ; $6F16: $1E $00
    ldh  a, [hLinkPositionX]                      ; $6F18: $F0 $98
    call func_036_6C23                            ; $6F1A: $CD $23 $6C
    sub  [hl]                                     ; $6F1D: $96
    bit  7, a                                     ; $6F1E: $CB $7F
    jr   z, jr_036_6F23                           ; $6F20: $28 $01

    inc  e                                        ; $6F22: $1C

jr_036_6F23:
    ld   d, a                                     ; $6F23: $57
    add  $10                                      ; $6F24: $C6 $10
    cp   $20                                      ; $6F26: $FE $20
    jr   c, jr_036_6F2D                           ; $6F28: $38 $03

    call IncrementEntityState                     ; $6F2A: $CD $12 $3B

jr_036_6F2D:
    ret                                           ; $6F2D: $C9

Data_036_6F2E::
    db   $04, $04, $03, $02, $01, $00, $00, $00

Data_036_6F36::
    db   $E0, $E0, $E8, $F0, $00, $00, $00, $00

PiranhaPlantState1Handler::
    call label_3B39                               ; $6F3E: $CD $39 $3B
    call GetEntityTransitionCountdown             ; $6F41: $CD $05 $0C
    jr   nz, jr_036_6F4C                          ; $6F44: $20 $06

    ld   [hl], $80                                ; $6F46: $36 $80
    call IncrementEntityState                     ; $6F48: $CD $12 $3B
    ret                                           ; $6F4B: $C9

jr_036_6F4C:
    rra                                           ; $6F4C: $1F
    rra                                           ; $6F4D: $1F
    rra                                           ; $6F4E: $1F
    and  $07                                      ; $6F4F: $E6 $07
    ld   e, a                                     ; $6F51: $5F
    ld   d, b                                     ; $6F52: $50
    ld   hl, Data_036_6F2E                        ; $6F53: $21 $2E $6F
    add  hl, de                                   ; $6F56: $19
    ld   a, [hl]                                  ; $6F57: $7E
    call SetEntitySpriteVariant                   ; $6F58: $CD $0C $3B
    ld   hl, Data_036_6F36                        ; $6F5B: $21 $36 $6F
    add  hl, de                                   ; $6F5E: $19
    ld   a, [hl]                                  ; $6F5F: $7E
    ld   hl, wEntitiesPrivateState1Table          ; $6F60: $21 $B0 $C2
    add  hl, bc                                   ; $6F63: $09
    add  [hl]                                     ; $6F64: $86
    ld   hl, wEntitiesPosYTable                   ; $6F65: $21 $10 $C2
    add  hl, bc                                   ; $6F68: $09
    ld   [hl], a                                  ; $6F69: $77
    ret                                           ; $6F6A: $C9

PiranhaPlantState2Handler::
    call label_3B39                               ; $6F6B: $CD $39 $3B
    call GetEntityTransitionCountdown             ; $6F6E: $CD $05 $0C
    jr   nz, jr_036_6F78                          ; $6F71: $20 $05

    ld   [hl], $40                                ; $6F73: $36 $40
    call IncrementEntityState                     ; $6F75: $CD $12 $3B

jr_036_6F78:
    ld   e, $04                                   ; $6F78: $1E $04
    and  $10                                      ; $6F7A: $E6 $10
    jr   nz, jr_036_6F7F                          ; $6F7C: $20 $01

    inc  e                                        ; $6F7E: $1C

jr_036_6F7F:
    ld   a, e                                     ; $6F7F: $7B
    call SetEntitySpriteVariant                   ; $6F80: $CD $0C $3B
    ret                                           ; $6F83: $C9

Data_036_6F84::
    db   $00, $00, $00, $00, $01, $02, $03, $05

Data_036_6F8C::
    db   $00, $00, $00, $00, $00, $F0, $E8, $E0

PiranhaPlantState3Handler::
    call label_3B39                               ; $6F94: $CD $39 $3B
    call GetEntityTransitionCountdown             ; $6F97: $CD $05 $0C
    jr   nz, jr_036_6FA3                          ; $6F9A: $20 $07

    ld   [hl], $40                                ; $6F9C: $36 $40
    call IncrementEntityState                     ; $6F9E: $CD $12 $3B
    ld   [hl], b                                  ; $6FA1: $70
    ret                                           ; $6FA2: $C9

jr_036_6FA3:
    rra                                           ; $6FA3: $1F
    rra                                           ; $6FA4: $1F
    rra                                           ; $6FA5: $1F
    and  $07                                      ; $6FA6: $E6 $07
    ld   e, a                                     ; $6FA8: $5F
    ld   d, b                                     ; $6FA9: $50
    ld   hl, Data_036_6F84                        ; $6FAA: $21 $84 $6F
    add  hl, de                                   ; $6FAD: $19
    ld   a, [hl]                                  ; $6FAE: $7E
    call SetEntitySpriteVariant                   ; $6FAF: $CD $0C $3B
    ld   hl, Data_036_6F8C                        ; $6FB2: $21 $8C $6F
    add  hl, de                                   ; $6FB5: $19
    ld   a, [hl]                                  ; $6FB6: $7E
    ld   hl, wEntitiesPrivateState1Table          ; $6FB7: $21 $B0 $C2
    add  hl, bc                                   ; $6FBA: $09
    add  [hl]                                     ; $6FBB: $86
    ld   hl, wEntitiesPosYTable                   ; $6FBC: $21 $10 $C2
    add  hl, bc                                   ; $6FBF: $09
    ld   [hl], a                                  ; $6FC0: $77
    ret                                           ; $6FC1: $C9

Data_036_6FC2::
    db   $FF, $FF, $FF, $FF, $FF, $FF, $FF, $FF, $FF, $FF, $FF, $FF, $FF, $FF, $FF, $FF
    db   $F0, $00, $74, $02, $F0, $08, $74, $22, $FF, $FF, $FF, $FF, $FF, $FF, $FF, $FF
    db   $00, $00, $70, $02, $00, $08, $70, $22, $FF, $FF, $FF, $FF, $FF, $FF, $FF, $FF
    db   $00, $00, $70, $02, $00, $08, $70, $22, $08, $00, $76, $00, $08, $08, $76, $20
    db   $00, $00, $70, $02, $00, $08, $70, $22, $10, $00, $72, $00, $10, $08, $72, $20
    db   $00, $00, $78, $02, $00, $08, $78, $22, $10, $00, $72, $00, $10, $08, $72, $20

func_036_7022::
    ldh  a, [hActiveEntitySpriteVariant]          ; $7022: $F0 $F1
    rla                                           ; $7024: $17
    rla                                           ; $7025: $17
    rla                                           ; $7026: $17
    rla                                           ; $7027: $17
    and  $F0                                      ; $7028: $E6 $F0
    ld   e, a                                     ; $702A: $5F
    ld   d, b                                     ; $702B: $50
    ld   hl, Data_036_6FC2                        ; $702C: $21 $C2 $6F
    add  hl, de                                   ; $702F: $19
    ld   c, $04                                   ; $7030: $0E $04
    call RenderActiveEntitySpritesRect            ; $7032: $CD $E6 $3C
    ret                                           ; $7035: $C9

Data_036_7036::
    db   $FF, $47, $19, $14, $0A, $10, $00, $00

func_036_703E::
    ld   hl, $DC88                                ; $703E: $21 $88 $DC
    ld   de, Data_036_7036                        ; $7041: $11 $36 $70

jr_036_7044:
    ld   a, [de]                                  ; $7044: $1A
    ld   [hl+], a                                 ; $7045: $22
    inc  de                                       ; $7046: $13
    ld   a, l                                     ; $7047: $7D
    and  $07                                      ; $7048: $E6 $07
    jr   nz, jr_036_7044                          ; $704A: $20 $F8

    ld   a, $02                                   ; $704C: $3E $02
    ld   [wPaletteDataFlags], a                   ; $704E: $EA $D1 $DD
    ret                                           ; $7051: $C9

Data_036_7052::
    db   $08, $18, $08, $18

Data_036_7056::
    db   $10, $10, $20, $20

func_036_705A::
    push bc                                       ; $705A: $C5
    ld   c, $03                                   ; $705B: $0E $03
    ld   b, $00                                   ; $705D: $06 $00

jr_036_705F:
    ld   a, $05                                   ; $705F: $3E $05
    call SpawnNewEntity_trampoline                ; $7061: $CD $86 $3B
    jr   c, jr_036_708E                           ; $7064: $38 $28

    ld   hl, wEntitiesPrivateCountdown1Table      ; $7066: $21 $F0 $C2
    add  hl, de                                   ; $7069: $19
    ld   [hl], $0F                                ; $706A: $36 $0F
    ldh  a, [hSwordIntersectedAreaX]              ; $706C: $F0 $CE
    ld   hl, Data_036_7052                        ; $706E: $21 $52 $70

jr_036_7071:
    add  hl, bc                                   ; $7071: $09
    add  [hl]                                     ; $7072: $86
    ld   hl, wEntitiesPosXTable                   ; $7073: $21 $00 $C2
    add  hl, de                                   ; $7076: $19
    ld   [hl], a                                  ; $7077: $77
    ldh  a, [hSwordIntersectedAreaY]              ; $7078: $F0 $CD

jr_036_707A:
    ld   hl, Data_036_7056                        ; $707A: $21 $56 $70
    add  hl, bc                                   ; $707D: $09
    add  [hl]                                     ; $707E: $86
    ld   hl, hScratch3                            ; $707F: $21 $DA $FF
    sub  [hl]                                     ; $7082: $96
    ld   hl, wEntitiesPosYTable                   ; $7083: $21 $10 $C2
    add  hl, de                                   ; $7086: $19
    ld   [hl], a                                  ; $7087: $77
    ld   hl, wEntitiesPhysicsFlagsTable           ; $7088: $21 $40 $C3
    add  hl, de                                   ; $708B: $19
    ld   [hl], $C4                                ; $708C: $36 $C4

jr_036_708E:
    dec  c                                        ; $708E: $0D
    ld   a, c                                     ; $708F: $79
    cp   $FF                                      ; $7090: $FE $FF
    jr   nz, jr_036_705F                          ; $7092: $20 $CB

    pop  bc                                       ; $7094: $C1
    ret                                           ; $7095: $C9

Data_036_7096::
    db   $80, $26, $95, $63, $20, $3A, $75, $6B, $A0, $51, $35, $73, $08, $7D, $18, $7F
    db   $AD, $78, $F9, $7E, $50, $5C, $DA, $76, $12, $40, $BB, $6A, $15, $30, $BC, $66
    db   $17, $14, $BD, $5E, $D7, $04, $FD, $56, $37, $05, $1D, $57, $97, $09, $3D, $5B
    db   $F5, $09, $5C, $5B, $10, $0A, $5A, $5B, $4B, $06, $79, $57, $A0, $02, $95, $57

func_036_70D6::
    ld   a, [wPaletteUnknownE]                    ; $70D6: $FA $D5 $DD
    ld   a, [wTransitionSequenceCounter]          ; $70D9: $FA $6B $C1
    cp   $04                                      ; $70DC: $FE $04
    ret  nz                                       ; $70DE: $C0

    ldh  a, [hIsGBC]                              ; $70DF: $F0 $FE
    and  a                                        ; $70E1: $A7
    ret  z                                        ; $70E2: $C8

    ldh  a, [hFrameCounter]                       ; $70E3: $F0 $E7
    srl  a                                        ; $70E5: $CB $3F
    and  $3C                                      ; $70E7: $E6 $3C
    ld   e, a                                     ; $70E9: $5F
    ld   d, $00                                   ; $70EA: $16 $00
    ld   hl, Data_036_7096                        ; $70EC: $21 $96 $70
    add  hl, de                                   ; $70EF: $19
    ld   de, $DC5C                                ; $70F0: $11 $5C $DC

jr_036_70F3:
    ld   a, [hl+]                                 ; $70F3: $2A
    ld   [de], a                                  ; $70F4: $12
    inc  de                                       ; $70F5: $13
    ld   a, e                                     ; $70F6: $7B
    and  $03                                      ; $70F7: $E6 $03
    jr   nz, jr_036_70F3                          ; $70F9: $20 $F8

    ld   a, $02                                   ; $70FB: $3E $02
    ld   [wPaletteDataFlags], a                   ; $70FD: $EA $D1 $DD
    ret                                           ; $7100: $C9

label_036_7101:
    ld   a, [wIsMarinFollowingLink]               ; $7101: $FA $73 $DB
    and  a                                        ; $7104: $A7
    jp   z, label_036_7288                        ; $7105: $CA $88 $72

    ld   a, [wPhotos1]                            ; $7108: $FA $0C $DC
    and  $02                                      ; $710B: $E6 $02
    jp   nz, label_036_7288                       ; $710D: $C2 $88 $72

    ldh  a, [hLinkPositionX]                      ; $7110: $F0 $98
    cp   $24                                      ; $7112: $FE $24
    jp   c, label_036_7288                        ; $7114: $DA $88 $72

    cp   $2C                                      ; $7117: $FE $2C
    jp   nc, label_036_7288                       ; $7119: $D2 $88 $72

    ldh  a, [hLinkPositionY]                      ; $711C: $F0 $99
    cp   $4E                                      ; $711E: $FE $4E
    jp   c, label_036_7288                        ; $7120: $DA $88 $72

    cp   $52                                      ; $7123: $FE $52
    jp   nc, label_036_7288                       ; $7125: $D2 $88 $72

    ld   e, $10                                   ; $7128: $1E $10
    jp   label_036_728B                           ; $712A: $C3 $8B $72

label_036_712D:
    ld   a, [wIsMarinFollowingLink]               ; $712D: $FA $73 $DB
    and  a                                        ; $7130: $A7
    jp   z, label_036_7288                        ; $7131: $CA $88 $72

    ld   a, [wPhotos1]                            ; $7134: $FA $0C $DC
    and  $08                                      ; $7137: $E6 $08
    jp   nz, label_036_7288                       ; $7139: $C2 $88 $72

    ldh  a, [hLinkPositionX]                      ; $713C: $F0 $98
    cp   $50                                      ; $713E: $FE $50
    jp   c, label_036_7288                        ; $7140: $DA $88 $72

    cp   $60                                      ; $7143: $FE $60
    jp   nc, label_036_7288                       ; $7145: $D2 $88 $72

    ldh  a, [hLinkPositionY]                      ; $7148: $F0 $99
    cp   $58                                      ; $714A: $FE $58
    jp   c, label_036_7288                        ; $714C: $DA $88 $72

    cp   $68                                      ; $714F: $FE $68
    jp   nc, label_036_7288                       ; $7151: $D2 $88 $72

    ld   e, $12                                   ; $7154: $1E $12
    jp   label_036_728B                           ; $7156: $C3 $8B $72

; Unused data
Data_036_7159::
    db   $FF, $7F, $00, $00, $71, $44, $7F, $7D

func_036_7161::
    ldh  a, [hMapRoom]                            ; $7161: $F0 $F6
    cp   $B1                                      ; $7163: $FE $B1
    ret  nz                                       ; $7165: $C0

    ld   a, [wPhotos1]                            ; $7166: $FA $0C $DC
    and  $01                                      ; $7169: $E6 $01
    ret  z                                        ; $716B: $C8

    ld   a, [wPhotos1]                            ; $716C: $FA $0C $DC
    and  $10                                      ; $716F: $E6 $10
    ret  nz                                       ; $7171: $C0

    ld   a, [wIsMarinFollowingLink]               ; $7172: $FA $73 $DB
    ld   hl, wIsGhostFollowingLink                ; $7175: $21 $79 $DB
    or   [hl]                                     ; $7178: $B6
    ld   hl, wIsRoosterFollowingLink              ; $7179: $21 $7B $DB
    or   [hl]                                     ; $717C: $B6
    ld   hl, wIsBowWowFollowingLink               ; $717D: $21 $56 $DB
    or   [hl]                                     ; $7180: $B6
    and  $7F                                      ; $7181: $E6 $7F
    ret  nz                                       ; $7183: $C0

    push bc                                       ; $7184: $C5
    ld   a, [wCurrentBank]                        ; $7185: $FA $AF $DB
    push af                                       ; $7188: $F5
    ld   a, $36                                   ; $7189: $3E $36
    ld   [wCurrentBank], a                        ; $718B: $EA $AF $DB
    ld   a, $FA                                   ; $718E: $3E $FA
    call SpawnNewEntity_trampoline                ; $7190: $CD $86 $3B
    pop  af                                       ; $7193: $F1
    ld   [wCurrentBank], a                        ; $7194: $EA $AF $DB
    ld   hl, wEntitiesPosXTable                   ; $7197: $21 $00 $C2
    add  hl, de                                   ; $719A: $19
    ld   [hl], $20                                ; $719B: $36 $20
    ld   a, [wRoomTransitionState]                ; $719D: $FA $24 $C1
    and  a                                        ; $71A0: $A7
    jr   nz, jr_036_71A5                          ; $71A1: $20 $02

    ld   [hl], $E0                                ; $71A3: $36 $E0

jr_036_71A5:
    ld   hl, wEntitiesPosYTable                   ; $71A5: $21 $10 $C2
    add  hl, de                                   ; $71A8: $19
    ld   [hl], $6A                                ; $71A9: $36 $6A
    pop  bc                                       ; $71AB: $C1
    ret                                           ; $71AC: $C9

label_036_71AD:
    ld   a, [wPhotos1]                            ; $71AD: $FA $0C $DC
    and  $20                                      ; $71B0: $E6 $20
    jp   nz, label_036_7288                       ; $71B2: $C2 $88 $72

    ld   hl, wBButtonSlot                         ; $71B5: $21 $00 $DB
    ld   e, $0C                                   ; $71B8: $1E $0C

jr_036_71BA:
    ld   a, [hl+]                                 ; $71BA: $2A
    cp   $01                                      ; $71BB: $FE $01
    jr   z, jr_036_71C7                           ; $71BD: $28 $08

    dec  e                                        ; $71BF: $1D
    ld   a, e                                     ; $71C0: $7B
    and  a                                        ; $71C1: $A7
    jr   nz, jr_036_71BA                          ; $71C2: $20 $F6

    jp   label_036_7288                           ; $71C4: $C3 $88 $72

jr_036_71C7:
    ld   a, [wIsBowWowFollowingLink]              ; $71C7: $FA $56 $DB
    and  a                                        ; $71CA: $A7
    jp   nz, label_036_7288                       ; $71CB: $C2 $88 $72

    ld   a, [wIsMarinFollowingLink]               ; $71CE: $FA $73 $DB
    ld   hl, wIsGhostFollowingLink                ; $71D1: $21 $79 $DB
    or   [hl]                                     ; $71D4: $B6
    ld   hl, wIsRoosterFollowingLink              ; $71D5: $21 $7B $DB
    or   [hl]                                     ; $71D8: $B6
    and  a                                        ; $71D9: $A7
    jp   nz, label_036_7288                       ; $71DA: $C2 $88 $72

    ldh  a, [hLinkPositionX]                      ; $71DD: $F0 $98
    cp   $38                                      ; $71DF: $FE $38
    jp   c, label_036_7288                        ; $71E1: $DA $88 $72

    cp   $58                                      ; $71E4: $FE $58
    jp   nc, label_036_7288                       ; $71E6: $D2 $88 $72

    ldh  a, [hLinkPositionY]                      ; $71E9: $F0 $99
    cp   $50                                      ; $71EB: $FE $50
    jp   c, label_036_7288                        ; $71ED: $DA $88 $72

    cp   $60                                      ; $71F0: $FE $60
    jp   nc, label_036_7288                       ; $71F2: $D2 $88 $72

    ld   e, $14                                   ; $71F5: $1E $14
    jp   label_036_728B                           ; $71F7: $C3 $8B $72

label_036_71FA:
    ld   a, [wOverworldRoomStatus + $79]                               ; $71FA: $FA $79 $D8
    and  $10                                      ; $71FD: $E6 $10
    jp   nz, label_036_7288                       ; $71FF: $C2 $88 $72

    ld   a, [wPhotos2]                            ; $7202: $FA $0D $DC
    and  $02                                      ; $7205: $E6 $02
    jr   nz, label_036_7288                       ; $7207: $20 $7F

    ld   a, [wGoldenLeavesCount]                  ; $7209: $FA $15 $DB
    cp   $05                                      ; $720C: $FE $05
    jr   nc, label_036_7288                       ; $720E: $30 $78

    ldh  a, [hLinkPositionX]                      ; $7210: $F0 $98
    cp   $50                                      ; $7212: $FE $50
    jr   c, label_036_7288                        ; $7214: $38 $72

    cp   $60                                      ; $7216: $FE $60
    jr   nc, label_036_7288                       ; $7218: $30 $6E

    ld   e, $18                                   ; $721A: $1E $18
    ldh  a, [hLinkPositionY]                      ; $721C: $F0 $99
    cp   $38                                      ; $721E: $FE $38
    jr   c, label_036_7288                        ; $7220: $38 $66

    cp   $40                                      ; $7222: $FE $40
    jr   c, label_036_728B                        ; $7224: $38 $65

    jr   label_036_7288                           ; $7226: $18 $60

label_036_7228:
    ld   a, [wPhotos2]                            ; $7228: $FA $0D $DC
    and  $04                                      ; $722B: $E6 $04
    jr   nz, label_036_7288                       ; $722D: $20 $59

    ld   a, [wGoldenLeavesCount]                  ; $722F: $FA $15 $DB
    cp   $06                                      ; $7232: $FE $06
    jr   nz, label_036_7288                       ; $7234: $20 $52

    ld   hl, wIndoorARoomStatus                   ; $7236: $21 $00 $D9
    ld   de, $E3                                  ; $7239: $11 $E3 $00
    add  hl, de                                   ; $723C: $19
    ld   a, [hl]                                  ; $723D: $7E
    and  $40                                      ; $723E: $E6 $40
    jr   z, label_036_7288                        ; $7240: $28 $46

    ldh  a, [hLinkPositionX]                      ; $7242: $F0 $98
    cp   $25                                      ; $7244: $FE $25
    jr   c, label_036_7288                        ; $7246: $38 $40

    cp   $30                                      ; $7248: $FE $30
    jr   nc, label_036_7288                       ; $724A: $30 $3C

    ld   e, $19                                   ; $724C: $1E $19
    ldh  a, [hLinkPositionY]                      ; $724E: $F0 $99
    cp   $68                                      ; $7250: $FE $68
    jr   c, label_036_7288                        ; $7252: $38 $34

    cp   $6E                                      ; $7254: $FE $6E
    jr   c, label_036_728B                        ; $7256: $38 $33

    jr   label_036_7288                           ; $7258: $18 $2E

func_036_725A::
    ld   a, [wRoomTransitionState]                ; $725A: $FA $24 $C1
    and  a                                        ; $725D: $A7
    jr   nz, label_036_7288                       ; $725E: $20 $28

    ld   a, [wPhotos1]                            ; $7260: $FA $0C $DC
    and  $01                                      ; $7263: $E6 $01
    jr   z, label_036_7288                        ; $7265: $28 $21

    ld   a, [wIsIndoor]                           ; $7267: $FA $A5 $DB
    and  a                                        ; $726A: $A7
    jr   nz, jr_036_729E                          ; $726B: $20 $31

    ldh  a, [hMapRoom]                            ; $726D: $F0 $F6
    cp   $F0                                      ; $726F: $FE $F0
    jp   z, label_036_7101                        ; $7271: $CA $01 $71

    cp   $92                                      ; $7274: $FE $92
    jp   z, label_036_712D                        ; $7276: $CA $2D $71

    cp   $A1                                      ; $7279: $FE $A1
    jp   z, label_036_71AD                        ; $727B: $CA $AD $71

    cp   $79                                      ; $727E: $FE $79
    jp   z, label_036_71FA                        ; $7280: $CA $FA $71

    cp   $64                                      ; $7283: $FE $64
    jp   z, label_036_7228                        ; $7285: $CA $28 $72

label_036_7288:
    ld   a, $01                                   ; $7288: $3E $01
    ret                                           ; $728A: $C9

label_036_728B:
    ld   a, $02                                   ; $728B: $3E $02
    ldh  [hLinkInteractiveMotionBlocked], a       ; $728D: $E0 $A1
    ld   a, e                                     ; $728F: $7B
    ld   [wGameplayType], a                       ; $7290: $EA $95 $DB
    xor  a                                        ; $7293: $AF
    ld   [wTransitionSequenceCounter], a          ; $7294: $EA $6B $C1
    ld   [wC16C], a                               ; $7297: $EA $6C $C1
    ld   [wGameplaySubtype], a                    ; $729A: $EA $96 $DB
    ret                                           ; $729D: $C9

jr_036_729E:
    ldh  a, [hMapId]                              ; $729E: $F0 $F7
    cp   $0F                                      ; $72A0: $FE $0F
    jr   nz, jr_036_72A9                          ; $72A2: $20 $05

    ldh  a, [hIsSideScrolling]                    ; $72A4: $F0 $F9
    and  a                                        ; $72A6: $A7
    jr   z, label_036_7288                        ; $72A7: $28 $DF

jr_036_72A9:
    jr   label_036_7288                           ; $72A9: $18 $DD

EntityInitGenie::
    xor  a                                        ; $72AB: $AF
    ld   hl, wEntitiesUnknowTableR                ; $72AC: $21 $90 $C3
    add  hl, bc                                   ; $72AF: $09
    ld   [hl], a                                  ; $72B0: $77
    ld   hl, wEntitiesPosXTable                   ; $72B1: $21 $00 $C2
    add  hl, bc                                   ; $72B4: $09
    ld   a, [hl]                                  ; $72B5: $7E
    add  $08                                      ; $72B6: $C6 $08
    ld   [hl], a                                  ; $72B8: $77
    ret                                           ; $72B9: $C9

; On Overworld, copy some palette data to OAM buffer
func_036_72BA::
    ld   a, [wPaletteDataFlags]                   ; $72BA: $FA $D1 $DD
    and  a                                        ; $72BD: $A7
    ret  nz                                       ; $72BE: $C0

    ldh  a, [hIsGBC]                              ; $72BF: $F0 $FE
    and  a                                        ; $72C1: $A7
    ret  z                                        ; $72C2: $C8

    ld   a, [$DE00]                               ; $72C3: $FA $00 $DE
    and  a                                        ; $72C6: $A7
    ret  z                                        ; $72C7: $C8

    ld   a, [wGameplayType]                       ; $72C8: $FA $95 $DB
    cp   GAMEPLAY_WORLD                           ; $72CB: $FE $0B
    ret  nz                                       ; $72CD: $C0

    ld   a, [wGameplaySubtype]                    ; $72CE: $FA $96 $DB
    cp   GAMEPLAY_WORLD_DEFAULT                   ; $72D1: $FE $07
    ret  nz                                       ; $72D3: $C0

    xor  a                                        ; $72D4: $AF
    ld   [$DE00], a                               ; $72D5: $EA $00 $DE

    ld   hl, wOAMBuffer                           ; $72D8: $21 $00 $C0
    ld   de, $C09C                                ; $72DB: $11 $9C $C0
    ld   b, $14                                   ; $72DE: $06 $14

.loop
    ld   c, [hl]                                  ; $72E0: $4E
    ld   a, [de]                                  ; $72E1: $1A
    ld   [hl+], a                                 ; $72E2: $22
    ld   a, c                                     ; $72E3: $79
    ld   [de], a                                  ; $72E4: $12
    inc  de                                       ; $72E5: $13
    ld   c, [hl]                                  ; $72E6: $4E
    ld   a, [de]                                  ; $72E7: $1A
    ld   [hl+], a                                 ; $72E8: $22
    ld   a, c                                     ; $72E9: $79
    ld   [de], a                                  ; $72EA: $12
    inc  de                                       ; $72EB: $13
    ld   c, [hl]                                  ; $72EC: $4E
    ld   a, [de]                                  ; $72ED: $1A
    ld   [hl+], a                                 ; $72EE: $22
    ld   a, c                                     ; $72EF: $79
    ld   [de], a                                  ; $72F0: $12
    inc  de                                       ; $72F1: $13
    ld   c, [hl]                                  ; $72F2: $4E
    ld   a, [de]                                  ; $72F3: $1A
    ld   [hl+], a                                 ; $72F4: $22
    ld   a, c                                     ; $72F5: $79
    ld   [de], a                                  ; $72F6: $12
    ld   c, $07                                   ; $72F7: $0E $07
    ld   a, e                                     ; $72F9: $7B
    sub  c                                        ; $72FA: $91
    ld   e, a                                     ; $72FB: $5F
    dec  b                                        ; $72FC: $05
    jr   nz, .loop                                ; $72FD: $20 $E1

    ret                                           ; $72FF: $C9<|MERGE_RESOLUTION|>--- conflicted
+++ resolved
@@ -3843,7 +3843,6 @@
     call func_036_5756                            ; $57E6: $CD $56 $57
     ret                                           ; $57E9: $C9
 
-<<<<<<< HEAD
 Data_036_57EA:
     dw   Data_020_6938
     dw   Data_020_6950
@@ -3888,76 +3887,6 @@
     dw   Data_020_6950
     dw   Data_020_6968
     dw   Data_020_6950
-=======
-; @FIXME Data disassembled as code
-    jr   c, jr_036_5855                           ; $57EA: $38 $69
-
-    ld   d, b                                     ; $57EC: $50
-    ld   l, c                                     ; $57ED: $69
-    ld   l, b                                     ; $57EE: $68
-    ld   l, c                                     ; $57EF: $69
-    ld   d, b                                     ; $57F0: $50
-    ld   l, c                                     ; $57F1: $69
-    jr   c, @+$6B                                 ; $57F2: $38 $69
-
-    ld   d, b                                     ; $57F4: $50
-    ld   l, c                                     ; $57F5: $69
-    ld   l, b                                     ; $57F6: $68
-    ld   l, c                                     ; $57F7: $69
-    ld   d, b                                     ; $57F8: $50
-    ld   l, c                                     ; $57F9: $69
-    jr   c, jr_036_5865                           ; $57FA: $38 $69
-
-    ld   d, b                                     ; $57FC: $50
-    ld   l, c                                     ; $57FD: $69
-    ld   l, b                                     ; $57FE: $68
-    ld   l, c                                     ; $57FF: $69
-    ld   d, b                                     ; $5800: $50
-    ld   l, c                                     ; $5801: $69
-    jr   c, jr_036_586D                           ; $5802: $38 $69
-
-    ld   d, b                                     ; $5804: $50
-    ld   l, c                                     ; $5805: $69
-    add  b                                        ; $5806: $80
-    ld   l, c                                     ; $5807: $69
-    add  b                                        ; $5808: $80
-    ld   l, c                                     ; $5809: $69
-    sbc  b                                        ; $580A: $98
-    ld   l, c                                     ; $580B: $69
-    add  b                                        ; $580C: $80
-    ld   l, c                                     ; $580D: $69
-    or   b                                        ; $580E: $B0
-    ld   l, c                                     ; $580F: $69
-    add  b                                        ; $5810: $80
-    ld   l, c                                     ; $5811: $69
-    ret  z                                        ; $5812: $C8
-
-    ld   l, c                                     ; $5813: $69
-    add  b                                        ; $5814: $80
-    ld   l, c                                     ; $5815: $69
-    add  b                                        ; $5816: $80
-    ld   l, c                                     ; $5817: $69
-    ld   d, b                                     ; $5818: $50
-    ld   l, c                                     ; $5819: $69
-    jr   c, @+$6B                                 ; $581A: $38 $69
-
-    ld   d, b                                     ; $581C: $50
-    ld   l, c                                     ; $581D: $69
-    ld   l, b                                     ; $581E: $68
-    ld   l, c                                     ; $581F: $69
-    ld   d, b                                     ; $5820: $50
-    ld   l, c                                     ; $5821: $69
-    jr   c, @+$6B                                 ; $5822: $38 $69
-
-    jr   c, jr_036_588F                           ; $5824: $38 $69
-
-    ld   d, b                                     ; $5826: $50
-    ld   l, c                                     ; $5827: $69
-    ld   l, b                                     ; $5828: $68
-    ld   l, c                                     ; $5829: $69
-    ld   d, b                                     ; $582A: $50
-    ld   l, c                                     ; $582B: $69
->>>>>>> 4a41edf6
 
 Data_036_582C::
     dw   Data_036_57EA
@@ -4378,7 +4307,6 @@
     call func_036_6C07                            ; $5A90: $CD $07 $6C
     ret                                           ; $5A93: $C9
 
-<<<<<<< HEAD
 Data_036_5A94:
     db   $40, $03
     db   $42, $03
@@ -4406,57 +4334,6 @@
     db   $4A, $02
     db   $4C, $02
     db   $4E, $02
-=======
-; @FIXME Data disassembled as code
-    ld   b, b                                     ; $5A94: $40
-    inc  bc                                       ; $5A95: $03
-    ld   b, d                                     ; $5A96: $42
-    inc  bc                                       ; $5A97: $03
-    ld   b, d                                     ; $5A98: $42
-    inc  hl                                       ; $5A99: $23
-    ld   b, b                                     ; $5A9A: $40
-    inc  hl                                       ; $5A9B: $23
-    ld   c, b                                     ; $5A9C: $48
-    inc  bc                                       ; $5A9D: $03
-    ld   c, d                                     ; $5A9E: $4A
-    inc  bc                                       ; $5A9F: $03
-    ld   c, h                                     ; $5AA0: $4C
-    inc  bc                                       ; $5AA1: $03
-    ld   c, [hl]                                  ; $5AA2: $4E
-    inc  bc                                       ; $5AA3: $03
-    ld   c, d                                     ; $5AA4: $4A
-    inc  hl                                       ; $5AA5: $23
-    ld   c, b                                     ; $5AA6: $48
-    inc  hl                                       ; $5AA7: $23
-    ld   c, [hl]                                  ; $5AA8: $4E
-    inc  hl                                       ; $5AA9: $23
-    ld   c, h                                     ; $5AAA: $4C
-    inc  hl                                       ; $5AAB: $23
-    ld   b, b                                     ; $5AAC: $40
-    ld   [bc], a                                  ; $5AAD: $02
-    ld   b, d                                     ; $5AAE: $42
-    ld   [bc], a                                  ; $5AAF: $02
-    ld   b, d                                     ; $5AB0: $42
-    ld   [hl+], a                                 ; $5AB1: $22
-    ld   b, b                                     ; $5AB2: $40
-    ld   [hl+], a                                 ; $5AB3: $22
-    ld   c, d                                     ; $5AB4: $4A
-    ld   [hl+], a                                 ; $5AB5: $22
-    ld   c, b                                     ; $5AB6: $48
-    ld   [hl+], a                                 ; $5AB7: $22
-    ld   c, [hl]                                  ; $5AB8: $4E
-    ld   [hl+], a                                 ; $5AB9: $22
-    ld   c, h                                     ; $5ABA: $4C
-    ld   [hl+], a                                 ; $5ABB: $22
-    ld   c, b                                     ; $5ABC: $48
-    ld   [bc], a                                  ; $5ABD: $02
-    ld   c, d                                     ; $5ABE: $4A
-    ld   [bc], a                                  ; $5ABF: $02
-    ld   c, h                                     ; $5AC0: $4C
-    ld   [bc], a                                  ; $5AC1: $02
-    ld   c, [hl]                                  ; $5AC2: $4E
-    ld   [bc], a                                  ; $5AC3: $02
->>>>>>> 4a41edf6
 
 Data_036_5AC4::
     dw   Data_036_5A94
@@ -6985,6 +6862,7 @@
     ldh  a, [hActiveEntityType]                   ; $69D9: $F0 $EB
     sub  ENTITY_COLOR_SHELL_RED                   ; $69DB: $D6 $E9
     sla  a                                        ; $69DD: $CB $27
+
     ldh  [hScratch0], a                           ; $69DF: $E0 $D7
     ld   d, $00                                   ; $69E1: $16 $00
     call func_036_6C02                            ; $69E3: $CD $02 $6C
