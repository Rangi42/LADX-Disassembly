--- conflicted
+++ resolved
@@ -248,11 +248,7 @@
     db $7E, $62
 
 func_005_5B5A::
-<<<<<<< HEAD
     ld   de, EvilEagle1SpriteVariants             ; $5B5A: $11 $52 $5B
-=======
-    ld   de, Data_005_5B52                        ; $5B5A: $11 $52 $5B
->>>>>>> 1d3f8530
     jp   RenderActiveEntitySpritesPair            ; $5B5D: $C3 $C0 $3B
 
 Data_005_5B60::
