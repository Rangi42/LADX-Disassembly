; Disassembly of "game.gbc"
; This file was created with mgbdis v1.3 - Game Boy ROM disassembler by Matt Currie.
; https://github.com/mattcurrie/mgbdis

include "code/entities/genie.asm"
include "code/entities/slime_eye.asm"

;
; Utility functions
;

Data_004_4B12::
  db   $08, $14, $00, $0C, $08, $15, $00, $0B     ; $4B12
  db   $08, $16, $00, $08, $08, $17, $00, $06     ; $4B1A
  db   $08, $18, $00, $04, $08, $03, $08, $03     ; $4B22
  db   $08, $0C, $02, $0C                         ; $4B2A

func_004_4B2E::
    ld   hl, wEntitiesPrivateState1Table          ; $4B2E: $21 $B0 $C2
    add  hl, bc                                   ; $4B31: $09
    ld   a, [hl]                                  ; $4B32: $7E
    sla  a                                        ; $4B33: $CB $27
    sla  a                                        ; $4B35: $CB $27

func_004_4B37::
    ld   e, a                                     ; $4B37: $5F
    ld   d, b                                     ; $4B38: $50
    ld   hl, Data_004_4B12                        ; $4B39: $21 $12 $4B
    add  hl, de                                   ; $4B3C: $19
    ld   e, l                                     ; $4B3D: $5D
    ld   d, h                                     ; $4B3E: $54
    push bc                                       ; $4B3F: $C5
    sla  c                                        ; $4B40: $CB $21
    sla  c                                        ; $4B42: $CB $21
    ld   hl, wEntitiesHitboxPositionTable         ; $4B44: $21 $80 $D5
    add  hl, bc                                   ; $4B47: $09
    ld   c, $04                                   ; $4B48: $0E $04

jr_004_4B4A:
    ld   a, [de]                                  ; $4B4A: $1A
    inc  de                                       ; $4B4B: $13
    ld   [hl+], a                                 ; $4B4C: $22
    dec  c                                        ; $4B4D: $0D
    jr   nz, jr_004_4B4A                          ; $4B4E: $20 $FA

    pop  bc                                       ; $4B50: $C1
    ret                                           ; $4B51: $C9

func_004_4B52::
    ld   hl, wEntitiesUnknownTableD               ; $4B52: $21 $D0 $C2
    add  hl, bc                                   ; $4B55: $09
    ld   a, [hl]                                  ; $4B56: $7E
    JP_TABLE                                      ; $4B57: $C7
dw func_004_4B7C
dw func_004_4BC7

Data_004_4B5C::
    db   $10, $0C
    db   $06, $02
    db   $F0, $F4
    db   $FA, $FE
    db   $10, $0C
    db   $06, $02
    db   $F0, $F4
    db   $FA, $FE

Data_004_4B6C::
    db   $02, $06
    db   $0C, $10
    db   $02, $06
    db   $0C, $10
    db   $FE, $FA
    db   $F4, $F0
    db   $FE, $FA
    db   $F4, $F0

func_004_4B7C::
    call GetEntityTransitionCountdown             ; $4B7C: $CD $05 $0C
    and  a                                        ; $4B7F: $A7
    jr   nz, jr_004_4BC6                          ; $4B80: $20 $44

    call GetRandomByte                            ; $4B82: $CD $0D $28
    and  $1F                                      ; $4B85: $E6 $1F
    add  $10                                      ; $4B87: $C6 $10
    ld   [hl], a                                  ; $4B89: $77
    ld   hl, wEntitiesUnknownTableD               ; $4B8A: $21 $D0 $C2
    add  hl, bc                                   ; $4B8D: $09
    inc  [hl]                                     ; $4B8E: $34
    ld   e, $00                                   ; $4B8F: $1E $00
    ldh  a, [hActiveEntityPosX]                   ; $4B91: $F0 $EE
    cp   $50                                      ; $4B93: $FE $50
    jr   c, jr_004_4B98                           ; $4B95: $38 $01

    inc  e                                        ; $4B97: $1C

jr_004_4B98:
    ld   d, $00                                   ; $4B98: $16 $00
    ldh  a, [hActiveEntityVisualPosY]             ; $4B9A: $F0 $EC
    cp   $48                                      ; $4B9C: $FE $48
    jr   c, jr_004_4BA2                           ; $4B9E: $38 $02

    inc  d                                        ; $4BA0: $14
    inc  d                                        ; $4BA1: $14

jr_004_4BA2:
    ld   a, d                                     ; $4BA2: $7A
    or   e                                        ; $4BA3: $B3
    sla  a                                        ; $4BA4: $CB $27
    sla  a                                        ; $4BA6: $CB $27
    push af                                       ; $4BA8: $F5
    call GetRandomByte                            ; $4BA9: $CD $0D $28
    and  $03                                      ; $4BAC: $E6 $03
    pop  de                                       ; $4BAE: $D1
    or   d                                        ; $4BAF: $B2
    ld   e, a                                     ; $4BB0: $5F
    ld   d, b                                     ; $4BB1: $50
    ld   hl, Data_004_4B5C                        ; $4BB2: $21 $5C $4B
    add  hl, de                                   ; $4BB5: $19
    ld   a, [hl]                                  ; $4BB6: $7E
    ld   hl, wEntitiesSpeedXTable                 ; $4BB7: $21 $40 $C2
    add  hl, bc                                   ; $4BBA: $09
    ld   [hl], a                                  ; $4BBB: $77
    ld   hl, Data_004_4B6C                        ; $4BBC: $21 $6C $4B
    add  hl, de                                   ; $4BBF: $19
    ld   a, [hl]                                  ; $4BC0: $7E
    ld   hl, wEntitiesSpeedYTable                 ; $4BC1: $21 $50 $C2
    add  hl, bc                                   ; $4BC4: $09
    ld   [hl], a                                  ; $4BC5: $77

jr_004_4BC6:
    ret                                           ; $4BC6: $C9

func_004_4BC7::
    call GetEntityTransitionCountdown             ; $4BC7: $CD $05 $0C
    jr   z, jr_004_4BD5                           ; $4BCA: $28 $09

    and  $0E                                      ; $4BCC: $E6 $0E
    ret  nz                                       ; $4BCE: $C0

    call func_004_6DCA                            ; $4BCF: $CD $CA $6D
    jp   label_3B23                               ; $4BD2: $C3 $23 $3B

jr_004_4BD5:
    ld   [hl], $30                                ; $4BD5: $36 $30
    ld   hl, wEntitiesUnknownTableD               ; $4BD7: $21 $D0 $C2
    add  hl, bc                                   ; $4BDA: $09
    ld   [hl], b                                  ; $4BDB: $70
    ret                                           ; $4BDC: $C9

Data_004_4BDD::
    db   $F0, $F0, $60, $03, $F0, $F8, $62, $03, $F0, $00, $70, $03, $F0, $08, $70, $23
    db   $F0, $10, $62, $23, $F0, $18, $60, $23, $00, $F0, $64, $03, $00, $F8, $6E, $03
    db   $00, $00, $72, $03, $00, $08, $72, $23, $00, $10, $6E, $23, $00, $18, $64, $23
    db   $00, $00, $FF, $00, $00, $00, $FF, $00, $00, $00, $FF, $00, $00, $00, $FF, $00
    db   $F0, $F0, $68, $03, $F0, $F8, $6A, $03, $F0, $00, $7E, $03, $F0, $08, $7E, $23
    db   $F0, $10, $6A, $23, $F0, $18, $68, $23, $00, $F0, $6C, $03, $00, $F8, $6E, $03
    db   $00, $00, $72, $03, $00, $08, $72, $23, $00, $10, $6E, $23, $00, $18, $6C, $23
    db   $00, $00, $FF, $00, $00, $00, $FF, $00, $00, $00, $FF, $00, $00, $00, $FF, $00
    db   $F0, $F0, $60, $03, $F0, $F8, $62, $03, $F0, $00, $62, $23, $F0, $08, $62, $03
    db   $F0, $10, $62, $23, $F0, $18, $60, $23, $00, $F0, $64, $03, $00, $F8, $66, $03
    db   $00, $00, $66, $23, $00, $08, $66, $03, $00, $10, $66, $23, $00, $18, $64, $23
    db   $00, $00, $FF, $00, $00, $00, $FF, $00, $00, $00, $FF, $00, $00, $00, $FF, $00
    db   $F0, $EC, $60, $03, $F0, $F4, $62, $03, $F0, $FC, $62, $23, $F0, $04, $74, $03
    db   $F0, $0C, $62, $03, $F0, $14, $62, $23, $F0, $1C, $60, $23, $00, $EC, $64, $03
    db   $00, $F4, $66, $03, $00, $FC, $66, $23, $00, $04, $76, $03, $00, $0C, $66, $03
    db   $00, $14, $66, $23, $00, $1C, $64, $23, $00, $00, $FF, $00, $00, $00, $FF, $00
    db   $F0, $E8, $60, $03, $F0, $F0, $62, $03, $F0, $F8, $62, $23, $F0, $00, $78, $03
    db   $F0, $08, $78, $23, $F0, $10, $62, $03, $F0, $18, $62, $23, $F0, $20, $60, $23
    db   $00, $E8, $64, $03, $00, $F0, $66, $03, $00, $F8, $66, $23, $00, $00, $7A, $03
    db   $00, $08, $7A, $23, $00, $10, $66, $03, $00, $18, $66, $23, $00, $20, $64, $23
    db   $F0, $E8, $60, $03, $F0, $F0, $62, $03, $F0, $F8, $62, $23, $F0, $00, $78, $03
    db   $F0, $08, $78, $23, $F0, $10, $62, $03, $F0, $18, $62, $23, $F0, $20, $60, $23
    db   $00, $E8, $64, $03, $00, $F0, $66, $03, $00, $F8, $66, $23, $00, $00, $7C, $03
    db   $00, $08, $7C, $23, $00, $10, $66, $03, $00, $18, $66, $23, $00, $20, $64, $23
    db   $F0, $E6, $60, $03, $F0, $EE, $62, $03, $F0, $F6, $62, $23, $F0, $FE, $78, $03
    db   $F0, $0A, $78, $23, $F0, $12, $62, $03, $F0, $1A, $62, $23, $F0, $22, $60, $23
    db   $00, $E6, $64, $03, $00, $EE, $66, $03, $00, $F6, $66, $23, $00, $FE, $7C, $03
    db   $00, $0A, $7C, $23, $00, $12, $66, $03, $00, $1A, $66, $23, $00, $22, $64, $23

Data_004_4D9D::
    db   $0C, $F5, $26, $00, $0C, $FB, $26, $00, $0C, $01, $26, $00, $0C, $07, $26, $00
    db   $0C, $0D, $26, $00, $0C, $13, $26, $00

func_004_4DB5::
    ld   hl, wEntitiesSpriteVariantTable          ; $4DB5: $21 $B0 $C3
    add  hl, bc                                   ; $4DB8: $09
    ld   a, [hl]                                  ; $4DB9: $7E
    ld   d, b                                     ; $4DBA: $50
    rla                                           ; $4DBB: $17
    rl   d                                        ; $4DBC: $CB $12

jr_004_4DBE:
    rla                                           ; $4DBE: $17
    rl   d                                        ; $4DBF: $CB $12
    rla                                           ; $4DC1: $17
    rl   d                                        ; $4DC2: $CB $12
    rla                                           ; $4DC4: $17
    rl   d                                        ; $4DC5: $CB $12
    rla                                           ; $4DC7: $17
    rl   d                                        ; $4DC8: $CB $12
    rla                                           ; $4DCA: $17
    rl   d                                        ; $4DCB: $CB $12
    and  $C0                                      ; $4DCD: $E6 $C0
    ld   e, a                                     ; $4DCF: $5F
    ld   hl, Data_004_4BDD                        ; $4DD0: $21 $DD $4B
    add  hl, de                                   ; $4DD3: $19
    ld   c, $10                                   ; $4DD4: $0E $10
    call RenderActiveEntitySpritesRect            ; $4DD6: $CD $E6 $3C
    ld   a, $10                                   ; $4DD9: $3E $10
    call label_3DA0                               ; $4DDB: $CD $A0 $3D
    ld   hl, wEntitiesPosZTable                   ; $4DDE: $21 $10 $C3
    add  hl, bc                                   ; $4DE1: $09
    ld   a, [hl]                                  ; $4DE2: $7E
    and  a                                        ; $4DE3: $A7
    ret  z                                        ; $4DE4: $C8

    ldh  a, [hActiveEntityPosY]                   ; $4DE5: $F0 $EF
    sub  $08                                      ; $4DE7: $D6 $08
    ldh  [hActiveEntityVisualPosY], a             ; $4DE9: $E0 $EC
    ld   hl, Data_004_4D9D                        ; $4DEB: $21 $9D $4D
    ld   c, $06                                   ; $4DEE: $0E $06
    call RenderActiveEntitySpritesRect            ; $4DF0: $CD $E6 $3C
    ld   a, $06                                   ; $4DF3: $3E $06
    call label_3DA0                               ; $4DF5: $CD $A0 $3D
    jp   CopyEntityPositionToActivePosition       ; $4DF8: $C3 $8A $3D

func_004_4DFB::
    call func_004_4FFE                            ; $4DFB: $CD $FE $4F
    ldh  a, [hActiveEntityStatus]                 ; $4DFE: $F0 $EA
    cp   $05                                      ; $4E00: $FE $05
    jp   z, label_004_4E60                        ; $4E02: $CA $60 $4E

    ld   hl, wEntitiesFlashCountdownTable         ; $4E05: $21 $20 $C4
    add  hl, bc                                   ; $4E08: $09
    ldh  a, [hFrameCounter]                       ; $4E09: $F0 $E7
    ld   [hl], a                                  ; $4E0B: $77
    ldh  a, [hActiveEntityState]                  ; $4E0C: $F0 $F0
    JP_TABLE                                      ; $4E0E: $C7
._00 dw func_004_4E15                             ; $4E0F
._01 dw func_004_4E1D                             ; $4E11
._02 dw func_004_4E26                             ; $4E13

func_004_4E15::
    call GetEntityTransitionCountdown             ; $4E15: $CD $05 $0C
    ld   [hl], $40                                ; $4E18: $36 $40
    jp   IncrementEntityState                     ; $4E1A: $C3 $12 $3B

func_004_4E1D::
    call GetEntityTransitionCountdown             ; $4E1D: $CD $05 $0C
    ret  nz                                       ; $4E20: $C0

    ld   [hl], $A0                                ; $4E21: $36 $A0
    jp   IncrementEntityState                     ; $4E23: $C3 $12 $3B

func_004_4E26::
    call GetEntityTransitionCountdown             ; $4E26: $CD $05 $0C
    jr   nz, jr_004_4E4F                          ; $4E29: $20 $24

    ld   e, $0F                                   ; $4E2B: $1E $0F
    ld   d, b                                     ; $4E2D: $50

jr_004_4E2E:
    ld   a, c                                     ; $4E2E: $79
    cp   e                                        ; $4E2F: $BB
    jr   z, jr_004_4E43                           ; $4E30: $28 $11

    ld   hl, wEntitiesStatusTable                 ; $4E32: $21 $80 $C2
    add  hl, de                                   ; $4E35: $19
    ld   a, [hl]                                  ; $4E36: $7E
    and  a                                        ; $4E37: $A7
    jr   z, jr_004_4E43                           ; $4E38: $28 $09

    ld   hl, wEntitiesTypeTable                   ; $4E3A: $21 $A0 $C3
    add  hl, de                                   ; $4E3D: $19
    ld   a, [hl]                                  ; $4E3E: $7E
    cp   $5B                                      ; $4E3F: $FE $5B
    jr   z, jr_004_4E4C                           ; $4E41: $28 $09

jr_004_4E43:
    dec  e                                        ; $4E43: $1D
    ld   a, e                                     ; $4E44: $7B
    cp   $FF                                      ; $4E45: $FE $FF
    jr   nz, jr_004_4E2E                          ; $4E47: $20 $E5

    jp   DropHeartContainer                       ; $4E49: $C3 $51 $57

jr_004_4E4C:
    jp   func_004_6D7A                            ; $4E4C: $C3 $7A $6D

jr_004_4E4F:
    jp   label_004_50EF                           ; $4E4F: $C3 $EF $50

func_004_4E52::
    call GetEntityDropTimer                       ; $4E52: $CD $FB $0B
    jr   z, jr_004_4E5F                           ; $4E55: $28 $08

    ld   a, $02                                   ; $4E57: $3E $02
    ldh  [hLinkInteractiveMotionBlocked], a       ; $4E59: $E0 $A1
    ld   a, $6A                                   ; $4E5B: $3E $6A
    ldh  [hLinkAnimationState], a                 ; $4E5D: $E0 $9D

jr_004_4E5F:
    ret                                           ; $4E5F: $C9

label_004_4E60:
    call func_004_7FA3                            ; $4E60: $CD $A3 $7F
    ld   hl, wEntitiesIgnoreHitsCountdownTable    ; $4E63: $21 $10 $C4
    add  hl, bc                                   ; $4E66: $09
    ld   a, [hl]                                  ; $4E67: $7E
    cp   $02                                      ; $4E68: $FE $02
    jr   nz, jr_004_4E83                          ; $4E6A: $20 $17

    ld   hl, wEntitiesPrivateState1Table          ; $4E6C: $21 $B0 $C2
    add  hl, bc                                   ; $4E6F: $09
    ld   a, [hl]                                  ; $4E70: $7E
    and  a                                        ; $4E71: $A7
    jr   z, jr_004_4E82                           ; $4E72: $28 $0E

    call IncrementEntityState                     ; $4E74: $CD $12 $3B
    ld   [hl], $02                                ; $4E77: $36 $02
    ld   a, JINGLE_JUMP                           ; $4E79: $3E $24
    ldh  [hJingle], a                             ; $4E7B: $E0 $F2
    call ClearEntitySpeed                         ; $4E7D: $CD $7F $3D
    jr   jr_004_4E83                              ; $4E80: $18 $01

jr_004_4E82:
    inc  [hl]                                     ; $4E82: $34

jr_004_4E83:
    call func_004_6D80                            ; $4E83: $CD $80 $6D
    xor  a                                        ; $4E86: $AF
    ldh  [hFFE8], a                               ; $4E87: $E0 $E8
    ldh  a, [hActiveEntityState]                  ; $4E89: $F0 $F0
    JP_TABLE                                      ; $4E8B: $C7
._00 dw func_004_4EA4                             ; $4E8C
._01 dw func_004_4EEB                             ; $4E8E
._02 dw func_004_4F65                             ; $4E90
._03 dw func_004_4F7E                             ; $4E92

Data_004_4E94::
    db   $10, $0C, $00, $F4, $F0, $F4, $00, $0C

Data_004_4E9C::
    db   $00, $0C, $10, $0C, $00, $F4, $F0, $F4

func_004_4EA4::
    ld   a, $18                                   ; $4EA4: $3E $18
    call func_004_4B37                            ; $4EA6: $CD $37 $4B
    call label_3B39                               ; $4EA9: $CD $39 $3B
    call GetEntityTransitionCountdown             ; $4EAC: $CD $05 $0C
    jr   nz, jr_004_4EE7                          ; $4EAF: $20 $36

    call GetRandomByte                            ; $4EB1: $CD $0D $28
    and  $07                                      ; $4EB4: $E6 $07
    ld   e, a                                     ; $4EB6: $5F
    ld   d, b                                     ; $4EB7: $50
    ld   hl, Data_004_4E94                        ; $4EB8: $21 $94 $4E
    add  hl, de                                   ; $4EBB: $19
    ld   a, [hl]                                  ; $4EBC: $7E
    ld   hl, wEntitiesSpeedXTable                 ; $4EBD: $21 $40 $C2
    add  hl, bc                                   ; $4EC0: $09
    ld   [hl], a                                  ; $4EC1: $77
    ld   hl, Data_004_4E9C                        ; $4EC2: $21 $9C $4E
    add  hl, de                                   ; $4EC5: $19
    ld   a, [hl]                                  ; $4EC6: $7E
    ld   hl, wEntitiesSpeedYTable                 ; $4EC7: $21 $50 $C2
    add  hl, bc                                   ; $4ECA: $09
    ld   [hl], a                                  ; $4ECB: $77
    call GetRandomByte                            ; $4ECC: $CD $0D $28
    and  $03                                      ; $4ECF: $E6 $03
    jr   nz, jr_004_4ED8                          ; $4ED1: $20 $05

    ld   a, $18                                   ; $4ED3: $3E $18
    call ApplyVectorTowardsLink_trampoline        ; $4ED5: $CD $AA $3B

jr_004_4ED8:
    call GetRandomByte                            ; $4ED8: $CD $0D $28
    and  $0F                                      ; $4EDB: $E6 $0F
    ld   hl, wEntitiesSpeedZTable                 ; $4EDD: $21 $20 $C3
    add  hl, bc                                   ; $4EE0: $09
    add  $08                                      ; $4EE1: $C6 $08
    ld   [hl], a                                  ; $4EE3: $77
    call IncrementEntityState                     ; $4EE4: $CD $12 $3B

jr_004_4EE7:
    ld   a, b                                     ; $4EE7: $78
    jp   SetEntitySpriteVariant                   ; $4EE8: $C3 $0C $3B

func_004_4EEB::
    call GetEntityTransitionCountdown             ; $4EEB: $CD $05 $0C
    and  a                                        ; $4EEE: $A7
    jr   nz, jr_004_4F60                          ; $4EEF: $20 $6F

    call func_004_6DCA                            ; $4EF1: $CD $CA $6D
    call label_3B23                               ; $4EF4: $CD $23 $3B
    call func_004_6E03                            ; $4EF7: $CD $03 $6E
    ld   hl, wEntitiesSpeedZTable                 ; $4EFA: $21 $20 $C3
    add  hl, bc                                   ; $4EFD: $09
    dec  [hl]                                     ; $4EFE: $35
    dec  [hl]                                     ; $4EFF: $35
    ld   a, $18                                   ; $4F00: $3E $18
    call func_004_4B37                            ; $4F02: $CD $37 $4B
    call label_3B44                               ; $4F05: $CD $44 $3B
    ld   hl, wEntitiesUnknowTableP                ; $4F08: $21 $40 $C4
    add  hl, bc                                   ; $4F0B: $09
    ld   a, [hl]                                  ; $4F0C: $7E
    and  a                                        ; $4F0D: $A7
    jr   nz, jr_004_4F14                          ; $4F0E: $20 $04

    call label_3B70                               ; $4F10: $CD $70 $3B
    xor  a                                        ; $4F13: $AF

jr_004_4F14:
    ld   hl, wEntitiesPosZTable                   ; $4F14: $21 $10 $C3
    add  hl, bc                                   ; $4F17: $09
    ld   a, [hl]                                  ; $4F18: $7E
    and  $80                                      ; $4F19: $E6 $80
    jr   z, jr_004_4F60                           ; $4F1B: $28 $43

    ld   [hl], b                                  ; $4F1D: $70
    ld   hl, wEntitiesUnknowTableP                ; $4F1E: $21 $40 $C4
    add  hl, bc                                   ; $4F21: $09
    ld   [hl], b                                  ; $4F22: $70
    ld   hl, wEntitiesSpeedZTable                 ; $4F23: $21 $20 $C3
    add  hl, bc                                   ; $4F26: $09
    ld   a, [hl]                                  ; $4F27: $7E
    sub  $E0                                      ; $4F28: $D6 $E0
    and  $80                                      ; $4F2A: $E6 $80
    jr   z, jr_004_4F49                           ; $4F2C: $28 $1B

    ld   a, $18                                   ; $4F2E: $3E $18
    ld   [$C157], a                               ; $4F30: $EA $57 $C1
    ld   a, JINGLE_HUGE_BUMP                      ; $4F33: $3E $0B
    ldh  [hJingle], a                             ; $4F35: $E0 $F2
    ld   a, [$C146]                               ; $4F37: $FA $46 $C1
    and  a                                        ; $4F3A: $A7
    jr   nz, jr_004_4F49                          ; $4F3B: $20 $0C

    call GetEntityDropTimer                       ; $4F3D: $CD $FB $0B
    ld   [hl], $0E                                ; $4F40: $36 $0E
    ld   hl, wEntitiesSpeedZTable                 ; $4F42: $21 $20 $C3
    add  hl, bc                                   ; $4F45: $09
    ld   [hl], b                                  ; $4F46: $70
    jr   jr_004_4F57                              ; $4F47: $18 $0E

jr_004_4F49:
    ld   hl, wEntitiesSpeedZTable                 ; $4F49: $21 $20 $C3
    add  hl, bc                                   ; $4F4C: $09
    ld   a, [hl]                                  ; $4F4D: $7E
    ld   [hl], b                                  ; $4F4E: $70
    cp   $F2                                      ; $4F4F: $FE $F2
    jr   nc, jr_004_4F57                          ; $4F51: $30 $04

    ld   a, $20                                   ; $4F53: $3E $20
    ldh  [hJingle], a                             ; $4F55: $E0 $F2

jr_004_4F57:
    call IncrementEntityState                     ; $4F57: $CD $12 $3B
    ld   [hl], b                                  ; $4F5A: $70
    call GetEntityTransitionCountdown             ; $4F5B: $CD $05 $0C
    ld   [hl], $20                                ; $4F5E: $36 $20

jr_004_4F60:
    ld   a, $01                                   ; $4F60: $3E $01
    jp   SetEntitySpriteVariant                   ; $4F62: $C3 $0C $3B

func_004_4F65::
    ld   hl, wEntitiesSpeedZTable                 ; $4F65: $21 $20 $C3
    add  hl, bc                                   ; $4F68: $09
    ld   [hl], $60                                ; $4F69: $36 $60
    call func_004_6E03                            ; $4F6B: $CD $03 $6E
    ld   hl, wEntitiesPosZTable                   ; $4F6E: $21 $10 $C3
    add  hl, bc                                   ; $4F71: $09
    ld   a, [hl]                                  ; $4F72: $7E
    cp   $70                                      ; $4F73: $FE $70
    ret  c                                        ; $4F75: $D8

    call GetEntityTransitionCountdown             ; $4F76: $CD $05 $0C
    ld   [hl], $30                                ; $4F79: $36 $30
    jp   IncrementEntityState                     ; $4F7B: $C3 $12 $3B

func_004_4F7E::
    ld   a, $FF                                   ; $4F7E: $3E $FF
    call SetEntitySpriteVariant                   ; $4F80: $CD $0C $3B
    call GetEntityTransitionCountdown             ; $4F83: $CD $05 $0C
    jr   nz, jr_004_4FAD                          ; $4F86: $20 $25

    ld   [hl], $18                                ; $4F88: $36 $18
    ld   hl, wEntitiesUnknowTableP                ; $4F8A: $21 $40 $C4
    add  hl, bc                                   ; $4F8D: $09
    ld   [hl], $01                                ; $4F8E: $36 $01
    call IncrementEntityState                     ; $4F90: $CD $12 $3B
    ld   [hl], $01                                ; $4F93: $36 $01
    ld   hl, wEntitiesSpeedZTable                 ; $4F95: $21 $20 $C3
    add  hl, bc                                   ; $4F98: $09
    ld   [hl], $C0                                ; $4F99: $36 $C0
    ldh  a, [hLinkPositionX]                      ; $4F9B: $F0 $98
    ld   hl, wEntitiesPosXTable                   ; $4F9D: $21 $00 $C2
    add  hl, bc                                   ; $4FA0: $09
    ld   [hl], a                                  ; $4FA1: $77
    ldh  a, [hLinkPositionY]                      ; $4FA2: $F0 $99
    ld   hl, wEntitiesPosYTable                   ; $4FA4: $21 $10 $C2
    add  hl, bc                                   ; $4FA7: $09
    ld   [hl], a                                  ; $4FA8: $77
    ld   a, $08                                   ; $4FA9: $3E $08
    ldh  [hJingle], a                             ; $4FAB: $E0 $F2

jr_004_4FAD:
    ret                                           ; $4FAD: $C9

Data_004_4FAE::
    db   $F0, $F8, $60, $03, $F0, $00, $62, $03, $F0, $08, $62, $23, $F0, $10, $60, $23
    db   $00, $F8, $64, $03, $00, $00, $66, $03, $00, $08, $66, $23, $00, $10, $64, $23
    db   $F0, $F8, $68, $03, $F0, $00, $6A, $03, $F0, $08, $6A, $23, $F0, $10, $68, $23
    db   $00, $F8, $6C, $03, $00, $00, $66, $03, $00, $08, $66, $23, $00, $10, $6C, $23

Data_004_4FEE::
    db   $0C, $FB, $26, $00, $0C, $01, $26, $00, $0C, $07, $26, $00, $0C, $0D, $26, $00

func_004_4FFE::
    ld   hl, wEntitiesSpriteVariantTable          ; $4FFE: $21 $B0 $C3
    add  hl, bc                                   ; $5001: $09
    ld   a, [hl]                                  ; $5002: $7E
    ld   d, b                                     ; $5003: $50
    rla                                           ; $5004: $17
    rl   d                                        ; $5005: $CB $12
    rla                                           ; $5007: $17
    rl   d                                        ; $5008: $CB $12
    rla                                           ; $500A: $17
    rl   d                                        ; $500B: $CB $12
    rla                                           ; $500D: $17
    rl   d                                        ; $500E: $CB $12
    rla                                           ; $5010: $17
    rl   d                                        ; $5011: $CB $12
    and  $E0                                      ; $5013: $E6 $E0
    ld   e, a                                     ; $5015: $5F
    ld   hl, Data_004_4FAE                        ; $5016: $21 $AE $4F
    add  hl, de                                   ; $5019: $19
    ld   c, $08                                   ; $501A: $0E $08
    call RenderActiveEntitySpritesRect            ; $501C: $CD $E6 $3C
    ld   a, $08                                   ; $501F: $3E $08
    call label_3DA0                               ; $5021: $CD $A0 $3D
    ld   hl, wEntitiesSpriteVariantTable          ; $5024: $21 $B0 $C3
    add  hl, bc                                   ; $5027: $09
    ld   a, [hl]                                  ; $5028: $7E
    cp   $FF                                      ; $5029: $FE $FF
    jr   z, jr_004_5048                           ; $502B: $28 $1B

    ld   hl, wEntitiesPosZTable                   ; $502D: $21 $10 $C3
    add  hl, bc                                   ; $5030: $09
    ld   a, [hl]                                  ; $5031: $7E
    and  a                                        ; $5032: $A7
    jr   z, jr_004_5048                           ; $5033: $28 $13

    ldh  a, [hActiveEntityPosY]                   ; $5035: $F0 $EF
    sub  $02                                      ; $5037: $D6 $02
    ldh  [hActiveEntityVisualPosY], a             ; $5039: $E0 $EC
    ld   hl, Data_004_4FEE                        ; $503B: $21 $EE $4F
    ld   c, $04                                   ; $503E: $0E $04
    call RenderActiveEntitySpritesRect            ; $5040: $CD $E6 $3C
    ld   a, $04                                   ; $5043: $3E $04
    call label_3DA0                               ; $5045: $CD $A0 $3D

jr_004_5048:
    jp   CopyEntityPositionToActivePosition       ; $5048: $C3 $8A $3D

EntityInitFacade::
    call GetEntityTransitionCountdown             ; $504B: $CD $05 $0C
    ld   [hl], $FF                                ; $504E: $36 $FF
    ld   hl, wEntitiesIgnoreHitsCountdownTable    ; $5050: $21 $10 $C4
    add  hl, bc                                   ; $5053: $09
    ld   [hl], $08                                ; $5054: $36 $08
    ld   hl, wEntitiesHealthTable                 ; $5056: $21 $60 $C3
    add  hl, bc                                   ; $5059: $09
    ld   [hl], $12                                ; $505A: $36 $12
    ld   hl, wEntitiesPosXTable                   ; $505C: $21 $00 $C2
    add  hl, bc                                   ; $505F: $09
    call func_004_5067                            ; $5060: $CD $67 $50
    ld   hl, wEntitiesPosYTable                   ; $5063: $21 $10 $C2
    add  hl, bc                                   ; $5066: $09

func_004_5067::
    ld   a, [hl]                                  ; $5067: $7E

func_004_5068::
    add  $08                                      ; $5068: $C6 $08
    ld   [hl], a                                  ; $506A: $77
    ld   a, $FF                                   ; $506B: $3E $FF
    jp   SetEntitySpriteVariant                   ; $506D: $C3 $0C $3B

FacadeEntityHandler::
    ld   hl, wEntitiesPrivateState1Table          ; $5070: $21 $B0 $C2
    add  hl, bc                                   ; $5073: $09
    ld   a, [hl]                                  ; $5074: $7E
    JP_TABLE                                      ; $5075
._00 dw FacadeState0Handler                       ; $5076
._01 dw FacadeState1Handler                       ; $5078
._02 dw FacadeState2Handler                       ; $507A
._03 dw FacadeState3Handler                       ; $507C

FacadeState0Handler::
    xor  a                                        ; $507E: $AF
    ld   [wScreenShakeHorizontal], a              ; $507F: $EA $55 $C1
    call label_3EE8                               ; $5082: $CD $E8 $3E
    call label_394D                               ; $5085: $CD $4D $39
    call func_004_542F                            ; $5088: $CD $2F $54
    ldh  a, [hActiveEntityStatus]                 ; $508B: $F0 $EA
    cp   $05                                      ; $508D: $FE $05
    jp   z, label_004_510F                        ; $508F: $CA $0F $51

    ld   hl, wEntitiesFlashCountdownTable         ; $5092: $21 $20 $C4
    add  hl, bc                                   ; $5095: $09
    ldh  a, [hFrameCounter]                       ; $5096: $F0 $E7
    ld   [hl], a                                  ; $5098: $77
    ld   hl, wEntitiesUnknowTableP                ; $5099: $21 $40 $C4
    add  hl, bc                                   ; $509C: $09
    ld   a, [hl]                                  ; $509D: $7E
    JP_TABLE                                      ; $509E
._00 dw func_004_50A5                             ; $509F
._01 dw func_004_50E1                             ; $50A1
._02 dw func_004_50E9                             ; $50A3

func_004_50A5::
    call GetEntityTransitionCountdown             ; $50A5: $CD $05 $0C
    ld   [hl], $80                                ; $50A8: $36 $80
    ld   e, $0F                                   ; $50AA: $1E $0F
    ld   d, b                                     ; $50AC: $50

jr_004_50AD:
    ld   a, c                                     ; $50AD: $79
    cp   e                                        ; $50AE: $BB
    jr   z, jr_004_50D5                           ; $50AF: $28 $24

    ld   hl, wEntitiesPhysicsFlagsTable           ; $50B1: $21 $40 $C3
    add  hl, de                                   ; $50B4: $19
    ld   a, [hl]                                  ; $50B5: $7E
    and  $80                                      ; $50B6: $E6 $80
    jr   nz, jr_004_50D5                          ; $50B8: $20 $1B

    ld   hl, wEntitiesStatusTable                 ; $50BA: $21 $80 $C2
    add  hl, de                                   ; $50BD: $19
    ld   a, [hl]                                  ; $50BE: $7E
    cp   $05                                      ; $50BF: $FE $05
    jr   c, jr_004_50D5                           ; $50C1: $38 $12

    ld   [hl], $01                                ; $50C3: $36 $01
    ld   hl, wEntitiesUnknowTableV                ; $50C5: $21 $80 $C4
    add  hl, de                                   ; $50C8: $19
    ld   [hl], $1F                                ; $50C9: $36 $1F
    ld   hl, wEntitiesPhysicsFlagsTable           ; $50CB: $21 $40 $C3
    add  hl, de                                   ; $50CE: $19
    ld   a, [hl]                                  ; $50CF: $7E
    and  $F0                                      ; $50D0: $E6 $F0
    or   $02                                      ; $50D2: $F6 $02
    ld   [hl], a                                  ; $50D4: $77

jr_004_50D5:
    dec  e                                        ; $50D5: $1D
    ld   a, e                                     ; $50D6: $7B
    cp   $FF                                      ; $50D7: $FE $FF
    jr   nz, jr_004_50AD                          ; $50D9: $20 $D2

jr_004_50DB:
    ld   hl, wEntitiesUnknowTableP                ; $50DB: $21 $40 $C4
    add  hl, bc                                   ; $50DE: $09
    inc  [hl]                                     ; $50DF: $34
    ret                                           ; $50E0: $C9

func_004_50E1::
    call GetEntityTransitionCountdown             ; $50E1: $CD $05 $0C
    ret  nz                                       ; $50E4: $C0

    ld   [hl], $FF                                ; $50E5: $36 $FF
    jr   jr_004_50DB                              ; $50E7: $18 $F2

func_004_50E9::
    call GetEntityTransitionCountdown             ; $50E9: $CD $05 $0C
    jp   z, DropHeartContainer                    ; $50EC: $CA $51 $57

label_004_50EF:
    and  $07                                      ; $50EF: $E6 $07
    ret  nz                                       ; $50F1: $C0

    call GetRandomByte                            ; $50F2: $CD $0D $28
    and  $1F                                      ; $50F5: $E6 $1F
    sub  $10                                      ; $50F7: $D6 $10
    ld   e, a                                     ; $50F9: $5F
    ld   hl, hActiveEntityPosX                    ; $50FA: $21 $EE $FF
    add  [hl]                                     ; $50FD: $86
    ld   [hl], a                                  ; $50FE: $77
    call GetRandomByte                            ; $50FF: $CD $0D $28
    and  $1F                                      ; $5102: $E6 $1F
    sub  $10                                      ; $5104: $D6 $10
    ld   e, a                                     ; $5106: $5F
    ld   hl, hActiveEntityVisualPosY              ; $5107: $21 $EC $FF
    add  [hl]                                     ; $510A: $86
    ld   [hl], a                                  ; $510B: $77
    jp   func_004_5A05                            ; $510C: $C3 $05 $5A

label_004_510F:
    call func_004_7FA3                            ; $510F: $CD $A3 $7F
    ld   hl, wEntitiesFlashCountdownTable         ; $5112: $21 $20 $C4
    add  hl, bc                                   ; $5115: $09
    ld   a, [hl]                                  ; $5116: $7E
    and  a                                        ; $5117: $A7
    jr   z, jr_004_5120                           ; $5118: $28 $06

    ld   hl, wEntitiesUnknowTableR                ; $511A: $21 $90 $C3
    add  hl, bc                                   ; $511D: $09
    ld   [hl], $FF                                ; $511E: $36 $FF

jr_004_5120:
    ld   hl, wEntitiesPhysicsFlagsTable           ; $5120: $21 $40 $C3
    add  hl, bc                                   ; $5123: $09
    ld   [hl], $08                                ; $5124: $36 $08

    ldh  a, [hActiveEntityState]                  ; $5126: $F0 $F0
    JP_TABLE                                      ; $5128
._00 dw func_004_512F                             ; $5129
._01 dw func_004_5158                             ; $512B
._02 dw func_004_51E8                             ; $512D

func_004_512F::
    call GetEntityTransitionCountdown             ; $512F: $CD $05 $0C
    ret  nz                                       ; $5132: $C0

    ld   [hl], $FF                                ; $5133: $36 $FF
    jp   IncrementEntityState                     ; $5135: $C3 $12 $3B

Data_004_5138::
    db   $03, $03, $03, $03, $03, $02, $01, $00, $01, $00, $01, $01, $01, $01, $01, $01
    db   $01, $01, $01, $01, $01, $01, $01, $00, $00, $00, $00, $00, $00, $00, $00, $00

func_004_5158::
    call GetEntityTransitionCountdown             ; $5158: $CD $05 $0C
    jr   z, .countdownReachedZero                 ; $515B: $28 $0F

    rra                                           ; $515D: $1F
    rra                                           ; $515E: $1F
    rra                                           ; $515F: $1F
    and  $1F                                      ; $5160: $E6 $1F
    ld   e, a                                     ; $5162: $5F
    ld   d, b                                     ; $5163: $50
    ld   hl, Data_004_5138                        ; $5164: $21 $38 $51
    add  hl, de                                   ; $5167: $19
    ld   a, [hl]                                  ; $5168: $7E
    jp   SetEntitySpriteVariant                   ; $5169: $C3 $0C $3B

.countdownReachedZero
    call IncrementEntityState                     ; $516C: $CD $12 $3B
    call GetEntityPrivateCountdown1               ; $516F: $CD $00 $0C
    ld   [hl], $A0                                ; $5172: $36 $A0
    call GetEntityDropTimer                       ; $5174: $CD $FB $0B
    ld   [hl], $FF                                ; $5177: $36 $FF
    jp_open_dialog $0B6                           ; $5179

Data_004_517E::
    db   $03, $02, $04, $02

Data_004_5182::
    db   $28, $38, $48, $58, $68, $78, $28, $78, $28, $78, $28, $38, $48, $58, $68, $78

Data_004_5192::
    db   $30, $30, $30, $30, $30, $30, $40, $40, $50, $50, $60, $60, $60, $60, $60, $60

Data_004_51A2::
    db   $28, $38, $48, $58, $68, $78, $18, $88, $18, $88, $18, $88, $18, $88, $28, $38
    db   $48, $58, $68, $78

Data_004_51B6::
    db   $20, $20, $20, $20, $20, $20, $30, $30, $40, $40, $50, $50, $60, $60, $70, $70
    db   $70, $70, $70, $70

Data_004_51CA::
    db   $00, $13, $01, $12, $02, $11, $03, $10, $04, $0F, $05, $0E, $06, $0D, $07, $0C
    db   $08, $0B, $09, $0A

Data_004_51DE::
    db   $18, $88, $18, $88

Data_004_51E2::
    db   $20, $70, $70, $20

Data_004_51E6::
    db   $00, $FF

; Facade-entity related code
func_004_51E8::
    ldh  a, [hFrameCounter]                       ; $51E8: $F0 $E7

jr_004_51EA:
    and  $3F                                      ; $51EA: $E6 $3F
    jr   nz, jr_004_51FA                          ; $51EC: $20 $0C

jr_004_51EE:
    call GetRandomByte                            ; $51EE: $CD $0D $28
    and  $01                                      ; $51F1: $E6 $01
    jr   nz, jr_004_51FA                          ; $51F3: $20 $05

    call GetEntityTransitionCountdown             ; $51F5: $CD $05 $0C
    ld   [hl], $1F                                ; $51F8: $36 $1F

jr_004_51FA:
    ldh  a, [hFrameCounter]                       ; $51FA: $F0 $E7
    rra                                           ; $51FC: $1F
    rra                                           ; $51FD: $1F
    rra                                           ; $51FE: $1F
    and  $01                                      ; $51FF: $E6 $01
    ld   e, a                                     ; $5201: $5F

jr_004_5202:
    ld   d, b                                     ; $5202: $50
    ld   hl, Data_004_51E6                        ; $5203: $21 $E6 $51
    add  hl, de                                   ; $5206: $19
    ld   a, [hl]                                  ; $5207: $7E
    ld   [wScreenShakeHorizontal], a              ; $5208: $EA $55 $C1
    call GetEntityDropTimer                       ; $520B: $CD $FB $0B
    jr   nz, jr_004_5273                          ; $520E: $20 $63

    call GetRandomByte                            ; $5210: $CD $0D $28
    and  $0F                                      ; $5213: $E6 $0F
    add  $18                                      ; $5215: $C6 $18
    ld   [hl], a                                  ; $5217: $77
    ld   hl, wEntitiesUnknowTableY                ; $5218: $21 $D0 $C3
    add  hl, bc                                   ; $521B: $09
    ld   a, [hl]                                  ; $521C: $7E
    cp   $14                                      ; $521D: $FE $14
    jr   c, jr_004_5273                           ; $521F: $38 $52

    ld   hl, wEntitiesUnknownTableD               ; $5221: $21 $D0 $C2
    add  hl, bc                                   ; $5224: $09
    ld   a, [hl]                                  ; $5225: $7E
    cp   $04                                      ; $5226: $FE $04
    jr   c, jr_004_5273                           ; $5228: $38 $49

    ld   a, $5A                                   ; $522A: $3E $5A
    call SpawnNewEntity_trampoline                ; $522C: $CD $86 $3B
    jr   c, jr_004_5273                           ; $522F: $38 $42

    ld   hl, wEntitiesPrivateState1Table          ; $5231: $21 $B0 $C2
    add  hl, de                                   ; $5234: $19
    ld   [hl], $01                                ; $5235: $36 $01

jr_004_5237:
    call GetRandomByte                            ; $5237: $CD $0D $28
    and  $0F                                      ; $523A: $E6 $0F
    ld   hl, wEntitiesPrivateState2Table          ; $523C: $21 $C0 $C2
    add  hl, bc                                   ; $523F: $09
    cp   [hl]                                     ; $5240: $BE
    jr   z, jr_004_5237                           ; $5241: $28 $F4

    ld   [hl], a                                  ; $5243: $77
    push bc                                       ; $5244: $C5
    ld   c, a                                     ; $5245: $4F
    ld   hl, Data_004_5182                        ; $5246: $21 $82 $51
    add  hl, bc                                   ; $5249: $09
    ld   a, [hl]                                  ; $524A: $7E
    ld   hl, wEntitiesPosXTable                   ; $524B: $21 $00 $C2
    add  hl, de                                   ; $524E: $19
    ld   [hl], a                                  ; $524F: $77
    ld   hl, Data_004_5192                        ; $5250: $21 $92 $51
    add  hl, bc                                   ; $5253: $09

    ld   a, [hl]                                  ; $5254: $7E
    ld   hl, wEntitiesPosYTable                   ; $5255: $21 $10 $C2
    add  hl, de                                   ; $5258: $19
    ld   [hl], a                                  ; $5259: $77
    ld   hl, wEntitiesTransitionCountdownTable    ; $525A: $21 $E0 $C2
    add  hl, de                                   ; $525D: $19
    ld   [hl], $7F                                ; $525E: $36 $7F
    ld   hl, wEntitiesPhysicsFlagsTable           ; $5260: $21 $40 $C3
    add  hl, de                                   ; $5263: $19
    ld   [hl], $C2                                ; $5264: $36 $C2
    ld   hl, wEntitiesHitboxFlagsTable            ; $5266: $21 $50 $C3
    add  hl, de                                   ; $5269: $19
    ld   [hl], $00                                ; $526A: $36 $00
    ld   hl, wEntitiesUnknowTableH                ; $526C: $21 $30 $C4
    add  hl, de                                   ; $526F: $19
    ld   [hl], $00                                ; $5270: $36 $00
    pop  bc                                       ; $5272: $C1

jr_004_5273:
    call GetEntityPrivateCountdown1               ; $5273: $CD $00 $0C
    jr   nz, jr_004_52C9                          ; $5276: $20 $51

    ld   [hl], $40                                ; $5278: $36 $40
    ld   hl, wEntitiesUnknowTableY                ; $527A: $21 $D0 $C3
    add  hl, bc                                   ; $527D: $09
    ld   a, [hl]                                  ; $527E: $7E
    cp   $14                                      ; $527F: $FE $14
    jr   nc, jr_004_52C9                          ; $5281: $30 $46

    ld   a, $5A                                   ; $5283: $3E $5A
    call SpawnNewEntity_trampoline                ; $5285: $CD $86 $3B
    jr   c, jr_004_52C9                           ; $5288: $38 $3F

    ld   hl, wEntitiesPrivateState1Table          ; $528A: $21 $B0 $C2
    add  hl, de                                   ; $528D: $19
    ld   [hl], $02                                ; $528E: $36 $02
    push bc                                       ; $5290: $C5
    ld   hl, wEntitiesUnknowTableY                ; $5291: $21 $D0 $C3
    add  hl, bc                                   ; $5294: $09
    ld   c, [hl]                                  ; $5295: $4E
    inc  [hl]                                     ; $5296: $34
    ld   hl, Data_004_51CA                        ; $5297: $21 $CA $51
    add  hl, bc                                   ; $529A: $09
    ld   c, [hl]                                  ; $529B: $4E
    ld   hl, Data_004_51A2                        ; $529C: $21 $A2 $51
    add  hl, bc                                   ; $529F: $09
    ld   a, [hl]                                  ; $52A0: $7E
    ld   hl, wEntitiesPosXTable                   ; $52A1: $21 $00 $C2
    add  hl, de                                   ; $52A4: $19
    ld   [hl], a                                  ; $52A5: $77
    ld   hl, Data_004_51B6                        ; $52A6: $21 $B6 $51
    add  hl, bc                                   ; $52A9: $09
    ld   a, [hl]                                  ; $52AA: $7E
    ld   hl, wEntitiesPosYTable                   ; $52AB: $21 $10 $C2
    add  hl, de                                   ; $52AE: $19
    ld   [hl], a                                  ; $52AF: $77
    ld   hl, wEntitiesPhysicsFlagsTable           ; $52B0: $21 $40 $C3
    add  hl, de                                   ; $52B3: $19
    ld   [hl], $12                                ; $52B4: $36 $12
    ld   hl, wEntitiesHitboxFlagsTable            ; $52B6: $21 $50 $C3
    add  hl, de                                   ; $52B9: $19
    ld   [hl], $00                                ; $52BA: $36 $00
    ld   hl, wEntitiesUnknowTableH                ; $52BC: $21 $30 $C4
    add  hl, de                                   ; $52BF: $19
    ld   [hl], $00                                ; $52C0: $36 $00
    ld   hl, wEntitiesHealthGroup                 ; $52C2: $21 $D0 $C4
    add  hl, de                                   ; $52C5: $19
    ld   [hl], $02                                ; $52C6: $36 $02
    pop  bc                                       ; $52C8: $C1

jr_004_52C9:
    ld   hl, wEntitiesPrivateCountdown2Table      ; $52C9: $21 $00 $C3
    add  hl, bc                                   ; $52CC: $09
    ld   a, [hl]                                  ; $52CD: $7E
    and  a                                        ; $52CE: $A7
    jr   nz, jr_004_5340                          ; $52CF: $20 $6F

    ld   [hl], $40                                ; $52D1: $36 $40
    ld   hl, wEntitiesUnknownTableD               ; $52D3: $21 $D0 $C2
    add  hl, bc                                   ; $52D6: $09
    ld   a, [hl]                                  ; $52D7: $7E
    cp   $04                                      ; $52D8: $FE $04
    jr   nc, jr_004_5340                          ; $52DA: $30 $64

    ld   hl, wEntitiesUnknowTableY                ; $52DC: $21 $D0 $C3
    add  hl, bc                                   ; $52DF: $09
    ld   a, [hl]                                  ; $52E0: $7E
    cp   $12                                      ; $52E1: $FE $12
    jr   c, jr_004_5340                           ; $52E3: $38 $5B

    ld   a, $5A                                   ; $52E5: $3E $5A
    call SpawnNewEntity_trampoline                ; $52E7: $CD $86 $3B
    jr   c, jr_004_5340                           ; $52EA: $38 $54

    ld   hl, wEntitiesPrivateState1Table          ; $52EC: $21 $B0 $C2
    add  hl, de                                   ; $52EF: $19
    ld   [hl], $03                                ; $52F0: $36 $03
    push bc                                       ; $52F2: $C5
    ld   hl, wEntitiesUnknownTableD               ; $52F3: $21 $D0 $C2
    add  hl, bc                                   ; $52F6: $09
    ld   c, [hl]                                  ; $52F7: $4E
    inc  [hl]                                     ; $52F8: $34
    ld   hl, Data_004_51DE                        ; $52F9: $21 $DE $51
    add  hl, bc                                   ; $52FC: $09
    ld   a, [hl]                                  ; $52FD: $7E
    ld   hl, wEntitiesPosXTable                   ; $52FE: $21 $00 $C2
    add  hl, de                                   ; $5301: $19
    ld   [hl], a                                  ; $5302: $77
    ldh  [hActiveEntityPosX], a                   ; $5303: $E0 $EE
    ld   hl, Data_004_51E2                        ; $5305: $21 $E2 $51
    add  hl, bc                                   ; $5308: $09
    ld   a, [hl]                                  ; $5309: $7E
    ld   hl, wEntitiesPosYTable                   ; $530A: $21 $10 $C2
    add  hl, de                                   ; $530D: $19
    ld   [hl], a                                  ; $530E: $77
    ldh  [hActiveEntityPosY], a                   ; $530F: $E0 $EF
    ld   hl, wEntitiesPhysicsFlagsTable           ; $5311: $21 $40 $C3
    add  hl, de                                   ; $5314: $19
    ld   [hl], $12                                ; $5315: $36 $12
    ld   hl, wEntitiesHitboxFlagsTable            ; $5317: $21 $50 $C3
    add  hl, de                                   ; $531A: $19
    ld   [hl], $00                                ; $531B: $36 $00
    ld   hl, wEntitiesUnknowTableH                ; $531D: $21 $30 $C4
    add  hl, de                                   ; $5320: $19
    ld   [hl], $00                                ; $5321: $36 $00
    ld   hl, wEntitiesHealthGroup                 ; $5323: $21 $D0 $C4
    add  hl, de                                   ; $5326: $19
    ld   [hl], $1B                                ; $5327: $36 $1B
    ld   c, e                                     ; $5329: $4B
    ld   b, d                                     ; $532A: $42
    ld   hl, wEntitiesSpeedXTable                 ; $532B: $21 $40 $C2
    add  hl, bc                                   ; $532E: $09
    ld   [hl], $01                                ; $532F: $36 $01
    call label_3B23                               ; $5331: $CD $23 $3B
    ld   hl, wEntitiesCollisionsTable             ; $5334: $21 $A0 $C2
    add  hl, bc                                   ; $5337: $09
    ld   a, [hl]                                  ; $5338: $7E
    and  a                                        ; $5339: $A7
    jr   nz, jr_004_533F                          ; $533A: $20 $03

    call func_004_6D7A                            ; $533C: $CD $7A $6D

jr_004_533F:
    pop  bc                                       ; $533F: $C1

jr_004_5340:
    call GetEntityTransitionCountdown             ; $5340: $CD $05 $0C
    rra                                           ; $5343: $1F
    rra                                           ; $5344: $1F
    rra                                           ; $5345: $1F
    and  $03                                      ; $5346: $E6 $03
    ld   e, a                                     ; $5348: $5F
    ld   d, b                                     ; $5349: $50
    ld   hl, Data_004_517E                        ; $534A: $21 $7E $51
    add  hl, de                                   ; $534D: $19
    ld   a, [hl]                                  ; $534E: $7E
    call SetEntitySpriteVariant                   ; $534F: $CD $0C $3B
    ld   hl, wEntitiesFlashCountdownTable         ; $5352: $21 $20 $C4
    add  hl, bc                                   ; $5355: $09
    ld   a, [hl]                                  ; $5356: $7E
    and  a                                        ; $5357: $A7
    jr   z, jr_004_535F                           ; $5358: $28 $05

    ld   a, $02                                   ; $535A: $3E $02
    call SetEntitySpriteVariant                   ; $535C: $CD $0C $3B

jr_004_535F:
    ld   hl, wEntitiesUnknowTableR                ; $535F: $21 $90 $C3
    add  hl, bc                                   ; $5362: $09
    ld   a, [hl]                                  ; $5363: $7E
    and  a                                        ; $5364: $A7
    jr   z, jr_004_537E                           ; $5365: $28 $17

    dec  [hl]                                     ; $5367: $35
    rra                                           ; $5368: $1F
    rra                                           ; $5369: $1F
    rra                                           ; $536A: $1F
    rra                                           ; $536B: $1F
    and  $0F                                      ; $536C: $E6 $0F
    ld   e, a                                     ; $536E: $5F
    ld   d, b                                     ; $536F: $50
    ld   hl, Data_004_537F                        ; $5370: $21 $7F $53
    add  hl, de                                   ; $5373: $19
    ld   a, [hl]                                  ; $5374: $7E
    call SetEntitySpriteVariant                   ; $5375: $CD $0C $3B
    ld   hl, wEntitiesPhysicsFlagsTable           ; $5378: $21 $40 $C3
    add  hl, bc                                   ; $537B: $09
    ld   [hl], $48                                ; $537C: $36 $48

jr_004_537E:
    ret                                           ; $537E: $C9

Data_004_537F::
    db   $02, $01, $00, $FF, $FF, $FF, $FF, $FF, $FF, $FF, $FF, $FF, $FF, $00, $01, $02

Data_004_538F::
    db   $F8, $F0, $70, $03, $F8, $F8, $72, $03, $F8, $10, $72, $23, $F8, $18, $70, $23
    db   $08, $F8, $7C, $03, $08, $00, $7E, $03, $08, $08, $7E, $23, $08, $10, $7C, $23
    db   $F8, $F0, $74, $03, $F8, $F8, $76, $03, $F8, $10, $76, $23, $F8, $18, $74, $23
    db   $08, $F8, $7C, $03, $08, $00, $7E, $03, $08, $08, $7E, $23, $08, $10, $7C, $23
    db   $F8, $F0, $74, $03, $F8, $F8, $76, $03, $F8, $10, $76, $23, $F8, $18, $74, $23
    db   $08, $F8, $60, $03, $08, $00, $62, $03, $08, $08, $62, $23, $08, $10, $60, $23
    db   $F8, $F0, $78, $03, $F8, $F8, $7A, $03, $F8, $10, $7A, $23, $F8, $18, $78, $23
    db   $08, $F8, $60, $03, $08, $00, $62, $03, $08, $08, $62, $23, $08, $10, $60, $23
    db   $F8, $F0, $70, $03, $F8, $F8, $72, $03, $F8, $10, $72, $23, $F8, $18, $70, $23
    db   $08, $F8, $60, $03, $08, $00, $62, $03, $08, $08, $62, $23, $08, $10, $60, $23

func_004_542F::
    ld   hl, wEntitiesSpriteVariantTable          ; $542F: $21 $B0 $C3
    add  hl, bc                                   ; $5432: $09
    ld   a, [hl]                                  ; $5433: $7E
    rla                                           ; $5434: $17
    rla                                           ; $5435: $17
    rla                                           ; $5436: $17
    rla                                           ; $5437: $17
    rla                                           ; $5438: $17
    and  $E0                                      ; $5439: $E6 $E0
    ld   e, a                                     ; $543B: $5F
    ld   d, b                                     ; $543C: $50
    ld   hl, Data_004_538F                        ; $543D: $21 $8F $53
    add  hl, de                                   ; $5440: $19
    ld   c, $08                                   ; $5441: $0E $08
    jp   RenderActiveEntitySpritesRect           ; $5443: $C3 $E6 $3C

Data_004_5446::
    db   $68, $06, $68, $26, $6A, $06, $6A, $26, $6C, $06, $6C, $26, $6E, $06, $6E, $26

Data_004_5456::
    db   $00, $01, $02, $03, $03, $03, $03, $03, $03, $02, $01, $00, $00, $00, $00, $00

FacadeState1Handler:
    ld   de, Data_004_5446                        ; $5466: $11 $46 $54
    call RenderActiveEntitySpritesPair            ; $5469: $CD $C0 $3B
    call func_004_7FA3                            ; $546C: $CD $A3 $7F
    call GetEntityTransitionCountdown             ; $546F: $CD $05 $0C
    jp   z, func_004_6D7A                         ; $5472: $CA $7A $6D

    cp   $50                                      ; $5475: $FE $50
    jr   nz, jr_004_547E                          ; $5477: $20 $05

    ld   hl, hJingle                              ; $5479: $21 $F2 $FF
    ld   [hl], $40                                ; $547C: $36 $40

jr_004_547E:
    rra                                           ; $547E: $1F
    rra                                           ; $547F: $1F
    rra                                           ; $5480: $1F
    and  $0F                                      ; $5481: $E6 $0F
    ld   e, a                                     ; $5483: $5F
    ld   d, b                                     ; $5484: $50
    ld   hl, Data_004_5456                        ; $5485: $21 $56 $54
    add  hl, de                                   ; $5488: $19
    ld   a, [hl]                                  ; $5489: $7E
    call SetEntitySpriteVariant                   ; $548A: $CD $0C $3B
    cp   $03                                      ; $548D: $FE $03
    jr   nz, jr_004_54F0                          ; $548F: $20 $5F

    ld   a, [wLinkMotionState]                    ; $5491: $FA $1C $C1
    cp   $06                                      ; $5494: $FE $06
    jr   z, jr_004_54F0                           ; $5496: $28 $58

    ldh  a, [hLinkPositionZ]                      ; $5498: $F0 $A2
    and  a                                        ; $549A: $A7
    jr   nz, jr_004_54F0                          ; $549B: $20 $53

    call func_004_6E35                            ; $549D: $CD $35 $6E
    add  $08                                      ; $54A0: $C6 $08
    cp   $10                                      ; $54A2: $FE $10
    jr   nc, jr_004_54F0                          ; $54A4: $30 $4A

    call func_004_6E45                            ; $54A6: $CD $45 $6E
    add  $08                                      ; $54A9: $C6 $08
    cp   $10                                      ; $54AB: $FE $10
    jr   nc, jr_004_54F0                          ; $54AD: $30 $41

    ld   a, $0C                                   ; $54AF: $3E $0C
    call GetVectorTowardsLink_trampoline          ; $54B1: $CD $B5 $3B
    ldh  a, [hScratch0]                           ; $54B4: $F0 $D7
    cpl                                           ; $54B6: $2F
    inc  a                                        ; $54B7: $3C
    ldh  [hLinkPositionYIncrement], a             ; $54B8: $E0 $9B
    ldh  a, [hScratch1]                           ; $54BA: $F0 $D8
    cpl                                           ; $54BC: $2F
    inc  a                                        ; $54BD: $3C
    ldh  [hLinkPositionXIncrement], a             ; $54BE: $E0 $9A
    push bc                                       ; $54C0: $C5
    call UpdateFinalLinkPosition                  ; $54C1: $CD $A8 $21
    pop  bc                                       ; $54C4: $C1
    call func_004_6E35                            ; $54C5: $CD $35 $6E
    add  $03                                      ; $54C8: $C6 $03
    cp   $06                                      ; $54CA: $FE $06
    jr   nc, jr_004_54F0                          ; $54CC: $30 $22

    call func_004_6E45                            ; $54CE: $CD $45 $6E
    add  $03                                      ; $54D1: $C6 $03
    cp   $06                                      ; $54D3: $FE $06
    jr   nc, jr_004_54F0                          ; $54D5: $30 $19

    ldh  a, [hActiveEntityPosX]                   ; $54D7: $F0 $EE
    ldh  [hLinkPositionX], a                      ; $54D9: $E0 $98
    ld   a, $06                                   ; $54DB: $3E $06
    ld   [wLinkMotionState], a                    ; $54DD: $EA $1C $C1
    call ResetSpinAttack                          ; $54E0: $CD $AF $0C
    ld   [$C198], a                               ; $54E3: $EA $98 $C1
    call GetEntityTransitionCountdown             ; $54E6: $CD $05 $0C
    ld   [hl], $40                                ; $54E9: $36 $40
    ld   a, $50                                   ; $54EB: $3E $50
    ld   [$DBCB], a                               ; $54ED: $EA $CB $DB

jr_004_54F0:
    ret                                           ; $54F0: $C9

Data_004_54F1::
    db   $40, $06, $40, $26, $42, $06, $42, $26

Data_004_54F9::
    db   $70, $06, $70, $26, $72, $06, $72, $26

Data_004_5501::
    db   $40, $07, $40, $27, $42, $07, $42, $27

FacadeState2Handler:
    ld   de, Data_004_5501                        ; $5509: $11 $01 $55
    ldh  a, [hMapId]                              ; $550C: $F0 $F7
    cp   MAP_EAGLES_TOWER                         ; @TODO ??? Is this right?
    jr   z, jr_004_551C                           ; $5510: $28 $0A

    ld   de, Data_004_54F1                        ; $5512: $11 $F1 $54
    cp   $01                                      ; $5515: $FE $01
    jr   nz, jr_004_551C                          ; $5517: $20 $03

    ld   de, Data_004_54F9                        ; $5519: $11 $F9 $54

jr_004_551C:
    call RenderActiveEntitySpritesPair            ; $551C: $CD $C0 $3B
    call DecrementEntityIgnoreHitsCountdown       ; $551F: $CD $56 $0C
    ld   hl, wEntitiesFlashCountdownTable         ; $5522: $21 $20 $C4
    add  hl, bc                                   ; $5525: $09
    ld   a, [hl]                                  ; $5526: $7E
    and  a                                        ; $5527: $A7
    jr   nz, label_004_5596                       ; $5528: $20 $6C

    call func_004_7FA3                            ; $552A: $CD $A3 $7F
    ldh  a, [hFrameCounter]                       ; $552D: $F0 $E7
    rra                                           ; $552F: $1F
    rra                                           ; $5530: $1F
    rra                                           ; $5531: $1F
    and  $01                                      ; $5532: $E6 $01
    call SetEntitySpriteVariant                   ; $5534: $CD $0C $3B
    ldh  a, [hFrameCounter]                       ; $5537: $F0 $E7
    and  $07                                      ; $5539: $E6 $07
    jr   nz, jr_004_5541                          ; $553B: $20 $04

    ld   a, $3F                                   ; $553D: $3E $3F
    ldh  [hJingle], a                             ; $553F: $E0 $F2

jr_004_5541:
    ldh  a, [hActiveEntityState]                  ; $5541: $F0 $F0
    JP_TABLE                                      ; $5543
._00 dw func_004_554A                             ; $5544
._01 dw func_004_5569                             ; $5546
._02 dw func_004_5586                             ; $5548

func_004_554A::
    call GetEntityTransitionCountdown             ; $554A: $CD $05 $0C
    ld   [hl], $60                                ; $554D: $36 $60
    call IncrementEntityState                     ; $554F: $CD $12 $3B
    ld   hl, wEntitiesUnknowTableP                ; $5552: $21 $40 $C4
    add  hl, bc                                   ; $5555: $09
    ld   a, [hl]                                  ; $5556: $7E
    cp   $01                                      ; $5557: $FE $01
    jp   z, label_004_5607                        ; $5559: $CA $07 $56

    cp   $10                                      ; $555C: $FE $10
    jp   z, label_004_5615                        ; $555E: $CA $15 $56

    cp   $20                                      ; $5561: $FE $20
    jp   z, label_004_560E                        ; $5563: $CA $0E $56

    jp   label_004_5623                           ; $5566: $C3 $23 $56

func_004_5569::
    call label_3B70                               ; $5569: $CD $70 $3B
    call GetEntityTransitionCountdown             ; $556C: $CD $05 $0C
    jr   z, jr_004_557E                           ; $556F: $28 $0D

    cp   $30                                      ; $5571: $FE $30
    ret  c                                        ; $5573: $D8

    and  $03                                      ; $5574: $E6 $03
    jr   nz, jr_004_557D                          ; $5576: $20 $05

    ld   hl, wEntitiesPosZTable                   ; $5578: $21 $10 $C3
    add  hl, bc                                   ; $557B: $09
    inc  [hl]                                     ; $557C: $34

jr_004_557D:
    ret                                           ; $557D: $C9

jr_004_557E:
    call IncrementEntityState                     ; $557E: $CD $12 $3B
    ld   a, $18                                   ; $5581: $3E $18
    jp   ApplyVectorTowardsLink_trampoline        ; $5583: $C3 $AA $3B

func_004_5586::
    call func_004_6DCA                            ; $5586: $CD $CA $6D
    call label_3B23                               ; $5589: $CD $23 $3B
    call label_3B39                               ; $558C: $CD $39 $3B
    ld   hl, wEntitiesCollisionsTable             ; $558F: $21 $A0 $C2
    add  hl, bc                                   ; $5592: $09
    ld   a, [hl]                                  ; $5593: $7E
    and  a                                        ; $5594: $A7
    ret  z                                        ; $5595: $C8

label_004_5596:
    jp   label_3E34                               ; $5596: $C3 $34 $3E

Data_004_559D::
    db   $F0, $16, $F0, $36

FacadeState3Handler::
    ld   de, Data_004_559D                        ; $559D: $11 $99 $55
    call RenderActiveEntitySpritesPair            ; $55A0: $CD $C0 $3B
    ld   hl, wEntitiesFlashCountdownTable         ; $55A3: $21 $20 $C4
    add  hl, bc                                   ; $55A6: $09
    ld   a, [hl]                                  ; $55A7: $7E
    and  a                                        ; $55A8: $A7
    jr   nz, label_004_5596                       ; $55A9: $20 $EB

    call func_004_7FA3                            ; $55AB: $CD $A3 $7F
    ldh  a, [hActiveEntityState]                  ; $55AE: $F0 $F0
    JP_TABLE                                      ; $55B0
._00 dw func_004_55B7                             ; $55B1
._01 dw func_004_55C3                             ; $55B3
._02 dw func_004_55E0                             ; $55B5

func_004_55B7::
    call func_004_561C                            ; $55B7: $CD $1C $56
    call IncrementEntityState                     ; $55BA: $CD $12 $3B
    call GetEntityTransitionCountdown             ; $55BD: $CD $05 $0C
    ld   [hl], $60                                ; $55C0: $36 $60
    ret                                           ; $55C2: $C9

func_004_55C3::
    call label_3B70                               ; $55C3: $CD $70 $3B
    call GetEntityTransitionCountdown             ; $55C6: $CD $05 $0C
    jr   z, jr_004_55D8                           ; $55C9: $28 $0D

    cp   $30                                      ; $55CB: $FE $30
    ret  c                                        ; $55CD: $D8

    and  $03                                      ; $55CE: $E6 $03
    jr   nz, jr_004_55D7                          ; $55D0: $20 $05

    ld   hl, wEntitiesPosZTable                   ; $55D2: $21 $10 $C3
    add  hl, bc                                   ; $55D5: $09
    inc  [hl]                                     ; $55D6: $34

jr_004_55D7:
    ret                                           ; $55D7: $C9

jr_004_55D8:
    call IncrementEntityState                     ; $55D8: $CD $12 $3B
    ld   a, $18                                   ; $55DB: $3E $18
    jp   ApplyVectorTowardsLink_trampoline        ; $55DD: $C3 $AA $3B

func_004_55E0::
    call func_004_6DCA                            ; $55E0: $CD $CA $6D
    call label_3B23                               ; $55E3: $CD $23 $3B
    call label_3B39                               ; $55E6: $CD $39 $3B
    ld   hl, wEntitiesCollisionsTable             ; $55E9: $21 $A0 $C2
    add  hl, bc                                   ; $55EC: $09
    ld   a, [hl]                                  ; $55ED: $7E
    and  a                                        ; $55EE: $A7
    jp   nz, label_004_5596                       ; $55EF: $C2 $96 $55

    ret                                           ; $55F2: $C9

Data_004_55F3::
    db   $10, $12, $11, $13

Data_004_55F7::
    db   $10, $12, $11, $13

Data_004_55FB::
    db   $14, $16, $15, $17

Data_004_55FF::
    db   $76, $77, $76, $77

Data_004_5603::
    db   $76, $49, $76, $49

label_004_5607:
    ld   de, Data_004_55FB                        ; $5607: $11 $FB $55
    ld   a, $AA                                   ; $560A: $3E $AA
    jr   jr_004_5628                              ; $560C: $18 $1A

label_004_560E:
    ld   de, Data_004_55FF                        ; $560E: $11 $FF $55
    ld   a, $AE                                   ; $5611: $3E $AE
    jr   jr_004_5628                              ; $5613: $18 $13

label_004_5615:
    ld   de, Data_004_5603                        ; $5615: $11 $03 $56
    ld   a, $1D                                   ; $5618: $3E $1D
    jr   jr_004_5628                              ; $561A: $18 $0C

func_004_561C::
    ld   de, Data_004_55F7                        ; $561C: $11 $F7 $55
    ld   a, $0D                                   ; $561F: $3E $0D
    jr   jr_004_5628                              ; $5621: $18 $05

label_004_5623:
    ld   de, Data_004_55F3                        ; $5623: $11 $F3 $55
    ld   a, $0D                                   ; $5626: $3E $0D

jr_004_5628:
    ldh  [hScratch0], a                           ; $5628: $E0 $D7
    push de                                       ; $562A: $D5
    ldh  a, [hActiveEntityPosY]                   ; $562B: $F0 $EF
    sub  $0F                                      ; $562D: $D6 $0F
    ldh  [hSwordIntersectedAreaY], a              ; $562F: $E0 $CD
    ldh  a, [hActiveEntityPosX]                   ; $5631: $F0 $EE
    sub  $07                                      ; $5633: $D6 $07
    ldh  [hSwordIntersectedAreaX], a              ; $5635: $E0 $CE
    swap a                                        ; $5637: $CB $37
    and  $0F                                      ; $5639: $E6 $0F
    ld   e, a                                     ; $563B: $5F
    ldh  a, [hSwordIntersectedAreaY]              ; $563C: $F0 $CD
    and  $F0                                      ; $563E: $E6 $F0
    or   e                                        ; $5640: $B3
    ld   e, a                                     ; $5641: $5F
    ld   d, $00                                   ; $5642: $16 $00
    ld   hl, wRoomObjects                         ; $5644: $21 $11 $D7
    add  hl, de                                   ; $5647: $19
    ldh  a, [hScratch0]                           ; $5648: $F0 $D7
    ld   [hl], a                                  ; $564A: $77
    call label_2887                               ; $564B: $CD $87 $28
    ldh  a, [hIsGBC]                              ; $564E: $F0 $FE
    and  a                                        ; $5650: $A7
    jr   z, jr_004_565F                           ; $5651: $28 $0C

    push bc                                       ; $5653: $C5
    ldh  a, [hScratch0]                           ; $5654: $F0 $D7
    ld   [$DDD8], a                               ; $5656: $EA $D8 $DD
    ld   a, $04                                   ; $5659: $3E $04
    call func_91D                                ; $565B: $CD $1D $09
    pop  bc                                       ; $565E: $C1

jr_004_565F:
    ld   a, [wRequests]                           ; $565F: $FA $00 $D6
    ld   e, a                                     ; $5662: $5F
    ld   d, $00                                   ; $5663: $16 $00
    ld   hl, wRequestDestinationHigh              ; $5665: $21 $01 $D6
    add  hl, de                                   ; $5668: $19
    add  $0A                                      ; $5669: $C6 $0A
    ld   [wRequests], a                           ; $566B: $EA $00 $D6
    pop  de                                       ; $566E: $D1
    ldh  a, [$FFCF]                               ; $566F: $F0 $CF
    ld   [hl+], a                                 ; $5671: $22
    ldh  a, [$FFD0]                               ; $5672: $F0 $D0
    ld   [hl+], a                                 ; $5674: $22
    ld   a, $81                                   ; $5675: $3E $81
    ld   [hl+], a                                 ; $5677: $22
    ld   a, [de]                                  ; $5678: $1A
    inc  de                                       ; $5679: $13
    ld   [hl+], a                                 ; $567A: $22
    ld   a, [de]                                  ; $567B: $1A
    inc  de                                       ; $567C: $13
    ld   [hl+], a                                 ; $567D: $22
    ldh  a, [$FFCF]                               ; $567E: $F0 $CF
    ld   [hl+], a                                 ; $5680: $22
    ldh  a, [$FFD0]                               ; $5681: $F0 $D0
    inc  a                                        ; $5683: $3C
    ld   [hl+], a                                 ; $5684: $22
    ld   a, $81                                   ; $5685: $3E $81
    ld   [hl+], a                                 ; $5687: $22
    ld   a, [de]                                  ; $5688: $1A
    inc  de                                       ; $5689: $13
    ld   [hl+], a                                 ; $568A: $22
    ld   a, [de]                                  ; $568B: $1A
    ld   [hl+], a                                 ; $568C: $22
    xor  a                                        ; $568D: $AF
    ld   [hl], a                                  ; $568E: $77
    ret                                           ; $568F: $C9

EntityInitMoldorm::
    xor  a                                        ; $5690: $AF
    ld   [$D201], a                               ; $5691: $EA $01 $D2
    ld   e, $80                                   ; $5694: $1E $80
    ld   hl, $D100                                ; $5696: $21 $00 $D1

jr_004_5699:
    xor  a                                        ; $5699: $AF
    ld   [hl+], a                                 ; $569A: $22
    dec  e                                        ; $569B: $1D
    jr   nz, jr_004_5699                          ; $569C: $20 $FB

    ret                                           ; $569E: $C9

Data_004_569F::
    db   $06, $07, $00, $01, $02, $03, $04, $05

func_004_56A7::
    call func_004_7FA3                            ; $56A7: $CD $A3 $7F
    jp   label_3B39                               ; $56AA: $C3 $39 $3B

MoldormEntityHandler::
    call label_394D                               ; $56AD: $CD $4D $39
    call func_004_56A7                            ; $56B0: $CD $A7 $56
    call func_004_5902                            ; $56B3: $CD $02 $59
    call DecrementEntityIgnoreHitsCountdown       ; $56B6: $CD $56 $0C
    ld   a, [wRoomTransitionState]                ; $56B9: $FA $24 $C1
    and  a                                        ; $56BC: $A7
    jp   nz, EntityInitMoldorm                        ; $56BD: $C2 $90 $56

    call label_3EE8                               ; $56C0: $CD $E8 $3E
    ldh  a, [hActiveEntityStatus]                 ; $56C3: $F0 $EA
    cp   ENTITY_STATUS_ACTIVE                     ; $56C5: $FE $05
    jp   z, MoldormEntityActiveHandler            ; $56C7: $CA $91 $57

    ; Where to jump to load reward for killing boss of level 1
    ldh  a, [hActiveEntityState]                  ; $56CA: $F0 $F0
    JP_TABLE                                      ; $56CC: $C7
._00 dw MoldormDestructionFlashInitHandler
._01 dw MoldormDestructionFlash1Handler
._02 dw MoldormDestructionFlash2Handler
._03 dw BossDestructionHandler

MoldormDestructionFlashInitHandler::
    call GetEntityTransitionCountdown             ; $56D5: $CD $05 $0C
    ld   [hl], $60                                ; $56D8: $36 $60
    ld   hl, wEntitiesFlashCountdownTable         ; $56DA: $21 $20 $C4
    add  hl, bc                                   ; $56DD: $09
    ld   [hl], $FF                                ; $56DE: $36 $FF
    jp   IncrementEntityState                     ; $56E0: $C3 $12 $3B

MoldormDestructionFlash1Handler::
    call GetEntityTransitionCountdown             ; $56E3: $CD $05 $0C
    ret  nz                                       ; $56E6: $C0

    ; Transition to next stage
    ld   [hl], $FF                                ; $56E7: $36 $FF
    ld   hl, wEntitiesFlashCountdownTable         ; $56E9: $21 $20 $C4
    add  hl, bc                                   ; $56EC: $09
    ld   [hl], $FF                                ; $56ED: $36 $FF
    jp   IncrementEntityState                     ; $56EF: $C3 $12 $3B

MoldormDestructionFlash2Handler::
    call GetEntityTransitionCountdown             ; $56F2: $CD $05 $0C
    and  $1F                                      ; $56F5: $E6 $1F
    ret  nz                                       ; $56F7: $C0

    ; Transition to next stage
    ld   hl, wEntitiesUnknownTableD               ; $56F8: $21 $D0 $C2
    add  hl, bc                                   ; $56FB: $09
    ld   a, [hl]                                  ; $56FC: $7E
    cp   $04                                      ; $56FD: $FE $04
    jr   z, jr_004_5705                           ; $56FF: $28 $04

    inc  [hl]                                     ; $5701: $34
    jp   func_004_5A05                            ; $5702: $C3 $05 $5A

jr_004_5705:
    call GetEntityTransitionCountdown             ; $5705: $CD $05 $0C
    ld   [hl], $30                                ; $5708: $36 $30
    jp   IncrementEntityState                     ; $570A: $C3 $12 $3B

Data_004_570D::
    db   $00, $06, $08, $06, $00, $FA, $F8, $FA

Data_004_5715::
    db   $F8, $FA, $00, $06, $08, $06, $00, $FA

; Loop until boss destruction animation is done, then call to load heart
; This particular counter is called on Level 1 and 2 Boss at least
BossDestructionHandler::
    call GetEntityTransitionCountdown             ; $571D
    jp   z, DropHeartContainer                    ; $5720: $CA $51 $57

    and  $03                                      ; $5723: $E6 $03
    jr   nz, .return                              ; $5725: $20 $29

    ld   a, [hl]                                  ; $5727: $7E
    rra                                           ; $5728: $1F
    rra                                           ; $5729: $1F
    and  $07                                      ; $572A: $E6 $07
    ld   e, a                                     ; $572C: $5F
    ld   d, b                                     ; $572D: $50
    ld   hl, Data_004_570D                        ; $572E: $21 $0D $57
    add  hl, de                                   ; $5731: $19
    ldh  a, [hActiveEntityPosX]                   ; $5732: $F0 $EE
    add  [hl]                                     ; $5734: $86
    ldh  [hActiveEntityPosX], a                   ; $5735: $E0 $EE
    ld   hl, Data_004_5715                        ; $5737: $21 $15 $57
    add  hl, de                                   ; $573A: $19
    ldh  a, [hActiveEntityVisualPosY]             ; $573B: $F0 $EC
    add  [hl]                                     ; $573D: $86
    ldh  [hActiveEntityVisualPosY], a             ; $573E: $E0 $EC
    call func_004_5A05                            ; $5740: $CD $05 $5A
    call GetEntityTransitionCountdown             ; $5743: $CD $05 $0C
    cp   $10                                      ; $5746: $FE $10
    jr   nz, .return                              ; $5748: $20 $06

    ld   hl, wEntitiesUnknownTableD               ; $574A: $21 $D0 $C2
    add  hl, bc                                   ; $574D: $09
    ld   [hl], $05                                ; $574E: $36 $05

.return
    ret                                           ; $5750: $C9

; Load heart container value to load when boss is killed
DropHeartContainer::
    ld   a, ENTITY_HEART_CONTAINER                ; $5751: $3E $36
    call SpawnNewEntity_trampoline                ; $5753: $CD $86 $3B
    ldh  a, [hScratch0]                           ; $5756: $F0 $D7
    cp   $88                                      ; $5758: $FE $88
    jr   c, jr_004_575E                           ; $575A: $38 $02

    ld   a, $88                                   ; $575C: $3E $88

jr_004_575E:
    cp   $18                                      ; $575E: $FE $18
    jr   nc, jr_004_5764                          ; $5760: $30 $02

    ld   a, $18                                   ; $5762: $3E $18

jr_004_5764:
    ld   hl, wEntitiesPosXTable                   ; $5764: $21 $00 $C2
    add  hl, de                                   ; $5767: $19
    ld   [hl], a                                  ; $5768: $77
    ldh  a, [hScratch1]                           ; $5769: $F0 $D8
    cp   $70                                      ; $576B: $FE $70
    jr   c, jr_004_5771                           ; $576D: $38 $02

    ld   a, $70                                   ; $576F: $3E $70

jr_004_5771:
    cp   $20                                      ; $5771: $FE $20
    jr   nc, jr_004_5777                          ; $5773: $30 $02

    ld   a, $20                                   ; $5775: $3E $20

jr_004_5777:
    ld   hl, wEntitiesPosYTable                   ; $5777: $21 $10 $C2
    add  hl, de                                   ; $577A: $19
    ld   [hl], a                                  ; $577B: $77
    ld   hl, wEntitiesSpeedZTable                 ; $577C: $21 $20 $C3
    add  hl, de                                   ; $577F: $19
    ld   [hl], $10                                ; $5780: $36 $10
    ldh  a, [hScratch3]                           ; $5782: $F0 $DA
    ld   hl, wEntitiesPosZTable                   ; $5784: $21 $10 $C3
    add  hl, de                                   ; $5787: $19
    ld   [hl], a                                  ; $5788: $77
    ld   hl, hNoiseSfx                            ; $5789: $21 $F4 $FF
    ld   [hl], $1A                                ; $578C: $36 $1A
    jp   func_004_6D7A                            ; $578E: $C3 $7A $6D

MoldormEntityActiveHandler::
    call CopyEntityPositionToActivePosition       ; $5791: $CD $8A $3D
    call func_004_7FA3                            ; $5794: $CD $A3 $7F
    xor  a                                        ; $5797: $AF
    ld   [$D3D6], a                               ; $5798: $EA $D6 $D3
    ld   e, $10                                   ; $579B: $1E $10
    ld   hl, wEntitiesHealthTable                 ; $579D: $21 $60 $C3
    add  hl, bc                                   ; $57A0: $09
    ld   a, [hl]                                  ; $57A1: $7E
    cp   $02                                      ; $57A2: $FE $02
    jr   c, jr_004_57AE                           ; $57A4: $38 $08

    ld   hl, wEntitiesPrivateCountdown2Table      ; $57A6: $21 $00 $C3
    add  hl, bc                                   ; $57A9: $09
    ld   a, [hl]                                  ; $57AA: $7E
    and  a                                        ; $57AB: $A7
    jr   z, jr_004_57B8                           ; $57AC: $28 $0A

jr_004_57AE:
    call jr_004_57C6                              ; $57AE: $CD $C6 $57
    ld   a, $01                                   ; $57B1: $3E $01
    ld   [$D3D6], a                               ; $57B3: $EA $D6 $D3
    ld   e, $0B                                   ; $57B6: $1E $0B

jr_004_57B8:
    ld   hl, $D201                                ; $57B8: $21 $01 $D2
    ld   a, [hl]                                  ; $57BB: $7E
    inc  a                                        ; $57BC: $3C
    ld   [hl], a                                  ; $57BD: $77
    cp   e                                        ; $57BE: $BB
    jr   c, jr_004_57C6                           ; $57BF: $38 $05

    ld   [hl], b                                  ; $57C1: $70
    ld   a, $1B                                   ; $57C2: $3E $1B
    ldh  [hNoiseSfx], a                           ; $57C4: $E0 $F4

jr_004_57C6:
    ld   hl, wEntitiesUnknowTableY                ; $57C6: $21 $D0 $C3
    add  hl, bc                                   ; $57C9: $09
    ld   a, [hl]                                  ; $57CA: $7E
    inc  a                                        ; $57CB: $3C
    and  $7F                                      ; $57CC: $E6 $7F
    ld   [hl], a                                  ; $57CE: $77
    ld   e, a                                     ; $57CF: $5F
    ld   d, b                                     ; $57D0: $50
    ld   hl, wIsFileSelectionArrowShifted         ; $57D1: $21 $00 $D0
    add  hl, de                                   ; $57D4: $19
    ldh  a, [hActiveEntityPosX]                   ; $57D5: $F0 $EE
    ld   [hl], a                                  ; $57D7: $77
    ld   hl, $D100                                ; $57D8: $21 $00 $D1
    add  hl, de                                   ; $57DB: $19
    ldh  a, [hActiveEntityVisualPosY]             ; $57DC: $F0 $EC
    ld   [hl], a                                  ; $57DE: $77
    call func_004_5AE6                            ; $57DF: $CD $E6 $5A
    ld   hl, wEntitiesPrivateState1Table          ; $57E2: $21 $B0 $C2
    add  hl, bc                                   ; $57E5: $09
    ld   e, [hl]                                  ; $57E6: $5E
    srl  e                                        ; $57E7: $CB $3B
    ld   d, b                                     ; $57E9: $50
    ld   hl, Data_004_569F                        ; $57EA: $21 $9F $56
    add  hl, de                                   ; $57ED: $19
    ld   a, [hl]                                  ; $57EE: $7E
    jp   SetEntitySpriteVariant                   ; $57EF: $C3 $0C $3B

Data_004_57F2::
    db   $F8, $F8, $60, $00, $F8, $00, $62, $00   ; $57F2
    db   $F8, $08, $62, $20, $F8, $10, $60, $20   ; $57FA
    db   $08, $F8, $64, $00, $08, $00, $66, $00   ; $5802
    db   $08, $08, $66, $20, $08, $10, $64, $20   ; $580A
    db   $F8, $F8, $60, $00, $F8, $00, $62, $00   ; $5812
    db   $F8, $08, $62, $20, $F8, $10, $60, $20   ; $581A
    db   $08, $F8, $6C, $00, $08, $00, $6E, $00   ; $5822
    db   $08, $08, $62, $60, $08, $10, $60, $60   ; $582A
    db   $F8, $F8, $68, $00, $F8, $00, $6A, $00   ; $5832
    db   $F8, $08, $62, $20, $F8, $10, $60, $20   ; $583A
    db   $08, $F8, $68, $40, $08, $00, $6A, $40   ; $5842
    db   $08, $08, $62, $60, $08, $10, $60, $60   ; $584A
    db   $F8, $F8, $6C, $40, $F8, $00, $6E, $40   ; $5852
    db   $F8, $08, $62, $20, $F8, $10, $60, $20   ; $585A
    db   $08, $F8, $60, $40, $08, $00, $62, $40   ; $5862
    db   $08, $08, $62, $60, $08, $10, $60, $60   ; $586A
    db   $F8, $F8, $64, $40, $F8, $00, $66, $40   ; $5872
    db   $F8, $08, $66, $60, $F8, $10, $64, $60   ; $587A
    db   $08, $F8, $60, $40, $08, $00, $62, $40   ; $5882
    db   $08, $08, $62, $60, $08, $10, $60, $60   ; $588A
    db   $F8, $F8, $60, $00, $F8, $00, $62, $00   ; $5892
    db   $F8, $08, $6E, $60, $F8, $10, $6C, $60   ; $589A
    db   $08, $F8, $60, $40, $08, $00, $62, $40   ; $58A2
    db   $08, $08, $62, $60, $08, $10, $60, $60   ; $58AA
    db   $F8, $F8, $60, $00, $F8, $00, $62, $00   ; $58B2
    db   $F8, $08, $6A, $20, $F8, $10, $68, $20   ; $58BA
    db   $08, $F8, $60, $40, $08, $00, $62, $40   ; $58C2
    db   $08, $08, $6A, $60, $08, $10, $68, $60   ; $58CA
    db   $F8, $F8, $60, $00, $F8, $00, $62, $00   ; $58D2
    db   $F8, $08, $62, $20, $F8, $10, $60, $20   ; $58DA
    db   $08, $F8, $60, $40, $08, $00, $62, $40   ; $58E2
    db   $08, $08, $6E, $20, $08, $10, $6C, $20   ; $58EA

Data_004_58F2::
    db   $70, $00, $70, $20, $72, $00, $72, $20   ; $58F2
    db   $74, $00, $74, $20, $76, $00, $76, $20   ; $58FA

func_004_5902::
    ld   hl, wEntitiesUnknownTableD               ; $5902: $21 $D0 $C2
    add  hl, bc                                   ; $5905: $09
    ld   a, [hl]                                  ; $5906: $7E
    cp   $05                                      ; $5907: $FE $05
    jp   nc, jr_004_5A04                          ; $5909: $D2 $04 $5A

    ld   hl, wEntitiesPhysicsFlagsTable           ; $590C: $21 $40 $C3
    add  hl, bc                                   ; $590F: $09
    ld   [hl], $08                                ; $5910: $36 $08
    ld   hl, wEntitiesSpriteVariantTable          ; $5912: $21 $B0 $C3
    add  hl, bc                                   ; $5915: $09
    ld   a, [hl]                                  ; $5916: $7E
    rla                                           ; $5917: $17
    rla                                           ; $5918: $17
    rla                                           ; $5919: $17
    rla                                           ; $591A: $17
    rla                                           ; $591B: $17
    and  $E0                                      ; $591C: $E6 $E0
    ld   e, a                                     ; $591E: $5F
    ld   d, b                                     ; $591F: $50
    ld   hl, Data_004_57F2                        ; $5920: $21 $F2 $57
    add  hl, de                                   ; $5923: $19

jr_004_5924:
    ld   c, $08                                   ; $5924: $0E $08
    call RenderActiveEntitySpritesRect            ; $5926: $CD $E6 $3C
    ld   hl, wEntitiesPhysicsFlagsTable           ; $5929: $21 $40 $C3
    add  hl, bc                                   ; $592C: $09
    ld   [hl], $02                                ; $592D: $36 $02
    ld   hl, wEntitiesUnknowTableY                ; $592F: $21 $D0 $C3
    add  hl, bc                                   ; $5932: $09
    ld   a, [hl]                                  ; $5933: $7E
    ldh  [hScratch0], a                           ; $5934: $E0 $D7
    ld   hl, wEntitiesUnknownTableD               ; $5936: $21 $D0 $C2
    add  hl, bc                                   ; $5939: $09
    ld   a, [hl]                                  ; $593A: $7E
    cp   $04                                      ; $593B: $FE $04
    jp   nc, jr_004_5A04                          ; $593D: $D2 $04 $5A

    ldh  a, [hScratch0]                           ; $5940: $F0 $D7
    sub  $0C                                      ; $5942: $D6 $0C
    and  $7F                                      ; $5944: $E6 $7F
    ld   e, a                                     ; $5946: $5F
    ld   d, b                                     ; $5947: $50
    ld   hl, wIsFileSelectionArrowShifted         ; $5948: $21 $00 $D0
    add  hl, de                                   ; $594B: $19
    ld   a, [hl]                                  ; $594C: $7E
    ldh  [hActiveEntityPosX], a                   ; $594D: $E0 $EE
    ld   hl, $D100                                ; $594F: $21 $00 $D1
    add  hl, de                                   ; $5952: $19
    ld   a, [hl]                                  ; $5953: $7E
    ldh  [hActiveEntityVisualPosY], a             ; $5954: $E0 $EC
    ld   a, $00                                   ; $5956: $3E $00
    ldh  [hActiveEntitySpriteVariant], a          ; $5958: $E0 $F1
    ld   de, Data_004_58F2                        ; $595A: $11 $F2 $58
    call RenderActiveEntitySpritesPair            ; $595D: $CD $C0 $3B
    ld   hl, wEntitiesUnknownTableD               ; $5960: $21 $D0 $C2

jr_004_5963:
    add  hl, bc                                   ; $5963: $09
    ld   a, [hl]                                  ; $5964: $7E
    cp   $03                                      ; $5965: $FE $03
    jp   nc, jr_004_5A04                          ; $5967: $D2 $04 $5A

    ldh  a, [hScratch0]                           ; $596A: $F0 $D7
    sub  $18                                      ; $596C: $D6 $18
    and  $7F                                      ; $596E: $E6 $7F
    ld   e, a                                     ; $5970: $5F
    ld   d, b                                     ; $5971: $50
    ld   hl, wIsFileSelectionArrowShifted         ; $5972: $21 $00 $D0
    add  hl, de                                   ; $5975: $19
    ld   a, [hl]                                  ; $5976: $7E
    ldh  [hActiveEntityPosX], a                   ; $5977: $E0 $EE
    ld   hl, $D100                                ; $5979: $21 $00 $D1
    add  hl, de                                   ; $597C: $19
    ld   a, [hl]                                  ; $597D: $7E
    ldh  [hActiveEntityVisualPosY], a             ; $597E: $E0 $EC
    ld   a, $00                                   ; $5980: $3E $00
    ldh  [hActiveEntitySpriteVariant], a          ; $5982: $E0 $F1
    ld   de, Data_004_58F2                        ; $5984: $11 $F2 $58
    call RenderActiveEntitySpritesPair            ; $5987: $CD $C0 $3B
    ld   hl, wEntitiesUnknownTableD               ; $598A: $21 $D0 $C2
    add  hl, bc                                   ; $598D: $09
    ld   a, [hl]                                  ; $598E: $7E
    cp   $02                                      ; $598F: $FE $02
    jr   nc, jr_004_5A04                          ; $5991: $30 $71

    ldh  a, [hScratch0]                           ; $5993: $F0 $D7
    sub  $24                                      ; $5995: $D6 $24
    and  $7F                                      ; $5997: $E6 $7F
    ld   e, a                                     ; $5999: $5F
    ld   d, b                                     ; $599A: $50
    ld   hl, wIsFileSelectionArrowShifted         ; $599B: $21 $00 $D0
    add  hl, de                                   ; $599E: $19
    ld   a, [hl]                                  ; $599F: $7E
    ldh  [hActiveEntityPosX], a                   ; $59A0: $E0 $EE
    ld   hl, $D100                                ; $59A2: $21 $00 $D1
    add  hl, de                                   ; $59A5: $19
    ld   a, [hl]                                  ; $59A6: $7E
    ldh  [hActiveEntityVisualPosY], a             ; $59A7: $E0 $EC
    ld   a, $01                                   ; $59A9: $3E $01
    ldh  [hActiveEntitySpriteVariant], a          ; $59AB: $E0 $F1
    ld   de, Data_004_58F2                        ; $59AD: $11 $F2 $58
    call RenderActiveEntitySpritesPair            ; $59B0: $CD $C0 $3B
    ld   hl, wEntitiesUnknownTableD               ; $59B3: $21 $D0 $C2
    add  hl, bc                                   ; $59B6: $09
    ld   a, [hl]                                  ; $59B7: $7E
    and  a                                        ; $59B8: $A7
    jr   nz, jr_004_5A04                          ; $59B9: $20 $49

    ldh  a, [hScratch0]                           ; $59BB: $F0 $D7
    sub  $2E                                      ; $59BD: $D6 $2E
    and  $7F                                      ; $59BF: $E6 $7F
    ld   e, a                                     ; $59C1: $5F
    ld   d, b                                     ; $59C2: $50
    ld   hl, wIsFileSelectionArrowShifted         ; $59C3: $21 $00 $D0
    add  hl, de                                   ; $59C6: $19
    ld   a, [hl]                                  ; $59C7: $7E
    ldh  [hActiveEntityPosX], a                   ; $59C8: $E0 $EE
    ld   hl, $D100                                ; $59CA: $21 $00 $D1
    add  hl, de                                   ; $59CD: $19
    ld   a, [hl]                                  ; $59CE: $7E
    ldh  [hActiveEntityVisualPosY], a             ; $59CF: $E0 $EC
    ldh  a, [hFrameCounter]                       ; $59D1: $F0 $E7
    rra                                           ; $59D3: $1F
    rra                                           ; $59D4: $1F
    rra                                           ; $59D5: $1F
    and  $01                                      ; $59D6: $E6 $01
    add  $02                                      ; $59D8: $C6 $02
    ldh  [hActiveEntitySpriteVariant], a          ; $59DA: $E0 $F1
    ldh  a, [hFrameCounter]                       ; $59DC: $F0 $E7
    rla                                           ; $59DE: $17
    rla                                           ; $59DF: $17
    and  $10                                      ; $59E0: $E6 $10
    ld   hl, hActiveEntityFlipAttribute           ; $59E2: $21 $ED $FF
    xor  [hl]                                     ; $59E5: $AE
    ld   [hl], a                                  ; $59E6: $77
    ld   de, Data_004_58F2                        ; $59E7: $11 $F2 $58
    call RenderActiveEntitySpritesPair            ; $59EA: $CD $C0 $3B
    ld   hl, wEntitiesFlashCountdownTable         ; $59ED: $21 $20 $C4
    add  hl, bc                                   ; $59F0: $09
    ld   a, [hl]                                  ; $59F1: $7E
    and  a                                        ; $59F2: $A7
    jr   nz, jr_004_5A04                          ; $59F3: $20 $0F

    ld   hl, wEntitiesUnknowTableH                ; $59F5: $21 $30 $C4
    add  hl, bc                                   ; $59F8: $09
    ld   [hl], $90                                ; $59F9: $36 $90
    call label_3B70                               ; $59FB: $CD $70 $3B
    ld   hl, wEntitiesUnknowTableH                ; $59FE: $21 $30 $C4
    add  hl, bc                                   ; $5A01: $09
    ld   [hl], $D0                                ; $5A02: $36 $D0

jr_004_5A04:
    ret                                           ; $5A04: $C9

func_004_5A05::
    call func_004_7FA9                            ; $5A05: $CD $A9 $7F
    ldh  a, [hActiveEntityPosX]                   ; $5A08: $F0 $EE
    ldh  [hScratch0], a                           ; $5A0A: $E0 $D7
    ldh  a, [hActiveEntityVisualPosY]             ; $5A0C: $F0 $EC
    ldh  [hScratch1], a                           ; $5A0E: $E0 $D8
    ld   a, TRANSCIENT_VFX_POOF                   ; $5A10: $3E $02
    call AddTranscientVfx                         ; $5A12: $CD $C7 $0C
    ld   a, $13                                   ; $5A15: $3E $13
    ldh  [hNoiseSfx], a                           ; $5A17: $E0 $F4
    ret                                           ; $5A19: $C9

func_004_5A1A::
    ld   hl, wEntitiesLoadOrderTable              ; $5A1A: $21 $60 $C4
    add  hl, bc                                   ; $5A1D: $09
    ld   e, [hl]                                  ; $5A1E: $5E
    sla  e                                        ; $5A1F: $CB $23
    sla  e                                        ; $5A21: $CB $23
    sla  e                                        ; $5A23: $CB $23
    sla  e                                        ; $5A25: $CB $23
    sla  e                                        ; $5A27: $CB $23
    ld   d, b                                     ; $5A29: $50
    ld   hl, wIsFileSelectionArrowShifted         ; $5A2A: $21 $00 $D0
    add  hl, de                                   ; $5A2D: $19
    push de                                       ; $5A2E: $D5
    ld   e, $20                                   ; $5A2F: $1E $20

jr_004_5A31:
    xor  a                                        ; $5A31: $AF
    ld   [hl+], a                                 ; $5A32: $22
    dec  e                                        ; $5A33: $1D
    ld   a, e                                     ; $5A34: $7B
    cp   $00                                      ; $5A35: $FE $00
    jr   nz, jr_004_5A31                          ; $5A37: $20 $F8

    pop  de                                       ; $5A39: $D1
    ld   hl, $D100                                ; $5A3A: $21 $00 $D1
    add  hl, de                                   ; $5A3D: $19
    ld   e, $20                                   ; $5A3E: $1E $20

jr_004_5A40:
    xor  a                                        ; $5A40: $AF
    ld   [hl+], a                                 ; $5A41: $22
    dec  e                                        ; $5A42: $1D
    ld   a, e                                     ; $5A43: $7B
    cp   $00                                      ; $5A44: $FE $00
    jr   nz, jr_004_5A40                          ; $5A46: $20 $F8

    ret                                           ; $5A48: $C9

Data_004_5A49::
    db   $70, $00, $70, $20, $70, $40, $70, $60, $72, $00, $74, $00, $74, $20, $72, $20
    db   $76, $00, $78, $00, $78, $20, $76, $20, $76, $40, $78, $40, $78, $60, $76, $60
    db   $7A, $00, $7A, $20, $7C, $00, $7C, $20

Data_004_5A71::
    db   $03, $03, $05, $05, $00, $00, $04, $04, $02, $02, $06, $06, $01, $01, $07, $07

Data_004_5A81::
    db   $00, $06, $0C, $0E

Data_004_5A85::
    db   $10, $0E, $0C, $06, $00, $FA, $F4, $F2, $F0, $F2, $F4, $FA, $00, $06, $0C, $0E

MiniMoldromEntityHandler::
    call func_004_5B7F                            ; $5A95: $CD $7F $5B
    ld   a, [wRoomTransitionState]                ; $5A98: $FA $24 $C1
    and  a                                        ; $5A9B: $A7
    jr   nz, jr_004_5AA6                          ; $5A9C: $20 $08

    ld   hl, wEntitiesIgnoreHitsCountdownTable    ; $5A9E: $21 $10 $C4
    add  hl, bc                                   ; $5AA1: $09
    ld   a, [hl]                                  ; $5AA2: $7E
    and  a                                        ; $5AA3: $A7
    jr   z, jr_004_5AA9                           ; $5AA4: $28 $03

jr_004_5AA6:
    call func_004_5A1A                            ; $5AA6: $CD $1A $5A

jr_004_5AA9:
    call func_004_7FA3                            ; $5AA9: $CD $A3 $7F
    ld   hl, wEntitiesUnknowTableY                ; $5AAC: $21 $D0 $C3
    add  hl, bc                                   ; $5AAF: $09
    ld   a, [hl]                                  ; $5AB0: $7E
    inc  a                                        ; $5AB1: $3C
    and  $1F                                      ; $5AB2: $E6 $1F
    ld   [hl], a                                  ; $5AB4: $77
    ldh  [hScratch0], a                           ; $5AB5: $E0 $D7
    ld   hl, wEntitiesLoadOrderTable              ; $5AB7: $21 $60 $C4
    add  hl, bc                                   ; $5ABA: $09
    ld   e, [hl]                                  ; $5ABB: $5E
    sla  e                                        ; $5ABC: $CB $23
    sla  e                                        ; $5ABE: $CB $23
    sla  e                                        ; $5AC0: $CB $23
    sla  e                                        ; $5AC2: $CB $23
    sla  e                                        ; $5AC4: $CB $23
    ld   d, $00                                   ; $5AC6: $16 $00
    push de                                       ; $5AC8: $D5
    ld   hl, wIsFileSelectionArrowShifted         ; $5AC9: $21 $00 $D0
    add  hl, de                                   ; $5ACC: $19
    ldh  a, [hScratch0]                           ; $5ACD: $F0 $D7
    ld   e, a                                     ; $5ACF: $5F
    add  hl, de                                   ; $5AD0: $19
    ldh  a, [hActiveEntityPosX]                   ; $5AD1: $F0 $EE
    ld   [hl], a                                  ; $5AD3: $77
    pop  de                                       ; $5AD4: $D1
    ld   hl, $D100                                ; $5AD5: $21 $00 $D1
    add  hl, de                                   ; $5AD8: $19
    ldh  a, [hScratch0]                           ; $5AD9: $F0 $D7
    ld   e, a                                     ; $5ADB: $5F
    add  hl, de                                   ; $5ADC: $19
    ldh  a, [hActiveEntityVisualPosY]             ; $5ADD: $F0 $EC
    ld   [hl], a                                  ; $5ADF: $77
    call func_004_6D80                            ; $5AE0: $CD $80 $6D
    call label_3B39                               ; $5AE3: $CD $39 $3B

func_004_5AE6::
    ld   hl, wEntitiesFlashCountdownTable         ; $5AE6: $21 $20 $C4
    add  hl, bc                                   ; $5AE9: $09
    ld   a, [hl]                                  ; $5AEA: $7E
    and  a                                        ; $5AEB: $A7
    jr   nz, jr_004_5AF1                          ; $5AEC: $20 $03

    call func_004_6DCA                            ; $5AEE: $CD $CA $6D

jr_004_5AF1:
    call label_3B23                               ; $5AF1: $CD $23 $3B
    ld   hl, wEntitiesCollisionsTable             ; $5AF4: $21 $A0 $C2
    add  hl, bc                                   ; $5AF7: $09
    ld   a, [hl]                                  ; $5AF8: $7E
    and  a                                        ; $5AF9: $A7
    jr   z, jr_004_5B28                           ; $5AFA: $28 $2C

    ld   e, $08                                   ; $5AFC: $1E $08
    bit  0, a                                     ; $5AFE: $CB $47
    jr   nz, jr_004_5B10                          ; $5B00: $20 $0E

    ld   e, $00                                   ; $5B02: $1E $00
    bit  1, a                                     ; $5B04: $CB $4F
    jr   nz, jr_004_5B10                          ; $5B06: $20 $08

    ld   e, $04                                   ; $5B08: $1E $04
    bit  2, a                                     ; $5B0A: $CB $57
    jr   nz, jr_004_5B10                          ; $5B0C: $20 $02

    ld   e, $0C                                   ; $5B0E: $1E $0C

jr_004_5B10:
    ld   hl, wEntitiesPrivateState1Table          ; $5B10: $21 $B0 $C2
    add  hl, bc                                   ; $5B13: $09
    ld   [hl], e                                  ; $5B14: $73
    call GetRandomByte                            ; $5B15: $CD $0D $28
    rra                                           ; $5B18: $1F
    jr   c, jr_004_5B23                           ; $5B19: $38 $08

    ld   hl, wEntitiesPrivateState2Table          ; $5B1B: $21 $C0 $C2
    add  hl, bc                                   ; $5B1E: $09
    ld   a, [hl]                                  ; $5B1F: $7E
    cpl                                           ; $5B20: $2F
    inc  a                                        ; $5B21: $3C
    ld   [hl], a                                  ; $5B22: $77

jr_004_5B23:
    call GetEntityTransitionCountdown             ; $5B23: $CD $05 $0C
    ld   [hl], $10                                ; $5B26: $36 $10

jr_004_5B28:
    call GetEntityPrivateCountdown1               ; $5B28: $CD $00 $0C
    jr   nz, jr_004_5B66                          ; $5B2B: $20 $39

    ld   [hl], $04                                ; $5B2D: $36 $04
    ldh  a, [hActiveEntityType]                   ; $5B2F: $F0 $EB
    cp   $59                                      ; $5B31: $FE $59
    jr   nz, jr_004_5B37                          ; $5B33: $20 $02

    ld   [hl], $06                                ; $5B35: $36 $06

jr_004_5B37:
    ld   hl, wEntitiesPrivateState2Table          ; $5B37: $21 $C0 $C2
    add  hl, bc                                   ; $5B3A: $09
    ld   a, [hl]                                  ; $5B3B: $7E
    ld   hl, wEntitiesPrivateState1Table          ; $5B3C: $21 $B0 $C2
    add  hl, bc                                   ; $5B3F: $09
    add  [hl]                                     ; $5B40: $86
    and  $0F                                      ; $5B41: $E6 $0F
    ld   [hl], a                                  ; $5B43: $77
    ld   hl, wEntitiesPrivateState1Table          ; $5B44: $21 $B0 $C2
    add  hl, bc                                   ; $5B47: $09
    ld   e, [hl]                                  ; $5B48: $5E
    ld   d, b                                     ; $5B49: $50
    ld   hl, Data_004_5A71                        ; $5B4A: $21 $71 $5A
    add  hl, de                                   ; $5B4D: $19
    ld   a, [hl]                                  ; $5B4E: $7E
    call SetEntitySpriteVariant                   ; $5B4F: $CD $0C $3B
    ld   hl, Data_004_5A81                        ; $5B52: $21 $81 $5A
    add  hl, de                                   ; $5B55: $19
    ld   a, [hl]                                  ; $5B56: $7E
    ld   hl, wEntitiesSpeedYTable                 ; $5B57: $21 $50 $C2
    add  hl, bc                                   ; $5B5A: $09
    ld   [hl], a                                  ; $5B5B: $77
    ld   hl, Data_004_5A85                        ; $5B5C: $21 $85 $5A
    add  hl, de                                   ; $5B5F: $19
    ld   a, [hl]                                  ; $5B60: $7E
    ld   hl, wEntitiesSpeedXTable                 ; $5B61: $21 $40 $C2
    add  hl, bc                                   ; $5B64: $09
    ld   [hl], a                                  ; $5B65: $77

jr_004_5B66:
    call GetEntityTransitionCountdown             ; $5B66: $CD $05 $0C
    jr   nz, jr_004_5B7E                          ; $5B69: $20 $13

    call GetRandomByte                            ; $5B6B: $CD $0D $28
    and  $1F                                      ; $5B6E: $E6 $1F
    add  $10                                      ; $5B70: $C6 $10
    ld   [hl], a                                  ; $5B72: $77
    call GetRandomByte                            ; $5B73: $CD $0D $28
    and  $02                                      ; $5B76: $E6 $02
    dec  a                                        ; $5B78: $3D
    ld   hl, wEntitiesPrivateState2Table          ; $5B79: $21 $C0 $C2
    add  hl, bc                                   ; $5B7C: $09
    ld   [hl], a                                  ; $5B7D: $77

jr_004_5B7E:
    ret                                           ; $5B7E: $C9

func_004_5B7F::
    ld   de, Data_004_5A49                        ; $5B7F: $11 $49 $5A
    call RenderActiveEntitySpritesPair            ; $5B82: $CD $C0 $3B
    call func_004_7FA3                            ; $5B85: $CD $A3 $7F
    ld   hl, wEntitiesUnknowTableY                ; $5B88: $21 $D0 $C3
    add  hl, bc                                   ; $5B8B: $09
    ld   a, [hl]                                  ; $5B8C: $7E
    ldh  [hScratch0], a                           ; $5B8D: $E0 $D7
    ld   hl, wEntitiesLoadOrderTable              ; $5B8F: $21 $60 $C4
    add  hl, bc                                   ; $5B92: $09
    ld   e, [hl]                                  ; $5B93: $5E
    sla  e                                        ; $5B94: $CB $23
    sla  e                                        ; $5B96: $CB $23
    sla  e                                        ; $5B98: $CB $23
    sla  e                                        ; $5B9A: $CB $23
    sla  e                                        ; $5B9C: $CB $23
    ld   d, b                                     ; $5B9E: $50
    push de                                       ; $5B9F: $D5
    push de                                       ; $5BA0: $D5
    ld   hl, wIsFileSelectionArrowShifted         ; $5BA1: $21 $00 $D0
    add  hl, de                                   ; $5BA4: $19
    ldh  a, [hScratch0]                           ; $5BA5: $F0 $D7
    sub  $09                                      ; $5BA7: $D6 $09
    and  $1F                                      ; $5BA9: $E6 $1F
    ld   e, a                                     ; $5BAB: $5F
    ld   d, b                                     ; $5BAC: $50
    add  hl, de                                   ; $5BAD: $19
    ld   a, [hl]                                  ; $5BAE: $7E
    ldh  [hActiveEntityPosX], a                   ; $5BAF: $E0 $EE
    pop  de                                       ; $5BB1: $D1
    ld   hl, $D100                                ; $5BB2: $21 $00 $D1
    add  hl, de                                   ; $5BB5: $19
    ldh  a, [hScratch0]                           ; $5BB6: $F0 $D7
    sub  $09                                      ; $5BB8: $D6 $09
    and  $1F                                      ; $5BBA: $E6 $1F
    ld   e, a                                     ; $5BBC: $5F
    ld   d, b                                     ; $5BBD: $50
    add  hl, de                                   ; $5BBE: $19
    ld   a, [hl]                                  ; $5BBF: $7E
    ldh  [hActiveEntityVisualPosY], a             ; $5BC0: $E0 $EC
    ld   a, $08                                   ; $5BC2: $3E $08
    ldh  [hActiveEntitySpriteVariant], a          ; $5BC4: $E0 $F1
    ld   de, Data_004_5A49                        ; $5BC6: $11 $49 $5A
    call RenderActiveEntitySpritesPair            ; $5BC9: $CD $C0 $3B
    pop  de                                       ; $5BCC: $D1
    push de                                       ; $5BCD: $D5
    ld   hl, wIsFileSelectionArrowShifted         ; $5BCE: $21 $00 $D0
    add  hl, de                                   ; $5BD1: $19
    ldh  a, [hScratch0]                           ; $5BD2: $F0 $D7
    sub  $10                                      ; $5BD4: $D6 $10
    and  $1F                                      ; $5BD6: $E6 $1F
    ld   e, a                                     ; $5BD8: $5F
    ld   d, b                                     ; $5BD9: $50
    add  hl, de                                   ; $5BDA: $19
    ld   a, [hl]                                  ; $5BDB: $7E
    ldh  [hActiveEntityPosX], a                   ; $5BDC: $E0 $EE
    pop  de                                       ; $5BDE: $D1
    ld   hl, $D100                                ; $5BDF: $21 $00 $D1
    add  hl, de                                   ; $5BE2: $19
    ldh  a, [hScratch0]                           ; $5BE3: $F0 $D7
    sub  $10                                      ; $5BE5: $D6 $10
    and  $1F                                      ; $5BE7: $E6 $1F
    ld   e, a                                     ; $5BE9: $5F
    ld   d, b                                     ; $5BEA: $50
    add  hl, de                                   ; $5BEB: $19
    ld   a, [hl]                                  ; $5BEC: $7E
    ldh  [hActiveEntityVisualPosY], a             ; $5BED: $E0 $EC
    ld   a, $09                                   ; $5BEF: $3E $09
    ldh  [hActiveEntitySpriteVariant], a          ; $5BF1: $E0 $F1
    ld   de, Data_004_5A49                        ; $5BF3: $11 $49 $5A
    call RenderActiveEntitySpritesPair            ; $5BF6: $CD $C0 $3B
    jp   CopyEntityPositionToActivePosition       ; $5BF9: $C3 $8A $3D

Data_004_5BFC::
    db   $58, $02, $5A, $02, $5C, $02, $5E, $02

Data_004_5C04::
    db   $0C, $F4

Data_004_5C06::
    db   $08, $F8

GiantGhiniEntityHandler::
    call func_004_5DA6                            ; $5C08: $CD $A6 $5D
    jr   jr_004_5C16                              ; $5C0B: $18 $09

GhiniEntityHandler::
HidingGhiniEntityHandler::
    call func_004_7F90                            ; $5C0D: $CD $90 $7F
    ld   de, Data_004_5BFC                        ; $5C10: $11 $FC $5B
    call RenderActiveEntitySpritesPair            ; $5C13: $CD $C0 $3B

jr_004_5C16:
    ldh  a, [hActiveEntityState]                  ; $5C16: $F0 $F0
    and  a                                        ; $5C18: $A7
    jr   z, jr_004_5C43                           ; $5C19: $28 $28

    ld   a, $FF                                   ; $5C1B: $3E $FF
    call SetEntitySpriteVariant                   ; $5C1D: $CD $0C $3B
    call func_004_6E35                            ; $5C20: $CD $35 $6E
    add  $10                                      ; $5C23: $C6 $10
    cp   $20                                      ; $5C25: $FE $20
    jr   nc, jr_004_5C42                          ; $5C27: $30 $19

    call func_004_6E45                            ; $5C29: $CD $45 $6E
    add  $10                                      ; $5C2C: $C6 $10
    cp   $20                                      ; $5C2E: $FE $20
    jr   nc, jr_004_5C42                          ; $5C30: $30 $10

    ld   a, [wCollisionType]                      ; $5C32: $FA $33 $C1
    and  a                                        ; $5C35: $A7
    jr   z, jr_004_5C42                           ; $5C36: $28 $0A

    call IncrementEntityState                     ; $5C38: $CD $12 $3B
    ld   [hl], b                                  ; $5C3B: $70
    ld   hl, wEntitiesPrivateCountdown2Table      ; $5C3C: $21 $00 $C3
    add  hl, bc                                   ; $5C3F: $09
    ld   [hl], $30                                ; $5C40: $36 $30

jr_004_5C42:
    ret                                           ; $5C42: $C9

jr_004_5C43:
    ldh  a, [hFrameCounter]                       ; $5C43: $F0 $E7
    rra                                           ; $5C45: $1F
    rra                                           ; $5C46: $1F
    rra                                           ; $5C47: $1F
    rra                                           ; $5C48: $1F
    xor  c                                        ; $5C49: $A9
    and  $01                                      ; $5C4A: $E6 $01
    call SetEntitySpriteVariant                   ; $5C4C: $CD $0C $3B
    ldh  a, [hFrameCounter]                       ; $5C4F: $F0 $E7
    and  $00                                      ; $5C51: $E6 $00
    jr   z, jr_004_5C5A                           ; $5C53: $28 $05

    ld   a, $FF                                   ; $5C55: $3E $FF
    call SetEntitySpriteVariant                   ; $5C57: $CD $0C $3B

jr_004_5C5A:
    call func_004_7FA3                            ; $5C5A: $CD $A3 $7F
    call func_004_6D80                            ; $5C5D: $CD $80 $6D
    call label_3B70                               ; $5C60: $CD $70 $3B

func_004_5C63::
    call func_004_6DCA                            ; $5C63: $CD $CA $6D
    call func_004_6E03                            ; $5C66: $CD $03 $6E
    call func_004_5D08                            ; $5C69: $CD $08 $5D
    ld   hl, wEntitiesPrivateCountdown2Table      ; $5C6C: $21 $00 $C3
    add  hl, bc                                   ; $5C6F: $09
    ld   a, [hl]                                  ; $5C70: $7E
    and  a                                        ; $5C71: $A7
    jp   nz, jr_004_5D07                          ; $5C72: $C2 $07 $5D

    call label_3B44                               ; $5C75: $CD $44 $3B
    call GetEntityTransitionCountdown             ; $5C78: $CD $05 $0C
    jr   nz, jr_004_5C8C                          ; $5C7B: $20 $0F

    call GetRandomByte                            ; $5C7D: $CD $0D $28
    and  $1F                                      ; $5C80: $E6 $1F
    add  $20                                      ; $5C82: $C6 $20
    ld   [hl], a                                  ; $5C84: $77
    and  $01                                      ; $5C85: $E6 $01
    ld   hl, wEntitiesPrivateState1Table          ; $5C87: $21 $B0 $C2
    add  hl, bc                                   ; $5C8A: $09
    ld   [hl], a                                  ; $5C8B: $77

jr_004_5C8C:
    call GetEntityPrivateCountdown1               ; $5C8C: $CD $00 $0C
    jr   nz, jr_004_5CA0                          ; $5C8F: $20 $0F

    call GetRandomByte                            ; $5C91: $CD $0D $28
    and  $0F                                      ; $5C94: $E6 $0F
    add  $18                                      ; $5C96: $C6 $18
    ld   [hl], a                                  ; $5C98: $77
    and  $01                                      ; $5C99: $E6 $01
    ld   hl, wEntitiesPrivateState2Table          ; $5C9B: $21 $C0 $C2
    add  hl, bc                                   ; $5C9E: $09
    ld   [hl], a                                  ; $5C9F: $77

jr_004_5CA0:
    ldh  a, [hFrameCounter]                       ; $5CA0: $F0 $E7
    xor  c                                        ; $5CA2: $A9
    and  $03                                      ; $5CA3: $E6 $03
    jr   nz, jr_004_5D07                          ; $5CA5: $20 $60

    ld   hl, wEntitiesPrivateState1Table          ; $5CA7: $21 $B0 $C2
    add  hl, bc                                   ; $5CAA: $09
    ldh  a, [hActiveEntityPosX]                   ; $5CAB: $F0 $EE
    cp   $28                                      ; $5CAD: $FE $28
    jr   nc, jr_004_5CB5                          ; $5CAF: $30 $04

    ld   [hl], $00                                ; $5CB1: $36 $00
    jr   jr_004_5CBB                              ; $5CB3: $18 $06

jr_004_5CB5:
    cp   $78                                      ; $5CB5: $FE $78
    jr   c, jr_004_5CC0                           ; $5CB7: $38 $07

    ld   [hl], $01                                ; $5CB9: $36 $01

jr_004_5CBB:
    call GetEntityTransitionCountdown             ; $5CBB: $CD $05 $0C
    ld   [hl], $20                                ; $5CBE: $36 $20

jr_004_5CC0:
    ld   hl, wEntitiesPrivateState2Table          ; $5CC0: $21 $C0 $C2
    add  hl, bc                                   ; $5CC3: $09
    ldh  a, [hActiveEntityVisualPosY]             ; $5CC4: $F0 $EC
    cp   $28                                      ; $5CC6: $FE $28
    jr   nc, jr_004_5CCE                          ; $5CC8: $30 $04

    ld   [hl], $00                                ; $5CCA: $36 $00
    jr   jr_004_5CD4                              ; $5CCC: $18 $06

jr_004_5CCE:
    cp   $60                                      ; $5CCE: $FE $60
    jr   c, jr_004_5CD9                           ; $5CD0: $38 $07

    ld   [hl], $01                                ; $5CD2: $36 $01

jr_004_5CD4:
    call GetEntityPrivateCountdown1               ; $5CD4: $CD $00 $0C
    ld   [hl], $20                                ; $5CD7: $36 $20

jr_004_5CD9:
    ld   hl, wEntitiesPrivateState1Table          ; $5CD9: $21 $B0 $C2
    add  hl, bc                                   ; $5CDC: $09
    ld   e, [hl]                                  ; $5CDD: $5E
    ld   d, b                                     ; $5CDE: $50
    ld   hl, Data_004_5C04                        ; $5CDF: $21 $04 $5C
    add  hl, de                                   ; $5CE2: $19
    ld   a, [hl]                                  ; $5CE3: $7E
    ld   hl, wEntitiesSpeedXTable                 ; $5CE4: $21 $40 $C2
    add  hl, bc                                   ; $5CE7: $09
    sub  [hl]                                     ; $5CE8: $96
    and  $80                                      ; $5CE9: $E6 $80
    jr   nz, jr_004_5CEF                          ; $5CEB: $20 $02

    inc  [hl]                                     ; $5CED: $34
    inc  [hl]                                     ; $5CEE: $34

jr_004_5CEF:
    dec  [hl]                                     ; $5CEF: $35
    ld   hl, wEntitiesPrivateState2Table          ; $5CF0: $21 $C0 $C2
    add  hl, bc                                   ; $5CF3: $09
    ld   e, [hl]                                  ; $5CF4: $5E
    ld   d, b                                     ; $5CF5: $50
    ld   hl, Data_004_5C06                        ; $5CF6: $21 $06 $5C
    add  hl, de                                   ; $5CF9: $19
    ld   a, [hl]                                  ; $5CFA: $7E
    ld   hl, wEntitiesSpeedYTable                 ; $5CFB: $21 $50 $C2
    add  hl, bc                                   ; $5CFE: $09
    sub  [hl]                                     ; $5CFF: $96
    and  $80                                      ; $5D00: $E6 $80
    jr   nz, jr_004_5D06                          ; $5D02: $20 $02

    inc  [hl]                                     ; $5D04: $34
    inc  [hl]                                     ; $5D05: $34

jr_004_5D06:
    dec  [hl]                                     ; $5D06: $35

jr_004_5D07:
    ret                                           ; $5D07: $C9

func_004_5D08::
    ldh  a, [hFrameCounter]                       ; $5D08: $F0 $E7
    and  $03                                      ; $5D0A: $E6 $03
    jr   nz, jr_004_5D25                          ; $5D0C: $20 $17

    ld   hl, wEntitiesPosZTable                   ; $5D0E: $21 $10 $C3
    add  hl, bc                                   ; $5D11: $09
    ld   a, [hl]                                  ; $5D12: $7E
    cp   $10                                      ; $5D13: $FE $10
    jr   z, jr_004_5D25                           ; $5D15: $28 $0E

    bit  7, a                                     ; $5D17: $CB $7F
    jr   z, jr_004_5D1E                           ; $5D19: $28 $03

    inc  [hl]                                     ; $5D1B: $34
    jr   jr_004_5D25                              ; $5D1C: $18 $07

jr_004_5D1E:
    cp   $10                                      ; $5D1E: $FE $10
    jr   nc, jr_004_5D24                          ; $5D20: $30 $02

    inc  [hl]                                     ; $5D22: $34
    ret                                           ; $5D23: $C9

jr_004_5D24:
    dec  [hl]                                     ; $5D24: $35

jr_004_5D25:
    ret                                           ; $5D25: $C9

Data_004_5D26::
    db   $F8, $F8, $60, $02, $F8, $00, $62, $02, $F8, $08, $62, $22, $F8, $10, $60, $22
    db   $08, $F8, $64, $02, $08, $00, $66, $02, $08, $08, $68, $02, $08, $10, $6A, $02
    db   $F8, $F8, $60, $02, $F8, $00, $62, $02, $F8, $08, $62, $22, $F8, $10, $60, $22
    db   $08, $F8, $64, $02, $08, $00, $6C, $02, $08, $08, $6E, $02, $08, $10, $6A, $02
    db   $F8, $F8, $60, $02, $F8, $00, $62, $02, $F8, $08, $62, $22, $F8, $10, $60, $22
    db   $08, $F8, $6A, $22, $08, $00, $68, $22, $08, $08, $66, $22, $08, $10, $64, $22
    db   $F8, $F8, $60, $02, $F8, $00, $62, $02, $F8, $08, $62, $22, $F8, $10, $60, $22
    db   $08, $F8, $6A, $22, $08, $00, $6E, $22, $08, $08, $6C, $22, $08, $10, $64, $22

func_004_5DA6::
    call func_004_7F90                            ; $5DA6: $CD $90 $7F
    ldh  a, [hActiveEntityFlipAttribute]          ; $5DA9: $F0 $ED
    push af                                       ; $5DAB: $F5
    rla                                           ; $5DAC: $17
    and  $40                                      ; $5DAD: $E6 $40
    ldh  [hScratch0], a                           ; $5DAF: $E0 $D7
    pop  af                                       ; $5DB1: $F1
    and  $0F                                      ; $5DB2: $E6 $0F
    ldh  [hActiveEntityFlipAttribute], a          ; $5DB4: $E0 $ED
    ld   hl, wEntitiesSpriteVariantTable          ; $5DB6: $21 $B0 $C3
    add  hl, bc                                   ; $5DB9: $09
    ld   a, [hl]                                  ; $5DBA: $7E
    rla                                           ; $5DBB: $17
    rla                                           ; $5DBC: $17
    rla                                           ; $5DBD: $17
    rla                                           ; $5DBE: $17
    rla                                           ; $5DBF: $17
    and  $E0                                      ; $5DC0: $E6 $E0
    ld   hl, hScratch0                            ; $5DC2: $21 $D7 $FF
    add  [hl]                                     ; $5DC5: $86
    ld   e, a                                     ; $5DC6: $5F
    ld   d, b                                     ; $5DC7: $50
    ld   hl, Data_004_5D26                        ; $5DC8: $21 $26 $5D
    add  hl, de                                   ; $5DCB: $19
    ld   c, $08                                   ; $5DCC: $0E $08
    jp   RenderActiveEntitySpritesRect           ; $5DCE: $C3 $E6 $3C

Data_004_5DD1::
    db   $70, $01, $72, $01, $72, $21, $70, $21, $74, $01, $74, $21, $00, $00, $00, $00
    db   $7A, $01, $7A, $21, $FF, $00, $FF, $00, $76, $01, $78, $01, $78, $21, $76, $21

PairoddEntityHandler::
    ldh  a, [hActiveEntitySpriteVariant]          ; $5DF1: $F0 $F1
    cp   $03                                      ; $5DF3: $FE $03
    jr   nz, jr_004_5E1C                          ; $5DF5: $20 $25

    ldh  a, [hActiveEntityPosX]                   ; $5DF7: $F0 $EE
    sub  $08                                      ; $5DF9: $D6 $08
    ldh  [hActiveEntityPosX], a                   ; $5DFB: $E0 $EE
    ld   a, $06                                   ; $5DFD: $3E $06
    ldh  [hActiveEntitySpriteVariant], a          ; $5DFF: $E0 $F1
    ld   de, Data_004_5DD1                        ; $5E01: $11 $D1 $5D
    call RenderActiveEntitySpritesPair            ; $5E04: $CD $C0 $3B
    ldh  a, [hActiveEntityPosX]                   ; $5E07: $F0 $EE

label_004_5E09:
    add  $10                                      ; $5E09: $C6 $10
    ldh  [hActiveEntityPosX], a                   ; $5E0B: $E0 $EE
    ld   a, $07                                   ; $5E0D: $3E $07
    ldh  [hActiveEntitySpriteVariant], a          ; $5E0F: $E0 $F1
    ld   de, Data_004_5DD1                        ; $5E11: $11 $D1 $5D
    call RenderActiveEntitySpritesPair            ; $5E14: $CD $C0 $3B
    call CopyEntityPositionToActivePosition       ; $5E17: $CD $8A $3D
    jr   jr_004_5E22                              ; $5E1A: $18 $06

jr_004_5E1C:
    ld   de, Data_004_5DD1                        ; $5E1C: $11 $D1 $5D
    call RenderActiveEntitySpritesPair            ; $5E1F: $CD $C0 $3B

jr_004_5E22:
    call func_004_7FA3                            ; $5E22: $CD $A3 $7F
    call func_004_6D80                            ; $5E25: $CD $80 $6D

    ldh  a, [hActiveEntityState]                  ; $5E28: $F0 $F0
    JP_TABLE                                      ; $5E2A
._00 dw PairoddState0Handler                      ; $5E2B
._01 dw PairoddState1Handler                      ; $5E2D
._02 dw PairoddState2Handler                      ; $5E2F

PairoddState0Handler::
    call label_3B39                               ; $5E31: $CD $39 $3B
    ldh  a, [hFrameCounter]                       ; $5E34: $F0 $E7
    rra                                           ; $5E36: $1F
    rra                                           ; $5E37: $1F
    rra                                           ; $5E38: $1F
    rra                                           ; $5E39: $1F
    and  $01                                      ; $5E3A: $E6 $01
    call SetEntitySpriteVariant                   ; $5E3C: $CD $0C $3B
    call GetEntityTransitionCountdown             ; $5E3F: $CD $05 $0C
    cp   $18                                      ; $5E42: $FE $18
    jr   nz, .jr_004_5E4A                         ; $5E44: $20 $04

    call SpawnPairoddProjectile                   ; $5E46: $CD $C6 $5E
    and  a                                        ; $5E49: $A7

.jr_004_5E4A
    jr   nc, .return                              ; $5E4A: $30 $26

    call func_004_6E35                            ; $5E4C: $CD $35 $6E
    add  $20                                      ; $5E4F: $C6 $20
    cp   $40                                      ; $5E51: $FE $40
    jr   nc, .return                              ; $5E53: $30 $1D

    call func_004_6E45                            ; $5E55: $CD $45 $6E
    add  $20                                      ; $5E58: $C6 $20
    cp   $40                                      ; $5E5A: $FE $40
    jr   nc, .return                              ; $5E5C: $30 $14

    ld   hl, wEntitiesFlashCountdownTable         ; $5E5E: $21 $20 $C4
    add  hl, bc                                   ; $5E61: $09
    ld   a, [hl]                                  ; $5E62: $7E
    and  a                                        ; $5E63: $A7
    jr   nz, .return                              ; $5E64: $20 $0C

    call GetEntityTransitionCountdown                 ; $5E66: $CD $05 $0C
    ld   [hl], $20                                ; $5E69: $36 $20
    call IncrementEntityState                     ; $5E6B: $CD $12 $3B
    ld   a, JINGLE_ENNEMY_SHRIEK                  ; $5E6E: $3E $3C
    ldh  [hJingle], a                             ; $5E70: $E0 $F2

.return
    ret                                           ; $5E72: $C9

Data_004_5E73::
    db   $04, $03, $02

PairoddState1Handler::
    call GetEntityTransitionCountdown             ; $5E76: $CD $05 $0C
    cp   $18                                      ; $5E79: $FE $18
    jp   nc, label_3B39                           ; $5E7B: $D2 $39 $3B

    and  a                                        ; $5E7E: $A7
    jr   nz, jr_004_5EA4                          ; $5E7F: $20 $23

    ld   [hl], $40                                ; $5E81: $36 $40
    call IncrementEntityState                     ; $5E83: $CD $12 $3B
    ld   a, $FF                                   ; $5E86: $3E $FF
    call SetEntitySpriteVariant                   ; $5E88: $CD $0C $3B
    ld   hl, wEntitiesPosYTable                   ; $5E8B: $21 $10 $C2
    add  hl, bc                                   ; $5E8E: $09
    ld   a, [hl]                                  ; $5E8F: $7E
    sub  $48                                      ; $5E90: $D6 $48
    ld   e, a                                     ; $5E92: $5F
    ld   a, $48                                   ; $5E93: $3E $48
    sub  e                                        ; $5E95: $93
    ld   [hl], a                                  ; $5E96: $77
    ld   hl, wEntitiesPosXTable                   ; $5E97: $21 $00 $C2
    add  hl, bc                                   ; $5E9A: $09
    ld   a, [hl]                                  ; $5E9B: $7E
    sub  $50                                      ; $5E9C: $D6 $50
    ld   e, a                                     ; $5E9E: $5F
    ld   a, $50                                   ; $5E9F: $3E $50
    sub  e                                        ; $5EA1: $93
    ld   [hl], a                                  ; $5EA2: $77
    ret                                           ; $5EA3: $C9

jr_004_5EA4:
    rra                                           ; $5EA4: $1F
    rra                                           ; $5EA5: $1F
    rra                                           ; $5EA6: $1F
    and  $03                                      ; $5EA7: $E6 $03
    ld   e, a                                     ; $5EA9: $5F
    ld   d, b                                     ; $5EAA: $50
    ld   hl, Data_004_5E73                        ; $5EAB: $21 $73 $5E
    add  hl, de                                   ; $5EAE: $19
    ld   a, [hl]                                  ; $5EAF: $7E
    jp   SetEntitySpriteVariant                   ; $5EB0: $C3 $0C $3B

Data_004_5EB3::
    db   $02, $03, $04

PairoddState2Handler::
    call GetEntityTransitionCountdown             ; $5EB6: $CD $05 $0C
    cp   $18                                      ; $5EB9: $FE $18
    ret  nc                                       ; $5EBB: $D0

    and  a                                        ; $5EBC: $A7
    jr   nz, jr_004_5EE5                          ; $5EBD: $20 $26

    ld   [hl], $30                                ; $5EBF: $36 $30
    call IncrementEntityState                     ; $5EC1: $CD $12 $3B
    ld   [hl], b                                  ; $5EC4: $70
    ret                                           ; $5EC5: $C9

SpawnPairoddProjectile::
    ld   a, ENTITY_PAIRODD_PROJECTILE             ; $5EC6: $3E $58
    call SpawnNewEntity_trampoline                ; $5EC8: $CD $86 $3B
    jr   c, .return                               ; $5ECB: $38 $17

    ld   hl, wEntitiesPosXTable                   ; $5ECD: $21 $00 $C2
    add  hl, de                                   ; $5ED0: $19
    ldh  a, [hScratch0]                           ; $5ED1: $F0 $D7
    ld   [hl], a                                  ; $5ED3: $77
    ld   hl, wEntitiesPosYTable                   ; $5ED4: $21 $10 $C2
    add  hl, de                                   ; $5ED7: $19
    ldh  a, [hScratch1]                           ; $5ED8: $F0 $D8
    ld   [hl], a                                  ; $5EDA: $77
    push bc                                       ; $5EDB: $C5
    ld   c, e                                     ; $5EDC: $4B
    ld   b, d                                     ; $5EDD: $42
    ld   a, $18                                   ; $5EDE: $3E $18
    call ApplyVectorTowardsLink_trampoline        ; $5EE0: $CD $AA $3B
    pop  bc                                       ; $5EE3: $C1

.return
    ret                                           ; $5EE4: $C9

jr_004_5EE5:
    rra                                           ; $5EE5: $1F
    rra                                           ; $5EE6: $1F
    rra                                           ; $5EE7: $1F
    and  $03                                      ; $5EE8: $E6 $03
    ld   e, a                                     ; $5EEA: $5F
    ld   d, b                                     ; $5EEB: $50
    ld   hl, Data_004_5EB3                        ; $5EEC: $21 $B3 $5E
    add  hl, de                                   ; $5EEF: $19
    ld   a, [hl]                                  ; $5EF0: $7E
    jp   SetEntitySpriteVariant                   ; $5EF1: $C3 $0C $3B

Data_004_5EF4::
    db   $7C, $00, $7C, $20, $7E, $00, $7E, $20

PairoddProjectileEntityHandler::
    ld   de, Data_004_5EF4                        ; $5EFC: $11 $F4 $5E
    call RenderActiveEntitySpritesPair            ; $5EFF: $CD $C0 $3B
    call func_004_7FA3                            ; $5F02: $CD $A3 $7F
    ldh  a, [hFrameCounter]                       ; $5F05: $F0 $E7
    rra                                           ; $5F07: $1F
    rra                                           ; $5F08: $1F
    rra                                           ; $5F09: $1F
    and  $01                                      ; $5F0A: $E6 $01
    call SetEntitySpriteVariant                   ; $5F0C: $CD $0C $3B
    call func_004_6DCA                            ; $5F0F: $CD $CA $6D
    call label_3B2E                               ; $5F12: $CD $2E $3B
    call CheckLinkCollisionWithProjectile_trampoline; $5F15: $CD $4F $3B
    call label_3B70                               ; $5F18: $CD $70 $3B
    ld   hl, wEntitiesCollisionsTable             ; $5F1B: $21 $A0 $C2
    add  hl, bc                                   ; $5F1E: $09
    ld   a, [hl]                                  ; $5F1F: $7E
    and  a                                        ; $5F20: $A7
    ret  z                                        ; $5F21: $C8

    call func_004_6D7A                            ; $5F22: $CD $7A $6D
    jp   label_004_6C20                           ; $5F25: $C3 $20 $6C

Data_004_5F28::
    db   $00, $F0, $78, $01, $00, $F8, $7A, $01, $00, $00, $70, $01, $00, $08, $72, $01

Data_004_5F38::
    db   $00, $F0, $7C, $01, $00, $F8, $7E, $01, $00, $00, $70, $01, $00, $08, $72, $01

Data_004_5F48::
    db   $00, $F0, $78, $01, $00, $F8, $7A, $01, $00, $00, $74, $01, $00, $08, $76, $01

Data_004_5F58::
    db   $9A, $16, $9C, $16

FishermanFishingGameEntityHandler::
    ld   hl, wEntitiesUnknowTableP                ; $5F5C: $21 $40 $C4
    add  hl, bc                                   ; $5F5F: $09
    ld   a, [hl]                                  ; $5F60: $7E
    and  a                                        ; $5F61: $A7
    jr   z, jr_004_5F96                           ; $5F62: $28 $32

    ldh  a, [hActiveEntityVisualPosY]             ; $5F64: $F0 $EC
    add  $04                                      ; $5F66: $C6 $04
    ldh  [hActiveEntityVisualPosY], a             ; $5F68: $E0 $EC
    ld   de, Data_004_5F58                        ; $5F6A: $11 $58 $5F
    call RenderActiveEntitySpritesPair            ; $5F6D: $CD $C0 $3B
    call func_004_6DCA                            ; $5F70: $CD $CA $6D
    call func_004_6E03                            ; $5F73: $CD $03 $6E
    ld   hl, wEntitiesSpeedZTable                 ; $5F76: $21 $20 $C3
    add  hl, bc                                   ; $5F79: $09
    dec  [hl]                                     ; $5F7A: $35
    ld   hl, wEntitiesPosZTable                   ; $5F7B: $21 $10 $C3
    add  hl, bc                                   ; $5F7E: $09
    ld   a, [hl]                                  ; $5F7F: $7E
    and  $80                                      ; $5F80: $E6 $80
    jr   z, jr_004_5F91                           ; $5F82: $28 $0D

    call func_004_6D7A                            ; $5F84: $CD $7A $6D
    xor  a                                        ; $5F87: $AF
    ld   [$DB7F], a                               ; $5F88: $EA $7F $DB
    ld   [wC167], a                               ; $5F8B: $EA $67 $C1
    jp   CreateTradingItemEntity                  ; $5F8E: $C3 $0C $0C

jr_004_5F91:
    ld   a, $02                                   ; $5F91: $3E $02
    ldh  [hLinkInteractiveMotionBlocked], a       ; $5F93: $E0 $A1
    ret                                           ; $5F95: $C9

jr_004_5F96:
    ldh  a, [hIsSideScrolling]                    ; $5F96: $F0 $F9
    and  a                                        ; $5F98: $A7
    jp   nz, label_004_60A4                       ; $5F99: $C2 $A4 $60

    ld   hl, wEntitiesPhysicsFlagsTable           ; $5F9C: $21 $40 $C3
    add  hl, bc                                   ; $5F9F: $09
    ld   [hl], $84                                ; $5FA0: $36 $84
    ld   hl, wEntitiesUnknowTableR                ; $5FA2: $21 $90 $C3
    add  hl, bc                                   ; $5FA5: $09
    ld   a, [hl]                                  ; $5FA6: $7E
    ldh  [hFFE8], a                               ; $5FA7: $E0 $E8
    ld   a, [wDialogState]                        ; $5FA9: $FA $9F $C1
    and  a                                        ; $5FAC: $A7
    ld   hl, Data_004_5F48                        ; $5FAD: $21 $48 $5F
    jr   nz, jr_004_5FC2                          ; $5FB0: $20 $10

    ld   hl, wEntitiesUnknowTableY                ; $5FB2: $21 $D0 $C3
    add  hl, bc                                   ; $5FB5: $09
    ld   a, [hl]                                  ; $5FB6: $7E
    inc  [hl]                                     ; $5FB7: $34
    ld   hl, Data_004_5F28                        ; $5FB8: $21 $28 $5F
    and  $30                                      ; $5FBB: $E6 $30
    jr   z, jr_004_5FC2                           ; $5FBD: $28 $03

    ld   hl, Data_004_5F38                        ; $5FBF: $21 $38 $5F

jr_004_5FC2:
    ld   c, $04                                   ; $5FC2: $0E $04
    call RenderActiveEntitySpritesRect            ; $5FC4: $CD $E6 $3C
    ld   a, $04                                   ; $5FC7: $3E $04
    call label_3DA0                               ; $5FC9: $CD $A0 $3D
    call func_004_7BE3                            ; $5FCC: $CD $E3 $7B
    ldh  a, [hActiveEntityState]                  ; $5FCF: $F0 $F0
    JP_TABLE                                      ; $5FD1
._00 dw func_004_5FD8                             ; $5FD2
._01 dw func_004_5FEF                             ; $5FD4
._02 dw func_004_6041                             ; $5FD6

func_004_5FD8::
    ld   a, [wGameplayType]                       ; $5FD8: $FA $95 $DB
    cp   $0B                                      ; $5FDB: $FE $0B
    ret  nz                                       ; $5FDD: $C0

    call func_004_7C4B                            ; $5FDE: $CD $4B $7C
    ret  nc                                       ; $5FE1: $D0

    ld   a, $02                                   ; $5FE2: $3E $02
    ld   [wC167], a                               ; $5FE4: $EA $67 $C1
    call_open_dialog $045                         ; $5FE7
    jp   IncrementEntityState                     ; $5FEC: $C3 $12 $3B

func_004_5FEF::
    ld   a, [wDialogState]                        ; $5FEF: $FA $9F $C1
    and  a                                        ; $5FF2: $A7
    ret  nz                                       ; $5FF3: $C0

    call IncrementEntityState                     ; $5FF4: $CD $12 $3B
    ld   a, [wC177]                               ; $5FF7: $FA $77 $C1
    and  a                                        ; $5FFA: $A7
    jr   z, jr_004_6007                           ; $5FFB: $28 $0A

    ld   [hl], b                                  ; $5FFD: $70
    xor  a                                        ; $5FFE: $AF
    ld   [wC167], a                               ; $5FFF: $EA $67 $C1
    jp_open_dialog $046                           ; $6002

jr_004_6007:
    push hl                                       ; $6007: $E5
    push de                                       ; $6008: $D5
    ld   a, [wAddRupeeBufferLow]                  ; $6009: $FA $90 $DB
    ld   e, a                                     ; $600C: $5F
    ld   a, [wAddRupeeBufferHigh]                 ; $600D: $FA $8F $DB
    ld   d, a                                     ; $6010: $57
    ld   a, [wRupeeCountLow]                      ; $6011: $FA $5E $DB
    ld   l, a                                     ; $6014: $6F
    ld   a, [wRupeeCountHigh]                     ; $6015: $FA $5D $DB
    ld   h, a                                     ; $6018: $67

jr_004_6019:
    ld   a, e                                     ; $6019: $7B
    or   d                                        ; $601A: $B2
    jr   z, jr_004_6023                           ; $601B: $28 $06

    daa                                           ; $601D: $27
    inc  hl                                       ; $601E: $23
    daa                                           ; $601F: $27
    dec  de                                       ; $6020: $1B
    jr   jr_004_6019                              ; $6021: $18 $F6

    ; Play the fishing game: remove the price from the player's rupees
jr_004_6023:
    ld   a, l                                     ; $6023: $7D
    sub  $10                                      ; $6024: $D6 $10
    ld   a, h                                     ; $6026: $7C
    sbc  $00                                      ; $6027: $DE $00
    pop  de                                       ; $6029: $D1
    pop  hl                                       ; $602A: $E1
    jr   c, jr_004_6037                           ; $602B: $38 $0A

    ld   a, FISHING_GAME_PRICE
    ld   [wSubstractRupeeBufferLow], a            ; $602F: $EA $92 $DB
    jp_open_dialog $047                           ; $6032

jr_004_6037:
    ld   [hl], b                                  ; $6037: $70
    xor  a                                        ; $6038: $AF
    ld   [wC167], a                               ; $6039: $EA $67 $C1
    jp_open_dialog $04E                           ; $603C

func_004_6041::
    ld   a, [wDialogState]                        ; $6041: $FA $9F $C1

jr_004_6044:
    and  a                                        ; $6044: $A7
    ret  nz                                       ; $6045: $C0

    call UnloadAllEntities                        ; $6046: $CD $83 $3E
    jp   label_004_67FB                           ; $6049: $C3 $FB $67

Data_004_604C::
    db   $58, $00, $5A, $00, $56, $20, $FF, $00, $5C, $00, $5E, $00, $58, $00, $5A, $00
    db   $58, $00, $5A, $00, $5C, $00, $5E, $00, $5C, $00, $5E, $00, $56, $00, $FF, $00
    db   $5E, $20, $5C, $20, $58, $00, $5A, $00

Data_004_6074::
    db   $06, $16, $10, $10, $38, $38, $39, $39, $16, $38

Data_004_607E::
    db   $F6, $00, $F1, $F0, $F0, $F0, $F0, $FE, $04, $F2

Data_004_6088::
    db   $00, $F0, $FA, $00, $00, $F8, $F8, $F8, $F2, $FE

Data_004_6092::
    db   $E8, $00, $E0, $E8, $00, $00, $00, $00, $14

Data_004_609B::
    db   $10, $E0, $F8, $10, $00, $00, $00, $00, $F0

label_004_60A4:
    ld   a, $01                                   ; $60A4
    ld   [wC167], a
    ld   hl, wEntitiesPrivateState1Table          ; $60A9: $21 $B0 $C2
    add  hl, bc                                   ; $60AC: $09
    ld   a, [hl]                                  ; $60AD: $7E
    JP_TABLE                                      ; $60AE: $C7
._00 dw func_004_60D0                             ; $60AF
._01 dw func_004_6281                             ; $60B1
._02 dw func_004_643A                             ; $60B3
._03 dw func_004_6721                             ; $60B5

Data_004_60B7::
    db   $18, $58, $60, $18

Data_004_60BB::
    db   $88, $40, $4C, $34, $68

Data_004_60C0::
    db   $50, $01, $00, $00, $01

Data_004_60C5::
    db   $00, $02, $02, $02, $03

Data_004_60CA::
    db   $03, $00, $3E, $1E, $10, $30

func_004_60D0::
    ld   a, $02                                   ; $60D0: $3E $02
    ldh  [hLinkInteractiveMotionBlocked], a       ; $60D2: $E0 $A1
    ld   hl, wEntitiesPrivateState2Table          ; $60D4: $21 $C0 $C2
    add  hl, bc                                   ; $60D7: $09
    ld   a, [hl]                                  ; $60D8: $7E
    and  a                                        ; $60D9: $A7
    jr   nz, jr_004_6120                          ; $60DA: $20 $44

    inc  [hl]                                     ; $60DC: $34
    push bc                                       ; $60DD: $C5
    ld   c, $05                                   ; $60DE: $0E $05

jr_004_60E0:
    ld   a, ENTITY_FISHERMAN_FISHING_GAME         ; $60E0: $3E $54
    call SpawnNewEntity_trampoline                ; $60E2: $CD $86 $3B

    ; Set entity X and Y position
    ; (NB: the code finds it clever to re-use some values from the
    ; entity jump table.)
    ld   hl, (Data_004_60B7 - 1)                  ; $60E5: $21 $B6 $60
    add  hl, bc                                   ; $60E8: $09
    ld   a, [hl]                                  ; $60E9: $7E
    ld   hl, wEntitiesPosXTable                   ; $60EA: $21 $00 $C2
    add  hl, de                                   ; $60ED: $19
    ld   [hl], a                                  ; $60EE: $77
    ld   hl, Data_004_60BB                        ; $60EF: $21 $BB $60
    add  hl, bc                                   ; $60F2: $09
    ld   a, [hl]                                  ; $60F3: $7E
    ld   hl, wEntitiesPosYTable                   ; $60F4: $21 $10 $C2
    add  hl, de                                   ; $60F7: $19
    ld   [hl], a                                  ; $60F8: $77

    ld   hl, Data_004_60C0                        ; $60F9: $21 $C0 $60
    add  hl, bc                                   ; $60FC: $09
    ld   a, [hl]                                  ; $60FD: $7E
    ld   hl, wEntitiesDirectionTable              ; $60FE: $21 $80 $C3
    add  hl, de                                   ; $6101: $19
    ld   [hl], a                                  ; $6102: $77
    ld   hl, Data_004_60C5                        ; $6103: $21 $C5 $60
    add  hl, bc                                   ; $6106: $09
    ld   a, [hl]                                  ; $6107: $7E
    ld   hl, wEntitiesPrivateState1Table          ; $6108: $21 $B0 $C2
    add  hl, de                                   ; $610B: $19
    ld   [hl], a                                  ; $610C: $77
    ld   hl, Data_004_60CA                        ; $610D: $21 $CA $60
    add  hl, bc                                   ; $6110: $09
    ld   a, [hl]                                  ; $6111: $7E
    ld   hl, wEntitiesTransitionCountdownTable    ; $6112: $21 $E0 $C2
    add  hl, de                                   ; $6115: $19
    ld   [hl], a                                  ; $6116: $77
    dec  c                                        ; $6117: $0D
    jr   nz, jr_004_60E0                          ; $6118: $20 $C6

    xor  a                                        ; $611A: $AF
    ld   [$D004], a                               ; $611B: $EA $04 $D0
    pop  bc                                       ; $611E: $C1
    ret                                           ; $611F: $C9

jr_004_6120:
    ldh  a, [hActiveEntitySpriteVariant]          ; $6120: $F0 $F1
    ld   e, a                                     ; $6122: $5F
    ld   d, b                                     ; $6123: $50
    ld   hl, Data_004_6074                        ; $6124: $21 $74 $60
    add  hl, de                                   ; $6127: $19
    ld   a, [hl]                                  ; $6128: $7E
    ldh  [hLinkAnimationState], a                 ; $6129: $E0 $9D
    ld   hl, Data_004_607E                        ; $612B: $21 $7E $60
    add  hl, de                                   ; $612E: $19
    ldh  a, [hLinkPositionX]                      ; $612F: $F0 $98
    add  [hl]                                     ; $6131: $86
    ldh  [hActiveEntityPosX], a                   ; $6132: $E0 $EE
    ld   hl, Data_004_6088                        ; $6134: $21 $88 $60
    add  hl, de                                   ; $6137: $19
    ldh  a, [hLinkPositionY]                      ; $6138: $F0 $99
    add  [hl]                                     ; $613A: $86
    ldh  [hActiveEntityVisualPosY], a             ; $613B: $E0 $EC
    ld   de, Data_004_604C                        ; $613D: $11 $4C $60
    call RenderActiveEntitySpritesPair            ; $6140: $CD $C0 $3B
    ldh  a, [hActiveEntityState]                  ; $6143: $F0 $F0
    JP_TABLE                                      ; $6145
._00 dw func_004_6154                             ; $6146
._01 dw func_004_617B                             ; $6148
._02 dw func_004_61E4                             ; $614A
._03 dw func_004_61E5                             ; $614C
._04 dw func_004_6247                             ; $614E
._05 dw func_004_6252                             ; $6150
._06 dw func_004_626C                             ; $6152

func_004_6154::
    ld   a, [wDialogState]                        ; $6154: $FA $9F $C1
    and  a                                        ; $6157: $A7
    jr   nz, jr_004_616C                          ; $6158: $20 $12

    ldh  a, [hJoypadState]                        ; $615A: $F0 $CC
    and  J_A | J_B                                ; $615C: $E6 $30
    jr   z, jr_004_616C                           ; $615E: $28 $0C

    call IncrementEntityState                     ; $6160: $CD $12 $3B
    call GetEntityTransitionCountdown             ; $6163: $CD $05 $0C
    ld   [hl], $23                                ; $6166: $36 $23
    xor  a                                        ; $6168: $AF
    ld   [wIntroSubTimer], a                      ; $6169: $EA $02 $D0

jr_004_616C:
    ld   a, $09                                   ; $616C: $3E $09
    jp   label_004_61BA                           ; $616E: $C3 $BA $61

Data_004_6171::
    db   $01, $08, $08, $08, $08, $08, $01, $02, $03, $00

func_004_617B::
    call GetEntityTransitionCountdown             ; $617B: $CD $05 $0C
    jr   nz, jr_004_61B6                          ; $617E: $20 $36

    call IncrementEntityState                     ; $6180: $CD $12 $3B
    ld   a, $02                                   ; $6183: $3E $02
    ld   [wEntitiesSpriteVariantTable], a         ; $6185: $EA $B0 $C3
    ld   a, $54                                   ; $6188: $3E $54
    call SpawnNewEntity_trampoline                ; $618A: $CD $86 $3B
    ld   hl, wEntitiesPosXTable                   ; $618D: $21 $00 $C2
    add  hl, de                                   ; $6190: $19
    ld   [hl], $78                                ; $6191: $36 $78
    ld   hl, wEntitiesPosYTable                   ; $6193: $21 $10 $C2
    add  hl, de                                   ; $6196: $19
    ld   [hl], $18                                ; $6197: $36 $18
    ld   hl, wEntitiesSpeedXTable                 ; $6199: $21 $40 $C2
    add  hl, de                                   ; $619C: $19
    ld   [hl], $E2                                ; $619D: $36 $E2
    ld   hl, wEntitiesSpeedYTable                 ; $619F: $21 $50 $C2
    add  hl, de                                   ; $61A2: $19
    ld   [hl], $FA                                ; $61A3: $36 $FA
    ld   hl, wEntitiesPrivateState1Table          ; $61A5: $21 $B0 $C2
    add  hl, de                                   ; $61A8: $19
    ld   [hl], $01                                ; $61A9: $36 $01
    ld   hl, wEntitiesTransitionCountdownTable    ; $61AB: $21 $E0 $C2
    add  hl, de                                   ; $61AE: $19
    ld   [hl], $14                                ; $61AF: $36 $14
    ld   a, JINGLE_JUMP_DOWN                      ; $61B1: $3E $08
    ldh  [hJingle], a                             ; $61B3: $E0 $F2
    ret                                           ; $61B5: $C9

jr_004_61B6:
    rra                                           ; $61B6: $1F
    rra                                           ; $61B7: $1F
    and  $1F                                      ; $61B8: $E6 $1F

label_004_61BA:
    ld   e, a                                     ; $61BA: $5F
    ld   d, b                                     ; $61BB: $50
    ld   hl, Data_004_6171                        ; $61BC: $21 $71 $61
    add  hl, de                                   ; $61BF: $19
    ld   a, [hl]                                  ; $61C0: $7E
    ld   [wEntitiesSpriteVariantTable], a         ; $61C1: $EA $B0 $C3
    ld   e, a                                     ; $61C4: $5F
    ld   d, b                                     ; $61C5: $50
    ld   hl, Data_004_6092                        ; $61C6: $21 $92 $60
    add  hl, de                                   ; $61C9: $19
    ldh  a, [hLinkPositionX]                      ; $61CA: $F0 $98
    add  [hl]                                     ; $61CC: $86
    ldh  [hActiveEntityPosX], a                   ; $61CD: $E0 $EE
    ld   hl, Data_004_609B                        ; $61CF: $21 $9B $60
    add  hl, de                                   ; $61D2: $19
    ldh  a, [hLinkPositionY]                      ; $61D3: $F0 $99
    add  [hl]                                     ; $61D5: $86
    ldh  [hActiveEntityVisualPosY], a             ; $61D6: $E0 $EC
    xor  a                                        ; $61D8: $AF
    ldh  [hActiveEntitySpriteVariant], a          ; $61D9: $E0 $F1
    ld   de, Data_004_626D                        ; $61DB: $11 $6D $62
    call RenderActiveEntitySpritesPair            ; $61DE: $CD $C0 $3B
    jp   CopyEntityPositionToActivePosition       ; $61E1: $C3 $8A $3D

func_004_61E4::
    ret                                           ; $61E4: $C9

func_004_61E5::
    ld   a, [wDialogState]                        ; $61E5: $FA $9F $C1
    and  a                                        ; $61E8: $A7
    ret  nz                                       ; $61E9: $C0

    ld   a, [wC177]                               ; $61EA: $FA $77 $C1
    and  a                                        ; $61ED: $A7
    jr   nz, jr_004_6237                          ; $61EE: $20 $47

    ld   a, [$D004]                               ; $61F0: $FA $04 $D0
    cp   $05                                      ; $61F3: $FE $05
    jr   c, jr_004_6202                           ; $61F5: $38 $0B

    call_open_dialog $04B                         ; $61F7
    call IncrementEntityState                     ; $61FC: $CD $12 $3B
    ld   [hl], $05                                ; $61FF: $36 $05
    ret                                           ; $6201: $C9

jr_004_6202:
    push hl                                       ; $6202: $E5
    push de                                       ; $6203: $D5
    ld   a, [wAddRupeeBufferLow]                  ; $6204: $FA $90 $DB
    ld   e, a                                     ; $6207: $5F
    ld   a, [wAddRupeeBufferHigh]                 ; $6208: $FA $8F $DB
    ld   d, a                                     ; $620B: $57
    ld   a, [wRupeeCountLow]                      ; $620C: $FA $5E $DB
    ld   l, a                                     ; $620F: $6F
    ld   a, [wRupeeCountHigh]                     ; $6210: $FA $5D $DB
    ld   h, a                                     ; $6213: $67

jr_004_6214:
    ld   a, e                                     ; $6214: $7B
    or   d                                        ; $6215: $B2
    jr   z, jr_004_621E                           ; $6216: $28 $06

    daa                                           ; $6218: $27
    inc  hl                                       ; $6219: $23
    daa                                           ; $621A: $27
    dec  de                                       ; $621B: $1B
    jr   jr_004_6214                              ; $621C: $18 $F6

    ; Play again: remove the price from the player's rupees
jr_004_621E:
    ld   a, l                                     ; $621E: $7D
    sub  $10                                      ; $621F: $D6 $10
    ld   a, h                                     ; $6221: $7C
    sbc  $00                                      ; $6222: $DE $00
    pop  de                                       ; $6224: $D1
    pop  hl                                       ; $6225: $E1
    jr   c, jr_004_623F                           ; $6226: $38 $17

    ld   a, FISHING_GAME_PRICE                    ; $6228: $3E $0A
    ld   [wSubstractRupeeBufferLow], a            ; $622A: $EA $92 $DB
    call_open_dialog $047                         ; $622D
    call IncrementEntityState                     ; $6232: $CD $12 $3B
    ld   [hl], b                                  ; $6235: $70
    ret                                           ; $6236: $C9

jr_004_6237:
    call_open_dialog $046                         ; $6237
    jp   IncrementEntityState                     ; $623C: $C3 $12 $3B

jr_004_623F:
    call_open_dialog $04E                         ; $623F
    jp   IncrementEntityState                     ; $6244: $C3 $12 $3B

func_004_6247::
    ld   a, [wDialogState]                        ; $6247: $FA $9F $C1
    and  a                                        ; $624A: $A7
    ret  nz                                       ; $624B: $C0

    call UnloadAllEntities                        ; $624C: $CD $83 $3E
    jp   label_004_67FB                           ; $624F: $C3 $FB $67

func_004_6252::
    ld   a, [wDialogState]                        ; $6252: $FA $9F $C1
    and  a                                        ; $6255: $A7
    ret  nz                                       ; $6256: $C0

    call IncrementEntityState                     ; $6257: $CD $12 $3B
    ld   [hl], $04                                ; $625A: $36 $04
    ld   a, [wC177]                               ; $625C: $FA $77 $C1
    and  a                                        ; $625F: $A7
    jr   nz, jr_004_6267                          ; $6260: $20 $05

    jp_open_dialog $04C                           ; $6262

jr_004_6267:
    jp_open_dialog $046                           ; $6267

func_004_626C::
    ret                                           ; $626C: $C9

Data_004_626D::
    db   $50, $02, $54, $02, $50, $02, $52, $02, $50, $42, $54, $02, $54, $42, $50, $42
    db   $54, $62, $50, $62

func_004_6281::
    ld   a, c                                     ; $6281: $79
    ld   [$D003], a                               ; $6282: $EA $03 $D0
    ld   de, Data_004_626D                        ; $6285: $11 $6D $62
    call RenderActiveEntitySpritesPair            ; $6288: $CD $C0 $3B
    ldh  a, [hActiveEntityPosX]                   ; $628B: $F0 $EE
    ld   [wIsFileSelectionArrowShifted], a        ; $628D: $EA $00 $D0
    ldh  a, [hActiveEntityPosY]                   ; $6290: $F0 $EF
    ld   [wIntroTimer], a                         ; $6292: $EA $01 $D0
    call func_004_7FA3                            ; $6295: $CD $A3 $7F
    ldh  a, [hActiveEntityState]                  ; $6298: $F0 $F0
    JP_TABLE                                      ; $629A
._00 dw func_004_629F                             ; $629B
._01 dw func_004_6308                             ; $629D

func_004_629F::
    call func_004_6DD7
    call func_004_6DCD                            ; $62A2: $CD $CD $6D
    ldh  a, [hPressedButtonsMask]                 ; $62A5: $F0 $CB
    and  $01                                      ; $62A7: $E6 $01
    jr   z, jr_004_62BC                           ; $62A9: $28 $11

    ldh  a, [hFrameCounter]                       ; $62AB: $F0 $E7
    and  $01                                      ; $62AD: $E6 $01
    jr   nz, jr_004_62BC                          ; $62AF: $20 $0B

    ld   hl, wEntitiesSpeedXTable                 ; $62B1: $21 $40 $C2
    add  hl, bc                                   ; $62B4: $09
    ld   a, [hl]                                  ; $62B5: $7E
    and  a                                        ; $62B6: $A7
    jr   z, jr_004_62BC                           ; $62B7: $28 $03

    inc  [hl]                                     ; $62B9: $34
    jr   jr_004_62C1                              ; $62BA: $18 $05

jr_004_62BC:
    call GetEntityTransitionCountdown             ; $62BC: $CD $05 $0C
    jr   nz, jr_004_62E7                          ; $62BF: $20 $26

jr_004_62C1:
    ldh  a, [hFrameCounter]                       ; $62C1: $F0 $E7
    and  $01                                      ; $62C3: $E6 $01
    jr   nz, jr_004_62D1                          ; $62C5: $20 $0A

    ld   hl, wEntitiesSpeedYTable                 ; $62C7: $21 $50 $C2
    add  hl, bc                                   ; $62CA: $09
    ld   a, [hl]                                  ; $62CB: $7E
    cp   $20                                      ; $62CC: $FE $20
    jr   z, jr_004_62D1                           ; $62CE: $28 $01

    inc  [hl]                                     ; $62D0: $34

jr_004_62D1:
    ld   hl, wEntitiesUnknowTableY                ; $62D1: $21 $D0 $C3
    add  hl, bc                                   ; $62D4: $09
    ld   a, [hl]                                  ; $62D5: $7E
    inc  a                                        ; $62D6: $3C
    cp   $03                                      ; $62D7: $FE $03
    ld   [hl], a                                  ; $62D9: $77
    jr   nz, jr_004_62E7                          ; $62DA: $20 $0B

    xor  a                                        ; $62DC: $AF
    ld   [hl], a                                  ; $62DD: $77
    ld   hl, wEntitiesSpeedXTable                 ; $62DE: $21 $40 $C2
    add  hl, bc                                   ; $62E1: $09
    ld   a, [hl]                                  ; $62E2: $7E
    and  a                                        ; $62E3: $A7
    jr   z, jr_004_62E7                           ; $62E4: $28 $01

    inc  [hl]                                     ; $62E6: $34

jr_004_62E7:
    ld   hl, wEntitiesPosYTable                   ; $62E7: $21 $10 $C2
    add  hl, bc                                   ; $62EA: $09
    ld   a, [hl]                                  ; $62EB: $7E
    cp   $2A                                      ; $62EC: $FE $2A
    jr   c, jr_004_6307                           ; $62EE: $38 $17

    call ClearEntitySpeed                         ; $62F0: $CD $7F $3D
    call IncrementEntityState                     ; $62F3: $CD $12 $3B

label_004_62F6:
    ldh  a, [hActiveEntityVisualPosY]             ; $62F6: $F0 $EC
    ldh  [hScratch1], a                           ; $62F8: $E0 $D8
    ldh  a, [hActiveEntityPosX]                   ; $62FA: $F0 $EE
    ldh  [hScratch0], a                           ; $62FC: $E0 $D7
    ld   a, TRANSCIENT_VFX_WATER_SPLASH           ; $62FE: $3E $01
    call AddTranscientVfx                         ; $6300: $CD $C7 $0C
    ld   a, JINGLE_WATER_DIVE                     ; $6303: $3E $0E
    ldh  [hJingle], a                             ; $6305: $E0 $F2

jr_004_6307:
    ret                                           ; $6307: $C9

func_004_6308::
    ld   hl, wEntitiesSpriteVariantTable          ; $6308: $21 $B0 $C3
    ld   [hl], $00                                ; $630B: $36 $00
    call GetEntityTransitionCountdown             ; $630D: $CD $05 $0C
    jr   z, jr_004_6317                           ; $6310: $28 $05

    ld   hl, wEntitiesSpriteVariantTable          ; $6312: $21 $B0 $C3
    ld   [hl], $04                                ; $6315: $36 $04

jr_004_6317:
    call GetEntityPrivateCountdown1               ; $6317: $CD $00 $0C
    jr   z, jr_004_6321                           ; $631A: $28 $05

    ld   hl, wEntitiesSpriteVariantTable          ; $631C: $21 $B0 $C3
    ld   [hl], $05                                ; $631F: $36 $05

jr_004_6321:
    ldh  a, [hFrameCounter]                       ; $6321: $F0 $E7
    rra                                           ; $6323: $1F
    rra                                           ; $6324: $1F
    rra                                           ; $6325: $1F
    rra                                           ; $6326: $1F
    and  $01                                      ; $6327: $E6 $01
    call SetEntitySpriteVariant                   ; $6329: $CD $0C $3B
    call func_004_6DCA                            ; $632C: $CD $CA $6D
    ldh  a, [hFrameCounter]                       ; $632F: $F0 $E7
    and  $07                                      ; $6331: $E6 $07
    jr   nz, jr_004_6354                          ; $6333: $20 $1F

    ld   hl, wEntitiesSpeedYTable                 ; $6335: $21 $50 $C2
    add  hl, bc                                   ; $6338: $09
    ld   a, [hl]                                  ; $6339: $7E
    sub  $04                                      ; $633A: $D6 $04
    jr   z, jr_004_6345                           ; $633C: $28 $07

    and  $80                                      ; $633E: $E6 $80
    jr   z, jr_004_6344                           ; $6340: $28 $02

    inc  [hl]                                     ; $6342: $34
    inc  [hl]                                     ; $6343: $34

jr_004_6344:
    dec  [hl]                                     ; $6344: $35

jr_004_6345:
    ld   hl, wEntitiesSpeedXTable                 ; $6345: $21 $40 $C2
    add  hl, bc                                   ; $6348: $09
    ld   a, [hl]                                  ; $6349: $7E
    and  a                                        ; $634A: $A7
    jr   z, jr_004_6354                           ; $634B: $28 $07

    and  $80                                      ; $634D: $E6 $80
    jr   z, jr_004_6353                           ; $634F: $28 $02

    inc  [hl]                                     ; $6351: $34
    inc  [hl]                                     ; $6352: $34

jr_004_6353:
    dec  [hl]                                     ; $6353: $35

jr_004_6354:
    ldh  a, [hJoypadState]                        ; $6354: $F0 $CC
    and  $30                                      ; $6356: $E6 $30
    jr   z, jr_004_63B9                           ; $6358: $28 $5F

    call GetEntityTransitionCountdown             ; $635A: $CD $05 $0C
    ld   [hl], $08                                ; $635D: $36 $08
    ldh  a, [hLinkPositionX]                      ; $635F: $F0 $98
    push af                                       ; $6361: $F5
    sub  $17                                      ; $6362: $D6 $17
    ldh  [hLinkPositionX], a                      ; $6364: $E0 $98
    ld   a, $04                                   ; $6366: $3E $04
    call ApplyVectorTowardsLink_trampoline        ; $6368: $CD $AA $3B
    pop  af                                       ; $636B: $F1
    ldh  [hLinkPositionX], a                      ; $636C: $E0 $98
    ldh  a, [hActiveEntityVisualPosY]             ; $636E: $F0 $EC
    cp   $25                                      ; $6370: $FE $25
    jr   nc, jr_004_63AD                          ; $6372: $30 $39

    ldh  a, [hActiveEntityPosX]                   ; $6374: $F0 $EE
    cp   $70                                      ; $6376: $FE $70
    jr   c, jr_004_63AD                           ; $6378: $38 $33

    ld   hl, wEntitiesStateTable                  ; $637A: $21 $90 $C2
    ld   [hl], $03                                ; $637D: $36 $03
    call_open_dialog $048                         ; $637F
    call func_004_6D7A                            ; $6384: $CD $7A $6D
    ld   e, $0F                                   ; $6387: $1E $0F
    ld   d, b                                     ; $6389: $50

jr_004_638A:
    ld   hl, wEntitiesStatusTable                 ; $638A: $21 $80 $C2
    add  hl, de                                   ; $638D: $19
    ld   a, [hl]                                  ; $638E: $7E
    and  a                                        ; $638F: $A7
    jr   z, jr_004_63A7                           ; $6390: $28 $15

    ld   hl, wEntitiesPrivateState1Table          ; $6392: $21 $B0 $C2
    add  hl, de                                   ; $6395: $19
    ld   a, [hl]                                  ; $6396: $7E
    cp   $02                                      ; $6397: $FE $02
    jr   c, jr_004_63A7                           ; $6399: $38 $0C

    ld   hl, wEntitiesStateTable                  ; $639B: $21 $90 $C2
    add  hl, de                                   ; $639E: $19
    ld   a, [hl]                                  ; $639F: $7E
    cp   $02                                      ; $63A0: $FE $02
    jr   c, jr_004_63A7                           ; $63A2: $38 $03

    and  $01                                      ; $63A4: $E6 $01
    ld   [hl], a                                  ; $63A6: $77

jr_004_63A7:
    dec  e                                        ; $63A7: $1D
    ld   a, e                                     ; $63A8: $7B
    cp   $FF                                      ; $63A9: $FE $FF
    jr   nz, jr_004_638A                          ; $63AB: $20 $DD

jr_004_63AD:
    ldh  a, [hFrameCounter]                       ; $63AD: $F0 $E7
    rra                                           ; $63AF: $1F
    rra                                           ; $63B0: $1F
    rra                                           ; $63B1: $1F
    and  $01                                      ; $63B2: $E6 $01
    call SetEntitySpriteVariant                   ; $63B4: $CD $0C $3B
    jr   jr_004_63DE                              ; $63B7: $18 $25

jr_004_63B9:
    ldh  a, [hJoypadState]                        ; $63B9: $F0 $CC
    and  $05                                      ; $63BB: $E6 $05
    jr   z, jr_004_63DE                           ; $63BD: $28 $1F

    ldh  a, [hActiveEntityVisualPosY]             ; $63BF: $F0 $EC
    cp   $30                                      ; $63C1: $FE $30
    jr   c, jr_004_63DE                           ; $63C3: $38 $19

    ld   hl, wEntitiesPrivateCountdown2Table      ; $63C5: $21 $00 $C3
    add  hl, bc                                   ; $63C8: $09
    ld   a, [hl]                                  ; $63C9: $7E
    and  a                                        ; $63CA: $A7
    jr   nz, jr_004_63DE                          ; $63CB: $20 $11

    ld   hl, wEntitiesSpeedYTable                 ; $63CD: $21 $50 $C2
    add  hl, bc                                   ; $63D0: $09
    ld   [hl], $FA                                ; $63D1: $36 $FA
    ld   hl, wEntitiesPrivateCountdown2Table      ; $63D3: $21 $00 $C3
    add  hl, bc                                   ; $63D6: $09
    ld   [hl], $50                                ; $63D7: $36 $50
    call GetEntityPrivateCountdown1               ; $63D9: $CD $00 $0C
    ld   [hl], $10                                ; $63DC: $36 $10

jr_004_63DE:
    ldh  a, [hActiveEntityPosX]                   ; $63DE: $F0 $EE
    ld   hl, wEntitiesPosXTable                   ; $63E0: $21 $00 $C2
    add  hl, bc                                   ; $63E3: $09
    cp   [hl]                                     ; $63E4: $BE
    jr   nz, jr_004_63F0                          ; $63E5: $20 $09

    ldh  a, [hActiveEntityPosY]                   ; $63E7: $F0 $EF
    ld   hl, wEntitiesPosYTable                   ; $63E9: $21 $10 $C2
    add  hl, bc                                   ; $63EC: $09
    cp   [hl]                                     ; $63ED: $BE
    jr   z, jr_004_6402                           ; $63EE: $28 $12

jr_004_63F0:
    ld   hl, wEntitiesSpeedYTable                 ; $63F0: $21 $50 $C2
    add  hl, bc                                   ; $63F3: $09
    ld   a, [hl]                                  ; $63F4: $7E
    push af                                       ; $63F5: $F5
    push hl                                       ; $63F6: $E5
    and  $80                                      ; $63F7: $E6 $80
    jr   z, jr_004_63FC                           ; $63F9: $28 $01

    ld   [hl], b                                  ; $63FB: $70

jr_004_63FC:
    call label_3B23                               ; $63FC: $CD $23 $3B
    pop  hl                                       ; $63FF: $E1
    pop  af                                       ; $6400: $F1
    ld   [hl], a                                  ; $6401: $77

jr_004_6402:
    ld   hl, wEntitiesCollisionsTable             ; $6402: $21 $A0 $C2
    add  hl, bc                                   ; $6405: $09
    ld   a, [hl]                                  ; $6406: $7E
    and  a                                        ; $6407: $A7
    jr   z, jr_004_640E                           ; $6408: $28 $04

    xor  a                                        ; $640A: $AF
    call SetEntitySpriteVariant                   ; $640B: $CD $0C $3B

jr_004_640E:
    ld   hl, wEntitiesSpeedYTable                 ; $640E: $21 $50 $C2
    add  hl, bc                                   ; $6411: $09
    ld   a, [hl]                                  ; $6412: $7E
    rla                                           ; $6413: $17
    ret  c                                        ; $6414: $D8

    ld   a, $02                                   ; $6415: $3E $02
    jp   SetEntitySpriteVariant                   ; $6417: $C3 $0C $3B

Data_004_641A::
    db   $4C, $00, $4A, $00, $4C, $00, $4E, $00, $48, $00, $4A, $00, $48, $00, $4E, $00
    db   $4A, $20, $4C, $20, $4E, $20, $4C, $20, $4A, $20, $48, $20, $4E, $20, $48, $20

func_004_643A::
    ld   hl, wEntitiesDirectionTable              ; $643A: $21 $80 $C3
    add  hl, bc                                   ; $643D: $09
    ld   a, [hl]                                  ; $643E: $7E
    and  a                                        ; $643F: $A7
    jr   nz, jr_004_6448                          ; $6440: $20 $06

    ldh  a, [hActiveEntitySpriteVariant]          ; $6442: $F0 $F1
    add  $04                                      ; $6444: $C6 $04
    ldh  [hActiveEntitySpriteVariant], a          ; $6446: $E0 $F1

jr_004_6448:
    ld   de, Data_004_641A                        ; $6448: $11 $1A $64
    call RenderActiveEntitySpritesPair            ; $644B: $CD $C0 $3B

label_004_644E:
    call func_004_7FA3                            ; $644E: $CD $A3 $7F
    call func_004_6DCA                            ; $6451: $CD $CA $6D
    ldh  a, [hActiveEntityState]                  ; $6454: $F0 $F0
    JP_TABLE                                      ; $6456
._00 dw func_004_6463                             ; $6457
._01 dw func_004_649B                             ; $6459
._02 dw func_004_64F2                             ; $645B
._03 dw func_004_652D                             ; $645D
._04 dw func_004_657A                             ; $645F
._05 dw func_004_6689                             ; $6461

func_004_6463::
    call func_004_679B                            ; $6463: $CD $9B $67
    ld   hl, wEntitiesPrivateState1Table          ; $6466: $21 $B0 $C2
    add  hl, bc                                   ; $6469: $09
    ld   a, [hl]                                  ; $646A: $7E
    cp   $03                                      ; $646B: $FE $03
    jp   z, label_004_6738                        ; $646D: $CA $38 $67

    call GetEntityTransitionCountdown             ; $6470: $CD $05 $0C
    jr   nz, jr_004_6482                          ; $6473: $20 $0D

    ld   [hl], $30                                ; $6475: $36 $30
    ld   hl, wEntitiesDirectionTable              ; $6477: $21 $80 $C3
    add  hl, bc                                   ; $647A: $09
    ld   a, [hl]                                  ; $647B: $7E
    xor  $01                                      ; $647C: $EE $01
    ld   [hl], a                                  ; $647E: $77
    call IncrementEntityState                     ; $647F: $CD $12 $3B

jr_004_6482:
    ldh  a, [hFrameCounter]                       ; $6482: $F0 $E7
    and  $03                                      ; $6484: $E6 $03
    jr   nz, jr_004_6497                          ; $6486: $20 $0F

    ld   hl, wEntitiesSpeedXTable                 ; $6488: $21 $40 $C2
    add  hl, bc                                   ; $648B: $09
    ld   a, [hl]                                  ; $648C: $7E
    and  a                                        ; $648D: $A7
    jr   z, jr_004_6497                           ; $648E: $28 $07

    and  $80                                      ; $6490: $E6 $80
    jr   z, jr_004_6496                           ; $6492: $28 $02

    inc  [hl]                                     ; $6494: $34
    inc  [hl]                                     ; $6495: $34

jr_004_6496:
    dec  [hl]                                     ; $6496: $35

jr_004_6497:
    jr   jr_004_64E0                              ; $6497: $18 $47

Data_004_6499::
    db   $10, $F0

func_004_649B::
    call func_004_679B                            ; $649B: $CD $9B $67
    ld   hl, wEntitiesPrivateState1Table          ; $649E: $21 $B0 $C2
    add  hl, bc                                   ; $64A1: $09
    ld   a, [hl]                                  ; $64A2: $7E
    cp   $03                                      ; $64A3: $FE $03
    jp   z, label_004_6762                        ; $64A5: $CA $62 $67

    call GetEntityTransitionCountdown             ; $64A8: $CD $05 $0C
    jr   nz, jr_004_64B3                          ; $64AB: $20 $06

    ld   [hl], $50                                ; $64AD: $36 $50
    call IncrementEntityState                     ; $64AF: $CD $12 $3B
    ld   [hl], b                                  ; $64B2: $70

jr_004_64B3:
    ldh  a, [hFrameCounter]                       ; $64B3: $F0 $E7
    rra                                           ; $64B5: $1F
    rra                                           ; $64B6: $1F
    rra                                           ; $64B7: $1F
    and  $01                                      ; $64B8: $E6 $01
    call SetEntitySpriteVariant                   ; $64BA: $CD $0C $3B
    ldh  a, [hFrameCounter]                       ; $64BD: $F0 $E7
    and  $03                                      ; $64BF: $E6 $03
    jr   nz, jr_004_64E0                          ; $64C1: $20 $1D

    ld   hl, wEntitiesSpeedXTable                 ; $64C3: $21 $40 $C2
    add  hl, bc                                   ; $64C6: $09
    ld   a, [hl]                                  ; $64C7: $7E
    push hl                                       ; $64C8: $E5
    ld   hl, wEntitiesDirectionTable              ; $64C9: $21 $80 $C3
    add  hl, bc                                   ; $64CC: $09
    ld   e, [hl]                                  ; $64CD: $5E
    ld   d, $00                                   ; $64CE: $16 $00
    ld   hl, Data_004_6499                        ; $64D0: $21 $99 $64
    add  hl, de                                   ; $64D3: $19
    sub  [hl]                                     ; $64D4: $96
    pop  hl                                       ; $64D5: $E1
    and  a                                        ; $64D6: $A7
    jr   z, jr_004_64E0                           ; $64D7: $28 $07

    and  $80                                      ; $64D9: $E6 $80
    jr   z, jr_004_64DF                           ; $64DB: $28 $02

    inc  [hl]                                     ; $64DD: $34
    inc  [hl]                                     ; $64DE: $34

jr_004_64DF:
    dec  [hl]                                     ; $64DF: $35

jr_004_64E0:
    ld   hl, wEntitiesPosYTable                   ; $64E0: $21 $10 $C2
    add  hl, bc                                   ; $64E3: $09
    ld   a, [hl]                                  ; $64E4: $7E
    cp   $34                                      ; $64E5: $FE $34
    jr   nc, jr_004_64EF                          ; $64E7: $30 $06

    inc  [hl]                                     ; $64E9: $34
    ld   hl, wEntitiesSpeedYTable                 ; $64EA: $21 $50 $C2
    add  hl, bc                                   ; $64ED: $09
    ld   [hl], b                                  ; $64EE: $70

jr_004_64EF:
    ret                                           ; $64EF: $C9

Data_004_64F0::
    db   $F2, $14

func_004_64F2::
    ldh  a, [hFrameCounter]                       ; $64F2: $F0 $E7
    rra                                           ; $64F4: $1F
    rra                                           ; $64F5: $1F
    rra                                           ; $64F6: $1F
    and  $01                                      ; $64F7: $E6 $01
    call SetEntitySpriteVariant                   ; $64F9: $CD $0C $3B
    call GetEntityTransitionCountdown             ; $64FC: $CD $05 $0C
    jr   nz, jr_004_6504                          ; $64FF: $20 $03

    call IncrementEntityState                     ; $6501: $CD $12 $3B

jr_004_6504:
    ldh  a, [hLinkPositionX]                      ; $6504: $F0 $98
    push af                                       ; $6506: $F5
    ldh  a, [hLinkPositionY]                      ; $6507: $F0 $99
    push af                                       ; $6509: $F5
    ld   hl, wEntitiesDirectionTable              ; $650A: $21 $80 $C3
    add  hl, bc                                   ; $650D: $09
    ld   e, [hl]                                  ; $650E: $5E
    ld   d, b                                     ; $650F: $50
    ld   hl, Data_004_64F0                        ; $6510: $21 $F0 $64
    add  hl, de                                   ; $6513: $19
    ld   a, [wIsFileSelectionArrowShifted]        ; $6514: $FA $00 $D0
    add  [hl]                                     ; $6517: $86
    ldh  [hLinkPositionX], a                      ; $6518: $E0 $98
    ld   a, [wIntroTimer]                         ; $651A: $FA $01 $D0
    ldh  [hLinkPositionY], a                      ; $651D: $E0 $99
    ld   a, $04                                   ; $651F: $3E $04
    call ApplyVectorTowardsLink_trampoline        ; $6521: $CD $AA $3B
    pop  af                                       ; $6524: $F1
    ldh  [hLinkPositionY], a                      ; $6525: $E0 $99
    pop  af                                       ; $6527: $F1
    ldh  [hLinkPositionX], a                      ; $6528: $E0 $98
    jp   func_004_6DCA                            ; $652A: $C3 $CA $6D

func_004_652D::
    ldh  a, [hFrameCounter]                       ; $652D: $F0 $E7
    rra                                           ; $652F: $1F
    rra                                           ; $6530: $1F
    and  $01                                      ; $6531: $E6 $01
    add  $02                                      ; $6533: $C6 $02
    call SetEntitySpriteVariant                   ; $6535: $CD $0C $3B
    ldh  a, [hLinkPositionX]                      ; $6538: $F0 $98
    push af                                       ; $653A: $F5
    ldh  a, [hLinkPositionY]                      ; $653B: $F0 $99
    push af                                       ; $653D: $F5
    ld   a, [wIsFileSelectionArrowShifted]        ; $653E: $FA $00 $D0
    add  $04                                      ; $6541: $C6 $04
    ldh  [hLinkPositionX], a                      ; $6543: $E0 $98
    ld   a, [wIntroTimer]                         ; $6545: $FA $01 $D0
    ldh  [hLinkPositionY], a                      ; $6548: $E0 $99
    ld   a, $10                                   ; $654A: $3E $10
    call ApplyVectorTowardsLink_trampoline        ; $654C: $CD $AA $3B
    pop  af                                       ; $654F: $F1
    ldh  [hLinkPositionY], a                      ; $6550: $E0 $99
    pop  af                                       ; $6552: $F1
    ldh  [hLinkPositionX], a                      ; $6553: $E0 $98
    call func_004_6DCA                            ; $6555: $CD $CA $6D
    ld   a, [wIsFileSelectionArrowShifted]        ; $6558: $FA $00 $D0
    ld   hl, hActiveEntityPosX                    ; $655B: $21 $EE $FF
    sub  [hl]                                     ; $655E: $96
    add  $08                                      ; $655F: $C6 $08
    cp   $10                                      ; $6561: $FE $10
    jr   nc, jr_004_6575                          ; $6563: $30 $10

    call ClearEntitySpeed                         ; $6565: $CD $7F $3D
    call IncrementEntityState                     ; $6568: $CD $12 $3B
    ld   a, [$D003]                               ; $656B: $FA $03 $D0
    ld   e, a                                     ; $656E: $5F
    ld   d, b                                     ; $656F: $50
    ld   hl, wEntitiesStatusTable                 ; $6570: $21 $80 $C2
    add  hl, de                                   ; $6573: $19
    ld   [hl], b                                  ; $6574: $70

jr_004_6575:
    ret                                           ; $6575: $C9

Data_004_6576::
    db   $54, $00

Data_004_6578::
    db   $08, $F8

func_004_657A::
    ld   hl, wEntitiesDirectionTable              ; $657A: $21 $80 $C3
    add  hl, bc                                   ; $657D: $09
    ld   e, [hl]                                  ; $657E: $5E
    ld   d, b                                     ; $657F: $50
    ld   hl, Data_004_6578                        ; $6580: $21 $78 $65
    add  hl, de                                   ; $6583: $19
    ldh  a, [hActiveEntityPosX]                   ; $6584: $F0 $EE
    add  [hl]                                     ; $6586: $86
    ldh  [hActiveEntityPosX], a                   ; $6587: $E0 $EE
    ld   hl, hActiveEntitySpriteVariant           ; $6589: $21 $F1 $FF
    ld   [hl], b                                  ; $658C: $70
    ld   de, Data_004_6576                        ; $658D: $11 $76 $65
    call RenderActiveEntitySprite                 ; $6590: $CD $77 $3C
    call CopyEntityPositionToActivePosition       ; $6593: $CD $8A $3D
    ldh  a, [hFrameCounter]                       ; $6596: $F0 $E7
    rra                                           ; $6598: $1F
    rra                                           ; $6599: $1F
    rra                                           ; $659A: $1F
    and  $01                                      ; $659B: $E6 $01
    call SetEntitySpriteVariant                   ; $659D: $CD $0C $3B
    ldh  a, [hFrameCounter]                       ; $65A0: $F0 $E7
    and  $07                                      ; $65A2: $E6 $07
    jr   nz, jr_004_65DB                          ; $65A4: $20 $35

    ldh  a, [hLinkPositionX]                      ; $65A6: $F0 $98
    push af                                       ; $65A8: $F5
    ldh  a, [hLinkPositionY]                      ; $65A9: $F0 $99
    push af                                       ; $65AB: $F5
    ld   a, $00                                   ; $65AC: $3E $00
    ldh  [hLinkPositionX], a                      ; $65AE: $E0 $98
    ld   a, $59                                   ; $65B0: $3E $59
    ldh  [hLinkPositionY], a                      ; $65B2: $E0 $99
    ld   a, $08                                   ; $65B4: $3E $08
    call GetVectorTowardsLink_trampoline          ; $65B6: $CD $B5 $3B
    ldh  a, [hScratch0]                           ; $65B9: $F0 $D7
    ld   hl, wEntitiesSpeedYTable                 ; $65BB: $21 $50 $C2
    add  hl, bc                                   ; $65BE: $09
    sub  [hl]                                     ; $65BF: $96
    inc  [hl]                                     ; $65C0: $34
    and  $80                                      ; $65C1: $E6 $80
    jr   z, jr_004_65C7                           ; $65C3: $28 $02

    dec  [hl]                                     ; $65C5: $35
    dec  [hl]                                     ; $65C6: $35

jr_004_65C7:
    ldh  a, [hScratch1]                           ; $65C7: $F0 $D8
    ld   hl, wEntitiesSpeedXTable                 ; $65C9: $21 $40 $C2
    add  hl, bc                                   ; $65CC: $09
    sub  [hl]                                     ; $65CD: $96
    inc  [hl]                                     ; $65CE: $34
    and  $80                                      ; $65CF: $E6 $80
    jr   z, jr_004_65D5                           ; $65D1: $28 $02

    dec  [hl]                                     ; $65D3: $35
    dec  [hl]                                     ; $65D4: $35

jr_004_65D5:
    pop  af                                       ; $65D5: $F1
    ldh  [hLinkPositionY], a                      ; $65D6: $E0 $99
    pop  af                                       ; $65D8: $F1
    ldh  [hLinkPositionX], a                      ; $65D9: $E0 $98

jr_004_65DB:
    ldh  a, [hJoypadState]                        ; $65DB: $F0 $CC
    and  $30                                      ; $65DD: $E6 $30
    jr   z, jr_004_6631                           ; $65DF: $28 $50

    ld   hl, wEntitiesPrivateState1Table          ; $65E1: $21 $B0 $C2
    add  hl, bc                                   ; $65E4: $09
    ld   a, [hl]                                  ; $65E5: $7E
    cp   $03                                      ; $65E6: $FE $03
    jr   nz, jr_004_65F1                          ; $65E8: $20 $07

    call GetRandomByte                            ; $65EA: $CD $0D $28
    and  $03                                      ; $65ED: $E6 $03
    jr   z, jr_004_6631                           ; $65EF: $28 $40

jr_004_65F1:
    ldh  a, [hLinkPositionX]                      ; $65F1: $F0 $98
    push af                                       ; $65F3: $F5
    sub  $14                                      ; $65F4: $D6 $14
    ldh  [hLinkPositionX], a                      ; $65F6: $E0 $98
    ldh  a, [hLinkPositionY]                      ; $65F8: $F0 $99
    push af                                       ; $65FA: $F5
    add  $08                                      ; $65FB: $C6 $08
    ldh  [hLinkPositionY], a                      ; $65FD: $E0 $99
    ld   a, $03                                   ; $65FF: $3E $03
    call GetVectorTowardsLink_trampoline          ; $6601: $CD $B5 $3B
    ldh  a, [hScratch0]                           ; $6604: $F0 $D7
    ld   hl, wEntitiesSpeedYTable                 ; $6606: $21 $50 $C2
    add  hl, bc                                   ; $6609: $09
    sub  [hl]                                     ; $660A: $96
    inc  [hl]                                     ; $660B: $34
    inc  [hl]                                     ; $660C: $34
    and  $80                                      ; $660D: $E6 $80
    jr   z, jr_004_6615                           ; $660F: $28 $04

    dec  [hl]                                     ; $6611: $35
    dec  [hl]                                     ; $6612: $35
    dec  [hl]                                     ; $6613: $35
    dec  [hl]                                     ; $6614: $35

jr_004_6615:
    ldh  a, [hScratch1]                           ; $6615: $F0 $D8
    ld   hl, wEntitiesSpeedXTable                 ; $6617: $21 $40 $C2
    add  hl, bc                                   ; $661A: $09
    sub  [hl]                                     ; $661B: $96
    inc  [hl]                                     ; $661C: $34
    inc  [hl]                                     ; $661D: $34
    and  $80                                      ; $661E: $E6 $80
    jr   z, jr_004_6626                           ; $6620: $28 $04

    dec  [hl]                                     ; $6622: $35
    dec  [hl]                                     ; $6623: $35
    dec  [hl]                                     ; $6624: $35
    dec  [hl]                                     ; $6625: $35

jr_004_6626:
    pop  af                                       ; $6626: $F1
    ldh  [hLinkPositionY], a                      ; $6627: $E0 $99
    pop  af                                       ; $6629: $F1
    ldh  [hLinkPositionX], a                      ; $662A: $E0 $98
    call GetEntityTransitionCountdown             ; $662C: $CD $05 $0C
    ld   [hl], $10                                ; $662F: $36 $10

jr_004_6631:
    call func_004_6DCA                            ; $6631: $CD $CA $6D
    ld   hl, wEntitiesSpeedXTable                 ; $6634: $21 $40 $C2
    add  hl, bc                                   ; $6637: $09
    ld   a, [hl]                                  ; $6638: $7E
    and  a                                        ; $6639: $A7
    jr   z, jr_004_6644                           ; $663A: $28 $08

    rlca                                          ; $663C: $07
    and  $01                                      ; $663D: $E6 $01
    ld   hl, wEntitiesDirectionTable              ; $663F: $21 $80 $C3
    add  hl, bc                                   ; $6642: $09
    ld   [hl], a                                  ; $6643: $77

jr_004_6644:
    ld   hl, wEntitiesSpriteVariantTable          ; $6644: $21 $B0 $C3
    ld   [hl], $05                                ; $6647: $36 $05
    call GetEntityTransitionCountdown             ; $6649: $CD $05 $0C
    jr   z, jr_004_6659                           ; $664C: $28 $0B

    ldh  a, [hFrameCounter]                       ; $664E: $F0 $E7
    and  $30                                      ; $6650: $E6 $30
    jr   z, jr_004_6659                           ; $6652: $28 $05

    ld   hl, wEntitiesSpriteVariantTable          ; $6654: $21 $B0 $C3
    ld   [hl], $07                                ; $6657: $36 $07

jr_004_6659:
    ldh  a, [hActiveEntityVisualPosY]             ; $6659: $F0 $EC
    cp   $2C                                      ; $665B: $FE $2C
    jr   nc, jr_004_6677                          ; $665D: $30 $18

    ldh  a, [hActiveEntityPosX]                   ; $665F: $F0 $EE
    cp   $74                                      ; $6661: $FE $74
    jr   c, jr_004_6677                           ; $6663: $38 $12

    call IncrementEntityState                     ; $6665: $CD $12 $3B
    ld   hl, wEntitiesSpeedXTable                 ; $6668: $21 $40 $C2
    add  hl, bc                                   ; $666B: $09
    ld   [hl], $05                                ; $666C: $36 $05
    ld   hl, wEntitiesSpeedYTable                 ; $666E: $21 $50 $C2
    add  hl, bc                                   ; $6671: $09
    ld   [hl], $F0                                ; $6672: $36 $F0
    jp   label_004_62F6                           ; $6674: $C3 $F6 $62

jr_004_6677:
    ldh  a, [hActiveEntityPosX]                   ; $6677: $F0 $EE
    cp   $03                                      ; $6679: $FE $03
    ret  nc                                       ; $667B: $D0

    ld   hl, wEntitiesStateTable                  ; $667C: $21 $90 $C2
    ld   [hl], $03                                ; $667F: $36 $03
    call_open_dialog $049                         ; $6681
    jp   func_004_6D7A                            ; $6686: $C3 $7A $6D

func_004_6689::
    ld   hl, wEntitiesSpriteVariantTable          ; $6689: $21 $B0 $C3
    ld   [hl], $01                                ; $668C: $36 $01
    call func_004_6DCA                            ; $668E: $CD $CA $6D
    ld   hl, wEntitiesSpeedYTable                 ; $6691: $21 $50 $C2
    add  hl, bc                                   ; $6694: $09
    inc  [hl]                                     ; $6695: $34
    nop                                           ; $6696: $00
    ld   a, [hl]                                  ; $6697: $7E
    cp   $0C                                      ; $6698: $FE $0C
    ret  nz                                       ; $669A: $C0

    ld   hl, wEntitiesStateTable                  ; $669B: $21 $90 $C2
    ld   [hl], $03                                ; $669E: $36 $03
    ld   a, c                                     ; $66A0: $79
    cp   $0F                                      ; $66A1: $FE $0F
    jr   nz, jr_004_66E6                          ; $66A3: $20 $41

    ldh  a, [hRoomStatus]                         ; $66A5: $F0 $F8
    and  $10                                      ; $66A7: $E6 $10
    jr   nz, jr_004_66E6                          ; $66A9: $20 $3B

    ld   a, JINGLE_TREASURE_FOUND                 ; $66AB: $3E $01
    ldh  [hJingle], a                             ; $66AD: $E0 $F2
    ldh  a, [hMapRoom]                            ; $66AF: $F0 $F6
    ld   e, a                                     ; $66B1: $5F
    ld   d, $01                                   ; $66B2: $16 $01
    ld   hl, $D900                                ; $66B4: $21 $00 $D9
    add  hl, de                                   ; $66B7: $19
    ld   a, [hl]                                  ; $66B8: $7E
    or   $10                                      ; $66B9: $F6 $10
    ld   [hl], a                                  ; $66BB: $77
    ldh  [hRoomStatus], a                         ; $66BC: $E0 $F8
    ld   a, [wHeartPiecesCount]                   ; $66BE: $FA $5C $DB
    inc  a                                        ; $66C1: $3C
    ld   [wHeartPiecesCount], a                   ; $66C2: $EA $5C $DB
    cp   $04                                      ; $66C5: $FE $04
    jr   nz, jr_004_66DA                          ; $66C7: $20 $11

    xor  a                                        ; $66C9: $AF
    ld   [wHeartPiecesCount], a                   ; $66CA: $EA $5C $DB
    ld   hl, wAddHealthBuffer                     ; $66CD: $21 $93 $DB
    ld   [hl], $40                                ; $66D0: $36 $40
    ld   hl, wMaxHealth                           ; $66D2: $21 $5B $DB
    inc  [hl]                                     ; $66D5: $34
    ld   a, $FF                                   ; $66D6: $3E $FF
    jr   jr_004_66DC                              ; $66D8: $18 $02

jr_004_66DA:
    ld   a, $FE                                   ; $66DA: $3E $FE

jr_004_66DC:
    call OpenDialogInTable1                       ; $66DC: $CD $73 $23
    ld   hl, wAddRupeeBufferLow                   ; $66DF: $21 $90 $DB
    ld   [hl], $14                                ; $66E2: $36 $14
    jr   jr_004_66FE                              ; $66E4: $18 $18

    ; Check for fish size (in wEntitiesPrivateState1Table)
jr_004_66E6:
    ld   hl, wEntitiesPrivateState1Table          ; $66E6: $21 $B0 $C2
    add  hl, bc                                   ; $66E9: $09
    ld   a, [hl]                                  ; $66EA: $7E
    cp   $03                                      ; $66EB: $FE $03
    ; Nice fish
    ld   e, FISHING_GAME_LARGE_REWARD             ; $66ED: $1E $14
    ld   a, LOW($04A) ; Nice fish dialog id      ; $66EF: $3E $4A
    jr   z, .rewardsSelectionEnd                  ; $66F1: $28 $04
    ; Runt
    ld   e, FISHING_GAME_SMALL_REWARD             ; $66F3: $1E $05
    ld   a, LOW($04D) ; Runt dialog id           ; $66F5: $3E $4D
.rewardsSelectionEnd

    ; Add the prize to the player's rupees
    ld   hl, wAddRupeeBufferLow                   ; $66F7: $21 $90 $DB

    ; Open the prize dialog
    ld   [hl], e                                  ; $66FA: $73
    call OpenDialog                               ; $66FB: $CD $85 $23

jr_004_66FE:
    jp   func_004_6D7A                            ; $66FE: $C3 $7A $6D

Data_004_6701::
    db   $44, $00, $42, $00, $44, $00, $46, $00, $40, $00, $42, $00, $40, $00, $46, $00
    db   $42, $20, $44, $20, $46, $20, $44, $20, $42, $20, $40, $20, $46, $20, $40, $20

func_004_6721::
    ld   hl, wEntitiesDirectionTable              ; $6721: $21 $80 $C3
    add  hl, bc                                   ; $6724: $09
    ld   a, [hl]                                  ; $6725: $7E
    and  a                                        ; $6726: $A7
    jr   nz, jr_004_672F                          ; $6727: $20 $06

    ldh  a, [hActiveEntitySpriteVariant]          ; $6729: $F0 $F1
    add  $04                                      ; $672B: $C6 $04
    ldh  [hActiveEntitySpriteVariant], a          ; $672D: $E0 $F1

jr_004_672F:
    ld   de, Data_004_6701                        ; $672F: $11 $01 $67
    call RenderActiveEntitySpritesPair            ; $6732: $CD $C0 $3B
    jp   label_004_644E                           ; $6735: $C3 $4E $64

label_004_6738:
    call GetEntityTransitionCountdown             ; $6738: $CD $05 $0C
    jr   nz, jr_004_674A                          ; $673B: $20 $0D

    ld   [hl], $18                                ; $673D: $36 $18
    ld   hl, wEntitiesDirectionTable              ; $673F: $21 $80 $C3
    add  hl, bc                                   ; $6742: $09
    ld   a, [hl]                                  ; $6743: $7E
    xor  $01                                      ; $6744: $EE $01
    ld   [hl], a                                  ; $6746: $77
    call IncrementEntityState                     ; $6747: $CD $12 $3B

jr_004_674A:
    ldh  a, [hFrameCounter]                       ; $674A: $F0 $E7
    and  $03                                      ; $674C: $E6 $03
    jr   nz, jr_004_675F                          ; $674E: $20 $0F

    ld   hl, wEntitiesSpeedXTable                 ; $6750: $21 $40 $C2
    add  hl, bc                                   ; $6753: $09
    ld   a, [hl]                                  ; $6754: $7E
    and  a                                        ; $6755: $A7
    jr   z, jr_004_675F                           ; $6756: $28 $07

    and  $80                                      ; $6758: $E6 $80
    jr   z, jr_004_675E                           ; $675A: $28 $02

    inc  [hl]                                     ; $675C: $34
    inc  [hl]                                     ; $675D: $34

jr_004_675E:
    dec  [hl]                                     ; $675E: $35

jr_004_675F:
    ret                                           ; $675F: $C9

Data_004_6760::
    db   $08, $F8

label_004_6762:
    call GetEntityTransitionCountdown
    jr   nz, jr_004_676D                          ; $6765: $20 $06

    ld   [hl], $50                                ; $6767: $36 $50
    call IncrementEntityState                     ; $6769: $CD $12 $3B
    ld   [hl], b                                  ; $676C: $70

jr_004_676D:
    ldh  a, [hFrameCounter]                       ; $676D: $F0 $E7
    rra                                           ; $676F: $1F
    rra                                           ; $6770: $1F
    rra                                           ; $6771: $1F
    and  $01                                      ; $6772: $E6 $01
    call SetEntitySpriteVariant                   ; $6774: $CD $0C $3B
    ldh  a, [hFrameCounter]                       ; $6777: $F0 $E7
    and  $03                                      ; $6779: $E6 $03
    jr   nz, jr_004_679A                          ; $677B: $20 $1D

    ld   hl, wEntitiesSpeedXTable                                ; $677D: $21 $40 $C2
    add  hl, bc                                   ; $6780: $09
    ld   a, [hl]                                  ; $6781: $7E
    push hl                                       ; $6782: $E5
    ld   hl, wEntitiesDirectionTable              ; $6783: $21 $80 $C3
    add  hl, bc                                   ; $6786: $09
    ld   e, [hl]                                  ; $6787: $5E
    ld   d, $00                                   ; $6788: $16 $00
    ld   hl, Data_004_6760                        ; $678A: $21 $60 $67
    add  hl, de                                   ; $678D: $19
    sub  [hl]                                     ; $678E: $96
    pop  hl                                       ; $678F: $E1
    and  a                                        ; $6790: $A7
    jr   z, jr_004_679A                           ; $6791: $28 $07

    and  $80                                      ; $6793: $E6 $80
    jr   z, jr_004_6799                           ; $6795: $28 $02

    inc  [hl]                                     ; $6797: $34
    inc  [hl]                                     ; $6798: $34

jr_004_6799:
    dec  [hl]                                     ; $6799: $35

jr_004_679A:
    ret                                           ; $679A: $C9

func_004_679B::
    ld   a, [wIntroSubTimer]                      ; $679B: $FA $02 $D0
    and  a                                        ; $679E: $A7
    jr   nz, jr_004_67FA                          ; $679F: $20 $59

    ld   a, [$D003]                               ; $67A1: $FA $03 $D0
    ld   e, a                                     ; $67A4: $5F
    ld   d, b                                     ; $67A5: $50
    ld   hl, wEntitiesStatusTable                 ; $67A6: $21 $80 $C2
    add  hl, de                                   ; $67A9: $19
    ld   a, [hl]                                  ; $67AA: $7E
    and  a                                        ; $67AB: $A7
    jr   z, jr_004_67FA                           ; $67AC: $28 $4C

    ld   hl, wEntitiesStateTable                  ; $67AE: $21 $90 $C2
    add  hl, de                                   ; $67B1: $19
    ld   a, [hl]                                  ; $67B2: $7E
    and  a                                        ; $67B3: $A7
    jr   z, jr_004_67FA                           ; $67B4: $28 $44

    ld   a, [wIsFileSelectionArrowShifted]        ; $67B6: $FA $00 $D0
    ld   hl, hActiveEntityPosX                    ; $67B9: $21 $EE $FF
    sub  [hl]                                     ; $67BC: $96
    rlca                                          ; $67BD: $07
    rlca                                          ; $67BE: $07
    and  $01                                      ; $67BF: $E6 $01
    ld   hl, wEntitiesDirectionTable              ; $67C1: $21 $80 $C3
    add  hl, bc                                   ; $67C4: $09
    cp   [hl]                                     ; $67C5: $BE
    jr   nz, jr_004_67FA                          ; $67C6: $20 $32

    ld   a, [wIsFileSelectionArrowShifted]        ; $67C8: $FA $00 $D0
    ld   hl, hActiveEntityPosX                    ; $67CB: $21 $EE $FF
    sub  [hl]                                     ; $67CE: $96
    add  $18                                      ; $67CF: $C6 $18
    cp   $30                                      ; $67D1: $FE $30
    jr   nc, jr_004_67FA                          ; $67D3: $30 $25

    ld   a, [wIntroTimer]                         ; $67D5: $FA $01 $D0
    ld   hl, hActiveEntityPosY                                ; $67D8: $21 $EF $FF
    sub  [hl]                                     ; $67DB: $96
    add  $10                                      ; $67DC: $C6 $10
    cp   $20                                      ; $67DE: $FE $20
    jr   nc, jr_004_67FA                          ; $67E0: $30 $18

    call IncrementEntityState                     ; $67E2: $CD $12 $3B
    ld   [hl], $02                                ; $67E5: $36 $02
    ld   hl, wIntroSubTimer                       ; $67E7: $21 $02 $D0
    inc  [hl]                                     ; $67EA: $34
    ld   hl, $D004                                ; $67EB: $21 $04 $D0
    inc  [hl]                                     ; $67EE: $34
    call GetEntityTransitionCountdown             ; $67EF: $CD $05 $0C
    call GetRandomByte                            ; $67F2: $CD $0D $28
    and  $3F                                      ; $67F5: $E6 $3F
    add  $30                                      ; $67F7: $C6 $30
    ld   [hl], a                                  ; $67F9: $77

jr_004_67FA:
    ret                                           ; $67FA: $C9

label_004_67FB:
    call label_C83                                ; $67FB: $CD $83 $0C
    ldh  a, [hLinkPositionX]                      ; $67FE: $F0 $98
    swap a                                        ; $6800: $CB $37
    and  $0F                                      ; $6802: $E6 $0F
    ld   e, a                                     ; $6804: $5F
    ldh  a, [hLinkPositionY]                      ; $6805: $F0 $99
    sub  $08                                      ; $6807: $D6 $08
    and  $F0                                      ; $6809: $E6 $F0
    or   e                                        ; $680B: $B3
    ld   [wWarp0PositionTileIndex], a             ; $680C: $EA $16 $D4
    xor  a                                        ; $680F: $AF
    ld   [wC167], a                               ; $6810: $EA $67 $C1
    ret                                           ; $6813: $C9

Data_004_6814::
    db   $4C, $07, $4C, $27, $4E, $04, $4E, $24

Data_004_681C::
    db   $7C, $07, $7C, $27, $7E, $04, $7E, $24

TractorDeviceEntityHandler::
ReversedTractorDeviceEntityHandler::
    ld   hl, $D45E                                ; $6824: $21 $5E $D4
    inc  [hl]                                     ; $6827: $34
    ld   de, Data_004_6814                        ; $6828: $11 $14 $68
    ldh  a, [hMapId]                              ; $682B: $F0 $F7
    cp   $01                                      ; $682D: $FE $01
    jr   nz, jr_004_6834                          ; $682F: $20 $03

    ld   de, Data_004_681C                        ; $6831: $11 $1C $68

jr_004_6834:
    call RenderActiveEntitySpritesPair            ; $6834: $CD $C0 $3B
    call func_004_7FA3                            ; $6837: $CD $A3 $7F
    call label_3B70                               ; $683A: $CD $70 $3B
    ldh  a, [hActiveEntityState]                  ; $683D: $F0 $F0
    JP_TABLE                                      ; $683F
._00 dw func_004_6848                             ; $6840
._01 dw func_004_68FD                             ; $6842

Data_004_6844::
    db   $00, $03, $01, $02

func_004_6848::
    call GetEntityDropTimer                       ; $6848: $CD $FB $0B
    jr   nz, jr_004_6852                          ; $684B: $20 $05

    ld   [hl], $10                                ; $684D: $36 $10
    jp   IncrementEntityState                     ; $684F: $C3 $12 $3B

jr_004_6852:
    ld   a, [wLinkMotionState]                    ; $6852: $FA $1C $C1
    cp   $00                                      ; $6855: $FE $00
    jp   nz, label_004_68E4                       ; $6857: $C2 $E4 $68

    ldh  a, [hLinkPositionXIncrement]             ; $685A: $F0 $9A
    push af                                       ; $685C: $F5
    ldh  a, [hLinkPositionYIncrement]             ; $685D: $F0 $9B
    push af                                       ; $685F: $F5
    ld   e, $00                                   ; $6860: $1E $00
    ldh  a, [hActiveEntityType]                   ; $6862: $F0 $EB
    cp   $52                                      ; $6864: $FE $52
    ld   a, $14                                   ; $6866: $3E $14
    jr   nz, jr_004_686D                          ; $6868: $20 $03

    inc  e                                        ; $686A: $1C
    ld   a, $08                                   ; $686B: $3E $08

jr_004_686D:
    push de                                       ; $686D: $D5
    call GetVectorTowardsLink_trampoline          ; $686E: $CD $B5 $3B
    pop  de                                       ; $6871: $D1
    ldh  a, [hScratch0]                           ; $6872: $F0 $D7
    bit  0, e                                     ; $6874: $CB $43
    jr   z, jr_004_687A                           ; $6876: $28 $02

    cpl                                           ; $6878: $2F
    inc  a                                        ; $6879: $3C

jr_004_687A:
    ldh  [hLinkPositionYIncrement], a             ; $687A: $E0 $9B
    ldh  a, [hScratch1]                           ; $687C: $F0 $D8
    bit  0, e                                     ; $687E: $CB $43
    jr   z, jr_004_6884                           ; $6880: $28 $02

    cpl                                           ; $6882: $2F
    inc  a                                        ; $6883: $3C

jr_004_6884:
    ldh  [hLinkPositionXIncrement], a             ; $6884: $E0 $9A
    push bc                                       ; $6886: $C5
    call UpdateFinalLinkPosition                  ; $6887: $CD $A8 $21
    call label_3E19                               ; $688A: $CD $19 $3E
    pop  bc                                       ; $688D: $C1
    pop  af                                       ; $688E: $F1
    ldh  [hLinkPositionYIncrement], a             ; $688F: $E0 $9B
    pop  af                                       ; $6891: $F1
    ldh  [hLinkPositionXIncrement], a             ; $6892: $E0 $9A
    xor  a                                        ; $6894: $AF
    ld   [wIsLinkPushing], a                               ; $6895: $EA $44 $C1
    ldh  a, [hActiveEntityType]                   ; $6898: $F0 $EB
    cp   $52                                      ; $689A: $FE $52
    jp   nz, label_004_68E4                       ; $689C: $C2 $E4 $68

    ld   a, [$C146]                               ; $689F: $FA $46 $C1
    and  a                                        ; $68A2: $A7
    jr   nz, jr_004_68D4                          ; $68A3: $20 $2F

    call func_004_6E35                            ; $68A5: $CD $35 $6E
    add  $04                                      ; $68A8: $C6 $04
    cp   $08                                      ; $68AA: $FE $08
    jr   nc, jr_004_68D4                          ; $68AC: $30 $26

    call func_004_6E45                            ; $68AE: $CD $45 $6E
    add  $04                                      ; $68B1: $C6 $04
    cp   $08                                      ; $68B3: $FE $08
    jr   nc, jr_004_68D4                          ; $68B5: $30 $1D

    ldh  a, [hActiveEntityPosX]                   ; $68B7: $F0 $EE
    ldh  [hLinkPositionX], a                      ; $68B9: $E0 $98
    ldh  a, [hActiveEntityVisualPosY]             ; $68BB: $F0 $EC
    ldh  [hLinkPositionY], a                      ; $68BD: $E0 $99
    ld   a, LINK_MOTION_FALLING_DOWN              ; $68BF: $3E $06
    ld   [wLinkMotionState], a                    ; $68C1: $EA $1C $C1
    call ResetSpinAttack                                ; $68C4: $CD $AF $0C
    ld   [$C198], a                               ; $68C7: $EA $98 $C1
    ld   a, $FF                                   ; $68CA: $3E $FF
    ld   [$DBCB], a                               ; $68CC: $EA $CB $DB
    ld   a, WAVE_SFX_LINK_FALLS                   ; $68CF: $3E $0C
    ldh  [hWaveSfx], a                            ; $68D1: $E0 $F3
    ret                                           ; $68D3: $C9

jr_004_68D4:
    ldh  a, [hFrameCounter]                       ; $68D4: $F0 $E7
    rra                                           ; $68D6: $1F
    rra                                           ; $68D7: $1F
    rra                                           ; $68D8: $1F
    and  $03                                      ; $68D9: $E6 $03
    ld   e, a                                     ; $68DB: $5F
    ld   d, b                                     ; $68DC: $50
    ld   hl, Data_004_6844                        ; $68DD: $21 $44 $68
    add  hl, de                                   ; $68E0: $19
    ld   a, [hl]                                  ; $68E1: $7E
    ldh  [hLinkDirection], a                      ; $68E2: $E0 $9E

label_004_68E4:
    call func_004_690D                            ; $68E4: $CD $0D $69
    ldh  a, [hFrameCounter]                       ; $68E7: $F0 $E7
    rra                                           ; $68E9: $1F
    rra                                           ; $68EA: $1F
    rra                                           ; $68EB: $1F
    rra                                           ; $68EC: $1F
    and  $01                                      ; $68ED: $E6 $01
    call SetEntitySpriteVariant                   ; $68EF: $CD $0C $3B
    ldh  a, [hFrameCounter]                       ; $68F2: $F0 $E7
    and  $1F                                      ; $68F4: $E6 $1F
    jr   nz, jr_004_68FC                          ; $68F6: $20 $04

    ld   a, $1F                                   ; $68F8: $3E $1F
    ldh  [hNoiseSfx], a                           ; $68FA: $E0 $F4

jr_004_68FC:
    ret                                           ; $68FC: $C9

func_004_68FD::
    call GetEntityDropTimer                       ; $68FD: $CD $FB $0B
    jr   nz, jr_004_6908                          ; $6900: $20 $06

    ld   [hl], $40                                ; $6902: $36 $40
    call IncrementEntityState                     ; $6904: $CD $12 $3B
    ld   [hl], b                                  ; $6907: $70

jr_004_6908:
    ld   a, $00                                   ; $6908: $3E $00
    jp   SetEntitySpriteVariant                   ; $690A: $C3 $0C $3B

func_004_690D::
    ld   e, $0F                                   ; $690D: $1E $0F
    ld   d, b                                     ; $690F: $50

label_004_6910:
    push de                                       ; $6910: $D5
    ld   a, e                                     ; $6911: $7B
    cp   c                                        ; $6912: $B9
    jp   z, label_004_69A5                        ; $6913: $CA $A5 $69

    ld   hl, wEntitiesStatusTable                 ; $6916: $21 $80 $C2
    add  hl, de                                   ; $6919: $19
    ld   a, [hl]                                  ; $691A: $7E
    and  a                                        ; $691B: $A7
    jp   z, label_004_69A5                        ; $691C: $CA $A5 $69

    call CopyEntityPositionToActivePosition       ; $691F: $CD $8A $3D
    push bc                                       ; $6922: $C5
    ld   c, e                                     ; $6923: $4B
    ld   b, d                                     ; $6924: $42
    ldh  a, [hFrameCounter]                       ; $6925: $F0 $E7
    xor  c                                        ; $6927: $A9
    and  $01                                      ; $6928: $E6 $01
    jr   nz, jr_004_69A4                          ; $692A: $20 $78

    ldh  a, [hLinkPositionX]                      ; $692C: $F0 $98
    push af                                       ; $692E: $F5
    ldh  a, [hLinkPositionY]                      ; $692F: $F0 $99
    push af                                       ; $6931: $F5
    ldh  a, [hActiveEntityPosX]                   ; $6932: $F0 $EE
    ldh  [hLinkPositionX], a                      ; $6934: $E0 $98
    ldh  a, [hActiveEntityPosY]                   ; $6936: $F0 $EF
    ldh  [hLinkPositionY], a                      ; $6938: $E0 $99
    ld   hl, wEntitiesSpeedXTable                 ; $693A: $21 $40 $C2
    add  hl, bc                                   ; $693D: $09
    ld   a, [hl]                                  ; $693E: $7E
    push af                                       ; $693F: $F5
    ld   hl, wEntitiesSpeedYTable                 ; $6940: $21 $50 $C2
    add  hl, bc                                   ; $6943: $09
    ld   a, [hl]                                  ; $6944: $7E
    push af                                       ; $6945: $F5
    ld   a, $10                                   ; $6946: $3E $10
    call GetVectorTowardsLink_trampoline          ; $6948: $CD $B5 $3B
    ld   e, $00                                   ; $694B: $1E $00
    ldh  a, [hActiveEntityType]                   ; $694D: $F0 $EB
    cp   $52                                      ; $694F: $FE $52
    jr   nz, jr_004_6954                          ; $6951: $20 $01

    inc  e                                        ; $6953: $1C

jr_004_6954:
    ldh  a, [hScratch0]                           ; $6954: $F0 $D7
    bit  0, e                                     ; $6956: $CB $43
    jr   nz, jr_004_695C                          ; $6958: $20 $02

    cpl                                           ; $695A: $2F
    inc  a                                        ; $695B: $3C

jr_004_695C:
    ld   hl, wEntitiesSpeedYTable                 ; $695C: $21 $50 $C2
    add  hl, bc                                   ; $695F: $09
    ld   [hl], a                                  ; $6960: $77
    ldh  a, [hScratch1]                           ; $6961: $F0 $D8
    bit  0, e                                     ; $6963: $CB $43
    jr   nz, jr_004_6969                          ; $6965: $20 $02

    cpl                                           ; $6967: $2F
    inc  a                                        ; $6968: $3C

jr_004_6969:
    ld   hl, wEntitiesSpeedXTable                 ; $6969: $21 $40 $C2
    add  hl, bc                                   ; $696C: $09
    ld   [hl], a                                  ; $696D: $77
    call CopyEntityPositionToActivePosition       ; $696E: $CD $8A $3D
    call func_004_6DCA                            ; $6971: $CD $CA $6D
    call label_3B23                               ; $6974: $CD $23 $3B
    ldh  a, [hActiveEntityPosX]                   ; $6977: $F0 $EE
    ld   hl, hLinkPositionX                       ; $6979: $21 $98 $FF
    sub  [hl]                                     ; $697C: $96
    add  $02                                      ; $697D: $C6 $02
    cp   $04                                      ; $697F: $FE $04
    jr   nc, jr_004_6992                          ; $6981: $30 $0F

    ldh  a, [hActiveEntityVisualPosY]             ; $6983: $F0 $EC
    ld   hl, hLinkPositionY                       ; $6985: $21 $99 $FF
    sub  [hl]                                     ; $6988: $96
    add  $02                                      ; $6989: $C6 $02
    cp   $04                                      ; $698B: $FE $04
    jr   nc, jr_004_6992                          ; $698D: $30 $03

    call func_004_6D7A                            ; $698F: $CD $7A $6D

jr_004_6992:
    pop  af                                       ; $6992: $F1
    ld   hl, wEntitiesSpeedYTable                 ; $6993: $21 $50 $C2
    add  hl, bc                                   ; $6996: $09
    ld   [hl], a                                  ; $6997: $77
    pop  af                                       ; $6998: $F1
    ld   hl, wEntitiesSpeedXTable                 ; $6999: $21 $40 $C2
    add  hl, bc                                   ; $699C: $09
    ld   [hl], a                                  ; $699D: $77
    pop  af                                       ; $699E: $F1
    ldh  [hLinkPositionY], a                      ; $699F: $E0 $99
    pop  af                                       ; $69A1: $F1
    ldh  [hLinkPositionX], a                      ; $69A2: $E0 $98

jr_004_69A4:
    pop  bc                                       ; $69A4: $C1

label_004_69A5:
    pop  de                                       ; $69A5: $D1
    dec  e                                        ; $69A6: $1D
    ld   a, e                                     ; $69A7: $7B
    cp   $FF                                      ; $69A8: $FE $FF
    jp   nz, label_004_6910                       ; $69AA: $C2 $10 $69

    ret                                           ; $69AD: $C9

KnightEntityHandler::
    ldh  a, [hMapId]                              ; $69AE: $F0 $F7
    cp   $14                                      ; $69B0: $FE $14
    jr   c, jr_004_69C9                           ; $69B2: $38 $15

    ldh  a, [hRoomStatus]                         ; $69B4: $F0 $F8
    and  $10                                      ; $69B6: $E6 $10
    jp   nz, func_004_6D7A                        ; $69B8: $C2 $7A $6D

    ld   hl, wEntitiesLoadOrderTable              ; $69BB: $21 $60 $C4
    add  hl, bc                                   ; $69BE: $09
    ld   [hl], $FF                                ; $69BF: $36 $FF
    ld   hl, wEntitiesDroppedItemTable            ; $69C1: $21 $E0 $C4
    add  hl, bc                                   ; $69C4: $09
    ld   [hl], ENTITY_HIDING_SLIME_KEY            ; $69C5: $36 $3C
    jr   jr_004_69D5                              ; $69C7: $18 $0C

jr_004_69C9:
    ld   e, a                                     ; $69C9: $5F
    ld   d, b                                     ; $69CA: $50
    ld   hl, wHasInstrument1                      ; $69CB: $21 $65 $DB
    add  hl, de                                   ; $69CE: $19
    ld   a, [hl]                                  ; $69CF: $7E
    and  $01                                      ; $69D0: $E6 $01
    jp   nz, func_004_6D7A                        ; $69D2: $C2 $7A $6D

jr_004_69D5:
    call func_004_6AC7                            ; $69D5: $CD $C7 $6A
    call CopyEntityPositionToActivePosition       ; $69D8: $CD $8A $3D
    call func_004_7FA3                            ; $69DB: $CD $A3 $7F
    call func_004_6D80                            ; $69DE: $CD $80 $6D
    ld   hl, wEntitiesUnknowTableH                ; $69E1: $21 $30 $C4
    add  hl, bc                                   ; $69E4: $09
    ld   [hl], $00                                ; $69E5: $36 $00
    call label_3B39                               ; $69E7: $CD $39 $3B
    ldh  a, [hActiveEntityState]                  ; $69EA: $F0 $F0
    JP_TABLE                                      ; $69EC
._00 dw func_004_69F3                             ; $69ED
._01 dw func_004_6A3D                             ; $69EF
._02 dw func_004_6A6A                             ; $69F1

func_004_69F3::
    call GetEntityTransitionCountdown             ; $69F3: $CD $05 $0C
    jr   nz, jr_004_6A25                          ; $69F6: $20 $2D

    ldh  a, [hFrameCounter]                       ; $69F8: $F0 $E7
    xor  c                                        ; $69FA: $A9
    and  $07                                      ; $69FB: $E6 $07
    jr   nz, jr_004_6A04                          ; $69FD: $20 $05

    ld   a, $04                                   ; $69FF: $3E $04
    call ApplyVectorTowardsLink_trampoline        ; $6A01: $CD $AA $3B

jr_004_6A04:
    call func_004_6DCA                            ; $6A04: $CD $CA $6D
    call label_3B23                               ; $6A07: $CD $23 $3B
    call func_004_6E35                            ; $6A0A: $CD $35 $6E
    add  $30                                      ; $6A0D: $C6 $30
    cp   $60                                      ; $6A0F: $FE $60
    jr   nc, jr_004_6A25                          ; $6A11: $30 $12

    call func_004_6E45                            ; $6A13: $CD $45 $6E
    add  $30                                      ; $6A16: $C6 $30
    cp   $60                                      ; $6A18: $FE $60
    jr   nc, jr_004_6A25                          ; $6A1A: $30 $09

    call GetEntityTransitionCountdown             ; $6A1C: $CD $05 $0C
    ld   [hl], $28                                ; $6A1F: $36 $28
    jp   IncrementEntityState                     ; $6A21: $C3 $12 $3B

jr_004_6A24:
    ret                                           ; $6A24: $C9

jr_004_6A25:
    ldh  a, [hFrameCounter]                       ; $6A25: $F0 $E7
    and  $01                                      ; $6A27: $E6 $01
    jr   nz, jr_004_6A24                          ; $6A29: $20 $F9

label_004_6A2B:
    ld   hl, wEntitiesUnknowTableY                ; $6A2B: $21 $D0 $C3
    add  hl, bc                                   ; $6A2E: $09
    inc  [hl]                                     ; $6A2F: $34
    ld   a, [hl]                                  ; $6A30: $7E
    rra                                           ; $6A31: $1F
    rra                                           ; $6A32: $1F
    rra                                           ; $6A33: $1F
    and  $01                                      ; $6A34: $E6 $01
    jp   SetEntitySpriteVariant                   ; $6A36: $C3 $0C $3B

Data_004_6A39::
    db   $04, $0C, $00, $08

func_004_6A3D::
    call GetEntityTransitionCountdown             ; $6A3D: $CD $05 $0C
    jr   nz, jr_004_6A67                          ; $6A40: $20 $25

    call func_004_6E55                            ; $6A42: $CD $55 $6E
    ld   hl, wEntitiesDirectionTable              ; $6A45: $21 $80 $C3
    add  hl, bc                                   ; $6A48: $09
    ld   [hl], e                                  ; $6A49: $73
    ld   d, b                                     ; $6A4A: $50
    ld   hl, wEntitiesUnknowTableY                ; $6A4B: $21 $D0 $C3
    add  hl, bc                                   ; $6A4E: $09
    ld   a, [hl]                                  ; $6A4F: $7E
    and  $0F                                      ; $6A50: $E6 $0F
    ld   hl, Data_004_6A39                        ; $6A52: $21 $39 $6A
    add  hl, de                                   ; $6A55: $19
    cp   [hl]                                     ; $6A56: $BE
    jr   nz, jr_004_6A67                          ; $6A57: $20 $0E

    ld   hl, wEntitiesPrivateState1Table          ; $6A59: $21 $B0 $C2
    add  hl, bc                                   ; $6A5C: $09
    ld   [hl], $38                                ; $6A5D: $36 $38
    ld   hl, wEntitiesUnknowTableP                ; $6A5F: $21 $40 $C4
    add  hl, bc                                   ; $6A62: $09
    ld   [hl], b                                  ; $6A63: $70
    call IncrementEntityState                     ; $6A64: $CD $12 $3B

jr_004_6A67:
    jp   label_004_6A2B                           ; $6A67: $C3 $2B $6A

func_004_6A6A::
    call func_004_6E1D                            ; $6A6A: $CD $1D $6E
    ld   hl, wEntitiesPrivateState1Table          ; $6A6D: $21 $B0 $C2
    add  hl, bc                                   ; $6A70: $09
    dec  [hl]                                     ; $6A71: $35
    dec  [hl]                                     ; $6A72: $35
    ldh  a, [hFrameCounter]                       ; $6A73: $F0 $E7
    and  $03                                      ; $6A75: $E6 $03
    jr   nz, jr_004_6A7E                          ; $6A77: $20 $05

    ld   hl, wEntitiesUnknowTableP                ; $6A79: $21 $40 $C4
    add  hl, bc                                   ; $6A7C: $09
    inc  [hl]                                     ; $6A7D: $34

jr_004_6A7E:
    ld   hl, wEntitiesUnknownTableD               ; $6A7E: $21 $D0 $C2
    add  hl, bc                                   ; $6A81: $09
    ld   a, [hl]                                  ; $6A82: $7E
    and  a                                        ; $6A83: $A7
    jr   z, jr_004_6A8A                           ; $6A84: $28 $04

    and  $80                                      ; $6A86: $E6 $80
    jr   z, jr_004_6AA6                           ; $6A88: $28 $1C

jr_004_6A8A:
    ld   [hl], b                                  ; $6A8A: $70
    call IncrementEntityState                     ; $6A8B: $CD $12 $3B
    ld   [hl], b                                  ; $6A8E: $70
    call GetEntityTransitionCountdown             ; $6A8F: $CD $05 $0C
    ld   [hl], $10                                ; $6A92: $36 $10
    ld   hl, wEntitiesDirectionTable              ; $6A94: $21 $80 $C3
    add  hl, bc                                   ; $6A97: $09
    ld   e, [hl]                                  ; $6A98: $5E
    ld   d, b                                     ; $6A99: $50
    ld   hl, Data_004_6A39                        ; $6A9A: $21 $39 $6A
    add  hl, de                                   ; $6A9D: $19
    ld   a, [hl]                                  ; $6A9E: $7E
    add  $08                                      ; $6A9F: $C6 $08
    ld   hl, wEntitiesUnknowTableY                ; $6AA1: $21 $D0 $C3
    add  hl, bc                                   ; $6AA4: $09
    ld   [hl], a                                  ; $6AA5: $77

jr_004_6AA6:
    ret                                           ; $6AA6: $C9

Data_004_6AA7::
    db   $70, $02, $72, $02, $74, $02, $76, $02, $78, $02, $78, $22

Data_004_6AB3::
    db   $0A, $06, $03, $01

Data_004_6AB7::
    db   $00, $01, $03, $06, $0A, $0E, $11, $13, $14, $13, $11, $0E, $0A, $06, $03, $01

func_004_6AC7::
    ld   de, Data_004_6AA7                        ; $6AC7: $11 $A7 $6A
    call RenderActiveEntitySpritesPair            ; $6ACA: $CD $C0 $3B
    ld   hl, wEntitiesUnknownTableD               ; $6ACD: $21 $D0 $C2
    add  hl, bc                                   ; $6AD0: $09
    ld   a, [hl]                                  ; $6AD1: $7E
    and  a                                        ; $6AD2: $A7
    jr   z, jr_004_6B31                           ; $6AD3: $28 $5C

    xor  a                                        ; $6AD5: $AF
    ldh  [hScratch0], a                           ; $6AD6: $E0 $D7
    ld   hl, wEntitiesDirectionTable              ; $6AD8: $21 $80 $C3
    add  hl, bc                                   ; $6ADB: $09
    ld   a, [hl]                                  ; $6ADC: $7E
    ld   hl, wEntitiesUnknownTableD               ; $6ADD: $21 $D0 $C2
    add  hl, bc                                   ; $6AE0: $09
    bit  1, a                                     ; $6AE1: $CB $4F
    jr   nz, jr_004_6B0B                          ; $6AE3: $20 $26

    cp   $01                                      ; $6AE5: $FE $01
    ld   a, [hl]                                  ; $6AE7: $7E
    jr   nz, jr_004_6AF0                          ; $6AE8: $20 $06

    ld   hl, hScratch0                            ; $6AEA: $21 $D7 $FF
    inc  [hl]                                     ; $6AED: $34
    cpl                                           ; $6AEE: $2F
    inc  a                                        ; $6AEF: $3C

jr_004_6AF0:
    ld   hl, hActiveEntityPosX                    ; $6AF0: $21 $EE $FF
    add  [hl]                                     ; $6AF3: $86
    ld   [hl], a                                  ; $6AF4: $77
    ld   hl, wEntitiesUnknowTableP                ; $6AF5: $21 $40 $C4
    add  hl, bc                                   ; $6AF8: $09
    ldh  a, [hScratch0]                           ; $6AF9: $F0 $D7
    and  a                                        ; $6AFB: $A7
    ld   a, [hl]                                  ; $6AFC: $7E
    jr   z, jr_004_6B02                           ; $6AFD: $28 $03

    cpl                                           ; $6AFF: $2F
    and  $0F                                      ; $6B00: $E6 $0F

jr_004_6B02:
    ld   hl, hActiveEntityVisualPosY              ; $6B02: $21 $EC $FF
    add  [hl]                                     ; $6B05: $86
    add  $F3                                      ; $6B06: $C6 $F3
    ld   [hl], a                                  ; $6B08: $77
    jr   jr_004_6B51                              ; $6B09: $18 $46

jr_004_6B0B:
    cp   $02                                      ; $6B0B: $FE $02
    ld   a, [hl]                                  ; $6B0D: $7E
    jr   nz, jr_004_6B16                          ; $6B0E: $20 $06

    ld   hl, hScratch0                            ; $6B10: $21 $D7 $FF
    inc  [hl]                                     ; $6B13: $34
    cpl                                           ; $6B14: $2F
    inc  a                                        ; $6B15: $3C

jr_004_6B16:
    ld   hl, hActiveEntityVisualPosY              ; $6B16: $21 $EC $FF
    add  [hl]                                     ; $6B19: $86
    ld   [hl], a                                  ; $6B1A: $77
    ld   hl, wEntitiesUnknowTableP                ; $6B1B: $21 $40 $C4
    add  hl, bc                                   ; $6B1E: $09
    ldh  a, [hScratch0]                           ; $6B1F: $F0 $D7
    and  a                                        ; $6B21: $A7
    ld   a, [hl]                                  ; $6B22: $7E
    jr   nz, jr_004_6B28                          ; $6B23: $20 $03

    cpl                                           ; $6B25: $2F
    and  $0F                                      ; $6B26: $E6 $0F

jr_004_6B28:
    ld   hl, hActiveEntityPosX                    ; $6B28: $21 $EE $FF
    add  [hl]                                     ; $6B2B: $86
    add  $F8                                      ; $6B2C: $C6 $F8
    ld   [hl], a                                  ; $6B2E: $77
    jr   jr_004_6B51                              ; $6B2F: $18 $20

jr_004_6B31:
    ld   hl, wEntitiesUnknowTableY                ; $6B31: $21 $D0 $C3
    add  hl, bc                                   ; $6B34: $09
    ld   a, [hl]                                  ; $6B35: $7E
    and  $0F                                      ; $6B36: $E6 $0F
    ld   e, a                                     ; $6B38: $5F
    ld   d, $00                                   ; $6B39: $16 $00
    ld   hl, Data_004_6AB3                        ; $6B3B: $21 $B3 $6A
    add  hl, de                                   ; $6B3E: $19
    ldh  a, [hActiveEntityVisualPosY]             ; $6B3F: $F0 $EC
    add  [hl]                                     ; $6B41: $86
    add  $F0                                      ; $6B42: $C6 $F0
    ldh  [hActiveEntityVisualPosY], a             ; $6B44: $E0 $EC
    ld   hl, Data_004_6AB7                        ; $6B46: $21 $B7 $6A
    add  hl, de                                   ; $6B49: $19
    ldh  a, [hActiveEntityPosX]                   ; $6B4A: $F0 $EE
    add  [hl]                                     ; $6B4C: $86
    add  $F3                                      ; $6B4D: $C6 $F3
    ldh  [hActiveEntityPosX], a                   ; $6B4F: $E0 $EE

jr_004_6B51:
    ld   a, $02                                   ; $6B51: $3E $02
    ldh  [hActiveEntitySpriteVariant], a          ; $6B53: $E0 $F1
    ld   de, Data_004_6AA7                        ; $6B55: $11 $A7 $6A
    call RenderActiveEntitySpritesPair            ; $6B58: $CD $C0 $3B
    ld   hl, wEntitiesUnknowTableP                ; $6B5B: $21 $40 $C4
    add  hl, bc                                   ; $6B5E: $09
    ld   a, [hl]                                  ; $6B5F: $7E
    and  a                                        ; $6B60: $A7
    ret  z                                        ; $6B61: $C8

    ld   hl, wEntitiesPrivateState1Table          ; $6B62: $21 $B0 $C2
    add  hl, bc                                   ; $6B65: $09
    ld   a, [hl]                                  ; $6B66: $7E
    and  $80                                      ; $6B67: $E6 $80
    jr   nz, jr_004_6B7C                          ; $6B69: $20 $11

    call GetEntityPrivateCountdown1               ; $6B6B: $CD $00 $0C
    jr   nz, jr_004_6B7C                          ; $6B6E: $20 $0C

    ld   hl, wEntitiesUnknowTableH                ; $6B70: $21 $30 $C4
    add  hl, bc                                   ; $6B73: $09
    ld   [hl], $40                                ; $6B74: $36 $40
    call label_3B39                               ; $6B76: $CD $39 $3B
    call func_004_6BE1                            ; $6B79: $CD $E1 $6B

jr_004_6B7C:
    ldh  a, [hActiveEntityPosX]                   ; $6B7C: $F0 $EE
    add  $04                                      ; $6B7E: $C6 $04
    ld   hl, wEntitiesPosXTable                   ; $6B80: $21 $00 $C2
    add  hl, bc                                   ; $6B83: $09
    sub  [hl]                                     ; $6B84: $96
    sra  a                                        ; $6B85: $CB $2F
    sra  a                                        ; $6B87: $CB $2F
    ldh  [hScratch0], a                           ; $6B89: $E0 $D7
    ldh  [hScratch2], a                           ; $6B8B: $E0 $D9
    ldh  a, [hActiveEntityVisualPosY]             ; $6B8D: $F0 $EC
    ld   hl, wEntitiesPosYTable                   ; $6B8F: $21 $10 $C2
    add  hl, bc                                   ; $6B92: $09
    sub  [hl]                                     ; $6B93: $96
    sra  a                                        ; $6B94: $CB $2F
    sra  a                                        ; $6B96: $CB $2F
    ldh  [hScratch1], a                           ; $6B98: $E0 $D8
    ldh  [hScratch3], a                           ; $6B9A: $E0 $DA
    ld   a, [wOAMNextAvailableSlot]               ; $6B9C: $FA $C0 $C3
    ld   e, a                                     ; $6B9F: $5F
    ld   d, $00                                   ; $6BA0: $16 $00
    ld   hl, wDynamicOAMBuffer                    ; $6BA2: $21 $30 $C0
    add  hl, de                                   ; $6BA5: $19
    ld   e, l                                     ; $6BA6: $5D
    ld   d, h                                     ; $6BA7: $54
    call CopyEntityPositionToActivePosition       ; $6BA8: $CD $8A $3D
    ld   a, $03                                   ; $6BAB: $3E $03

jr_004_6BAD:
    ldh  [hScratch4], a                           ; $6BAD: $E0 $DB
    ldh  a, [hActiveEntityVisualPosY]             ; $6BAF: $F0 $EC
    ld   hl, hScratch1                            ; $6BB1: $21 $D8 $FF
    add  [hl]                                     ; $6BB4: $86
    ld   [de], a                                  ; $6BB5: $12
    inc  de                                       ; $6BB6: $13
    ldh  a, [hActiveEntityPosX]                   ; $6BB7: $F0 $EE
    ld   hl, hScratch0                            ; $6BB9: $21 $D7 $FF
    add  [hl]                                     ; $6BBC: $86
    ld   [de], a                                  ; $6BBD: $12
    inc  de                                       ; $6BBE: $13
    ld   a, $24                                   ; $6BBF: $3E $24
    ld   [de], a                                  ; $6BC1: $12
    inc  de                                       ; $6BC2: $13
    ld   a, $00                                   ; $6BC3: $3E $00
    ld   [de], a                                  ; $6BC5: $12
    inc  de                                       ; $6BC6: $13
    ldh  a, [hScratch0]                           ; $6BC7: $F0 $D7
    ld   hl, hScratch2                            ; $6BC9: $21 $D9 $FF
    add  [hl]                                     ; $6BCC: $86
    ldh  [hScratch0], a                           ; $6BCD: $E0 $D7
    ldh  a, [hScratch1]                           ; $6BCF: $F0 $D8
    ld   hl, hScratch3                            ; $6BD1: $21 $DA $FF
    add  [hl]                                     ; $6BD4: $86
    ldh  [hScratch1], a                           ; $6BD5: $E0 $D8
    ldh  a, [hScratch4]                           ; $6BD7: $F0 $DB
    dec  a                                        ; $6BD9: $3D
    jr   nz, jr_004_6BAD                          ; $6BDA: $20 $D1

    ld   a, $03                                   ; $6BDC: $3E $03
    jp   label_3DA0                               ; $6BDE: $C3 $A0 $3D

func_004_6BE1::
    ldh  a, [hActiveEntityPosX]                   ; $6BE1: $F0 $EE
    ldh  [hScratch4], a                           ; $6BE3: $E0 $DB
    swap a                                        ; $6BE5: $CB $37
    and  $0F                                      ; $6BE7: $E6 $0F
    ld   e, a                                     ; $6BE9: $5F
    ldh  a, [hActiveEntityVisualPosY]             ; $6BEA: $F0 $EC
    sub  $10                                      ; $6BEC: $D6 $10
    add  $04                                      ; $6BEE: $C6 $04
    ldh  [hScratch5], a                           ; $6BF0: $E0 $DC
    and  $F0                                      ; $6BF2: $E6 $F0
    or   e                                        ; $6BF4: $B3
    ld   e, a                                     ; $6BF5: $5F
    ld   d, $00                                   ; $6BF6: $16 $00
    ld   hl, wRoomObjects                         ; $6BF8: $21 $11 $D7
    ld   a, h                                     ; $6BFB: $7C
    add  hl, de                                   ; $6BFC: $19
    ld   h, a                                     ; $6BFD: $67
    ld   a, [hl]                                  ; $6BFE: $7E
    ldh  [hObjectUnderEntity], a                  ; $6BFF: $E0 $AF
    ld   e, a                                     ; $6C01: $5F
    ld   a, [wIsIndoor]                           ; $6C02: $FA $A5 $DB
    ld   d, a                                     ; $6C05: $57
    call GetObjectPhysicsFlags_trampoline         ; $6C06: $CD $26 $2A
    cp   $00                                      ; $6C09: $FE $00
    ret  z                                        ; $6C0B: $C8

    cp   $01                                      ; $6C0C: $FE $01
    ret  nz                                       ; $6C0E: $C0

    ld   hl, wEntitiesPrivateState1Table          ; $6C0F: $21 $B0 $C2
    add  hl, bc                                   ; $6C12: $09
    ld   a, [hl]                                  ; $6C13: $7E
    cpl                                           ; $6C14: $2F
    inc  a                                        ; $6C15: $3C
    ld   [hl], a                                  ; $6C16: $77
    call GetEntityPrivateCountdown1               ; $6C17: $CD $00 $0C
    ld   [hl], $08                                ; $6C1A: $36 $08
    ld   a, JINGLE_SWORD_POKING                   ; $6C1C: $3E $07
    ldh  [hJingle], a                             ; $6C1E: $E0 $F2

label_004_6C20:
    ldh  a, [hActiveEntityPosX]                   ; $6C20: $F0 $EE
    ldh  [hScratch0], a                           ; $6C22: $E0 $D7
    ldh  a, [hActiveEntityVisualPosY]             ; $6C24: $F0 $EC
    ldh  [hScratch1], a                           ; $6C26: $E0 $D8
    ld   a, TRANSCIENT_VFX_SWORD_POKE             ; $6C28: $3E $05
    jp   AddTranscientVfx                         ; $6C2A: $C3 $C7 $0C

Data_004_6C2D::
    db   $70, $03, $70, $23, $78, $03, $7A, $03, $74, $03, $76, $03, $7C, $03, $7E, $03
    db   $72, $03, $72, $23, $7E, $23, $7C, $23, $76, $23, $74, $23, $7A, $23, $78, $23

Data_004_6C4D::
    db   $10, $0E, $0C, $06

Data_004_6C51::
    db   $00, $FA, $F4, $F2, $F0, $F2, $F4, $FA, $00, $06, $0C, $0E, $10, $0E, $0C, $06

LaserEntityHandler::
    ldh  a, [hActiveEntityState]                  ; $6C61: $F0 $F0
    and  a                                        ; $6C63: $A7
    jp   nz, label_004_6D0F                       ; $6C64: $C2 $0F $6D

    ld   de, Data_004_6C2D                        ; $6C67: $11 $2D $6C
    call RenderActiveEntitySpritesPair            ; $6C6A: $CD $C0 $3B
    call func_004_7FA3                            ; $6C6D: $CD $A3 $7F
    call label_3B44                               ; $6C70: $CD $44 $3B
    call label_3B23                               ; $6C73: $CD $23 $3B
    call GetEntityTransitionCountdown             ; $6C76: $CD $05 $0C
    jr   z, jr_004_6CB4                           ; $6C79: $28 $39

    cp   $10                                      ; $6C7B: $FE $10
    jr   nz, jr_004_6CB3                          ; $6C7D: $20 $34

    ld   a, $2B                                   ; $6C7F: $3E $2B
    call SpawnNewEntity_trampoline                ; $6C81: $CD $86 $3B
    jr   c, jr_004_6CB3                           ; $6C84: $38 $2D

    ld   a, $08                                   ; $6C86: $3E $08
    ldh  [hNoiseSfx], a                           ; $6C88: $E0 $F4
    ldh  a, [hScratch0]                           ; $6C8A: $F0 $D7
    ld   hl, wEntitiesPosXTable                   ; $6C8C: $21 $00 $C2
    add  hl, de                                   ; $6C8F: $19
    ld   [hl], a                                  ; $6C90: $77
    ldh  a, [hScratch1]                           ; $6C91: $F0 $D8
    ld   hl, wEntitiesPosYTable                   ; $6C93: $21 $10 $C2
    add  hl, de                                   ; $6C96: $19
    ld   [hl], a                                  ; $6C97: $77
    ldh  a, [hScratch2]                           ; $6C98: $F0 $D9
    ld   hl, wEntitiesDirectionTable              ; $6C9A: $21 $80 $C3
    add  hl, de                                   ; $6C9D: $19
    ld   [hl], a                                  ; $6C9E: $77
    ld   hl, wEntitiesSpeedXTable                 ; $6C9F: $21 $40 $C2
    add  hl, bc                                   ; $6CA2: $09
    ld   a, [hl]                                  ; $6CA3: $7E
    ld   hl, wEntitiesSpeedXTable                 ; $6CA4: $21 $40 $C2
    add  hl, de                                   ; $6CA7: $19
    ld   [hl], a                                  ; $6CA8: $77
    ld   hl, wEntitiesSpeedYTable                 ; $6CA9: $21 $50 $C2
    add  hl, bc                                   ; $6CAC: $09
    ld   a, [hl]                                  ; $6CAD: $7E
    ld   hl, wEntitiesSpeedYTable                 ; $6CAE: $21 $50 $C2
    add  hl, de                                   ; $6CB1: $19
    ld   [hl], a                                  ; $6CB2: $77

jr_004_6CB3:
    ret                                           ; $6CB3: $C9

jr_004_6CB4:
    ld   hl, wEntitiesUnknowTableY                ; $6CB4: $21 $D0 $C3
    add  hl, bc                                   ; $6CB7: $09
    ld   a, [hl]                                  ; $6CB8: $7E
    inc  a                                        ; $6CB9: $3C
    ld   [hl], a                                  ; $6CBA: $77
    and  $07                                      ; $6CBB: $E6 $07
    jr   nz, jr_004_6D0E                          ; $6CBD: $20 $4F

    ld   hl, wEntitiesDirectionTable              ; $6CBF: $21 $80 $C3
    add  hl, bc                                   ; $6CC2: $09
    ld   a, [hl]                                  ; $6CC3: $7E
    inc  a                                        ; $6CC4: $3C
    and  $0F                                      ; $6CC5: $E6 $0F
    ld   [hl], a                                  ; $6CC7: $77
    srl  a                                        ; $6CC8: $CB $3F
    ld   hl, wEntitiesSpriteVariantTable          ; $6CCA: $21 $B0 $C3
    add  hl, bc                                   ; $6CCD: $09
    ld   [hl], a                                  ; $6CCE: $77
    ld   a, $2A                                   ; $6CCF: $3E $2A
    call SpawnNewEntity_trampoline                ; $6CD1: $CD $86 $3B
    jr   c, jr_004_6D0E                           ; $6CD4: $38 $38

    ldh  a, [hScratch0]                           ; $6CD6: $F0 $D7
    ld   hl, wEntitiesPosXTable                   ; $6CD8: $21 $00 $C2
    add  hl, de                                   ; $6CDB: $19
    ld   [hl], a                                  ; $6CDC: $77
    ldh  a, [hScratch1]                           ; $6CDD: $F0 $D8
    ld   hl, wEntitiesPosYTable                   ; $6CDF: $21 $10 $C2
    add  hl, de                                   ; $6CE2: $19
    ld   [hl], a                                  ; $6CE3: $77
    ld   hl, wEntitiesStateTable                  ; $6CE4: $21 $90 $C2
    add  hl, de                                   ; $6CE7: $19
    ld   [hl], $01                                ; $6CE8: $36 $01
    ld   hl, wEntitiesPrivateState1Table          ; $6CEA: $21 $B0 $C2
    add  hl, de                                   ; $6CED: $19
    ld   [hl], c                                  ; $6CEE: $71
    ld   hl, wEntitiesPhysicsFlagsTable           ; $6CEF: $21 $40 $C3
    add  hl, de                                   ; $6CF2: $19
    ld   [hl], $C0                                ; $6CF3: $36 $C0
    push bc                                       ; $6CF5: $C5
    ldh  a, [hScratch2]                           ; $6CF6: $F0 $D9
    ld   c, a                                     ; $6CF8: $4F
    ld   hl, Data_004_6C51                        ; $6CF9: $21 $51 $6C
    add  hl, bc                                   ; $6CFC: $09
    ld   a, [hl]                                  ; $6CFD: $7E
    ld   hl, wEntitiesSpeedXTable                 ; $6CFE: $21 $40 $C2
    add  hl, de                                   ; $6D01: $19
    ld   [hl], a                                  ; $6D02: $77
    ld   hl, Data_004_6C4D                        ; $6D03: $21 $4D $6C
    add  hl, bc                                   ; $6D06: $09
    ld   a, [hl]                                  ; $6D07: $7E
    ld   hl, wEntitiesSpeedYTable                 ; $6D08: $21 $50 $C2
    add  hl, de                                   ; $6D0B: $19
    ld   [hl], a                                  ; $6D0C: $77
    pop  bc                                       ; $6D0D: $C1

jr_004_6D0E:
    ret                                           ; $6D0E: $C9

label_004_6D0F:
    call label_3B2E                               ; $6D0F: $CD $2E $3B
    ld   hl, wEntitiesCollisionsTable             ; $6D12: $21 $A0 $C2
    add  hl, bc                                   ; $6D15: $09
    ld   a, [hl]                                  ; $6D16: $7E
    and  a                                        ; $6D17: $A7
    jp   nz, func_004_6D7A                        ; $6D18: $C2 $7A $6D

    ldh  a, [hActiveEntityPosX]                   ; $6D1B: $F0 $EE
    ld   hl, hLinkPositionX                       ; $6D1D: $21 $98 $FF
    sub  [hl]                                     ; $6D20: $96
    add  $10                                      ; $6D21: $C6 $10
    cp   $20                                      ; $6D23: $FE $20
    jr   nc, jr_004_6D5C                          ; $6D25: $30 $35

    ldh  a, [hActiveEntityPosY]                   ; $6D27: $F0 $EF
    ld   hl, hLinkPositionY                       ; $6D29: $21 $99 $FF
    sub  [hl]                                     ; $6D2C: $96
    add  $10                                      ; $6D2D: $C6 $10
    cp   $20                                      ; $6D2F: $FE $20
    jr   nc, jr_004_6D5C                          ; $6D31: $30 $29

    call func_004_6D7A                            ; $6D33: $CD $7A $6D
    ld   a, [$DBC7]                               ; $6D36: $FA $C7 $DB
    and  a                                        ; $6D39: $A7
    jr   nz, jr_004_6D5C                          ; $6D3A: $20 $20

    ld   hl, wEntitiesPrivateState1Table          ; $6D3C: $21 $B0 $C2
    add  hl, bc                                   ; $6D3F: $09
    ld   e, [hl]                                  ; $6D40: $5E
    ld   d, b                                     ; $6D41: $50
    ld   hl, wEntitiesTransitionCountdownTable    ; $6D42: $21 $E0 $C2
    add  hl, de                                   ; $6D45: $19
    ld   a, [hl]                                  ; $6D46: $7E
    and  a                                        ; $6D47: $A7
    jr   nz, jr_004_6D5C                          ; $6D48: $20 $12

    ld   [hl], $20                                ; $6D4A: $36 $20
    ld   hl, wEntitiesFlashCountdownTable         ; $6D4C: $21 $20 $C4
    add  hl, de                                   ; $6D4F: $19
    ld   [hl], $10                                ; $6D50: $36 $10
    push bc                                       ; $6D52: $C5
    ld   c, e                                     ; $6D53: $4B
    ld   b, d                                     ; $6D54: $42
    ld   a, $40                                   ; $6D55: $3E $40
    call ApplyVectorTowardsLink_trampoline        ; $6D57: $CD $AA $3B
    pop  bc                                       ; $6D5A: $C1
    ret                                           ; $6D5B: $C9

jr_004_6D5C:
    ld   hl, wEntitiesSpeedXTable                 ; $6D5C: $21 $40 $C2
    add  hl, bc                                   ; $6D5F: $09
    ld   a, [hl]                                  ; $6D60: $7E
    ld   hl, wEntitiesPosXTable                   ; $6D61: $21 $00 $C2
    add  hl, bc                                   ; $6D64: $09
    add  [hl]                                     ; $6D65: $86
    ld   [hl], a                                  ; $6D66: $77
    cp   $9C                                      ; $6D67: $FE $9C
    jp   nc, func_004_6D7A                        ; $6D69: $D2 $7A $6D

    ld   hl, wEntitiesSpeedYTable                 ; $6D6C: $21 $50 $C2
    add  hl, bc                                   ; $6D6F: $09
    ld   a, [hl]                                  ; $6D70: $7E
    ld   hl, wEntitiesPosYTable                   ; $6D71: $21 $10 $C2
    add  hl, bc                                   ; $6D74: $09
    add  [hl]                                     ; $6D75: $86
    ld   [hl], a                                  ; $6D76: $77
    cp   $78                                      ; $6D77: $FE $78
    ret  c                                        ; $6D79: $D8

func_004_6D7A::
    ld   hl, wEntitiesStatusTable                 ; $6D7A: $21 $80 $C2
    add  hl, bc                                   ; $6D7D: $09
    ld   [hl], b                                  ; $6D7E: $70
    ret                                           ; $6D7F: $C9

func_004_6D80::
    ld   hl, wEntitiesIgnoreHitsCountdownTable    ; $6D80: $21 $10 $C4
    add  hl, bc                                   ; $6D83: $09
    ld   a, [hl]                                  ; $6D84: $7E
    and  a                                        ; $6D85: $A7
    jr   z, jr_004_6DC9                           ; $6D86: $28 $41

    dec  a                                        ; $6D88: $3D
    ld   [hl], a                                  ; $6D89: $77
    call label_3E8E                               ; $6D8A: $CD $8E $3E
    ld   hl, wEntitiesSpeedXTable                 ; $6D8D: $21 $40 $C2
    add  hl, bc                                   ; $6D90: $09
    ld   a, [hl]                                  ; $6D91: $7E
    push af                                       ; $6D92: $F5
    ld   hl, wEntitiesSpeedYTable                 ; $6D93: $21 $50 $C2
    add  hl, bc                                   ; $6D96: $09
    ld   a, [hl]                                  ; $6D97: $7E
    push af                                       ; $6D98: $F5
    ld   hl, $C3F0                                ; $6D99: $21 $F0 $C3
    add  hl, bc                                   ; $6D9C: $09
    ld   a, [hl]                                  ; $6D9D: $7E
    ld   hl, wEntitiesSpeedXTable                 ; $6D9E: $21 $40 $C2
    add  hl, bc                                   ; $6DA1: $09
    ld   [hl], a                                  ; $6DA2: $77
    ld   hl, wEntitiesUnknowTableS                ; $6DA3: $21 $00 $C4
    add  hl, bc                                   ; $6DA6: $09
    ld   a, [hl]                                  ; $6DA7: $7E
    ld   hl, wEntitiesSpeedYTable                 ; $6DA8: $21 $50 $C2
    add  hl, bc                                   ; $6DAB: $09
    ld   [hl], a                                  ; $6DAC: $77
    call func_004_6DCA                            ; $6DAD: $CD $CA $6D
    ld   hl, wEntitiesUnknowTableH                ; $6DB0: $21 $30 $C4
    add  hl, bc                                   ; $6DB3: $09
    ld   a, [hl]                                  ; $6DB4: $7E
    and  $20                                      ; $6DB5: $E6 $20
    jr   nz, jr_004_6DBC                          ; $6DB7: $20 $03

    call label_3B23                               ; $6DB9: $CD $23 $3B

jr_004_6DBC:
    ld   hl, wEntitiesSpeedYTable                 ; $6DBC: $21 $50 $C2
    add  hl, bc                                   ; $6DBF: $09
    pop  af                                       ; $6DC0: $F1
    ld   [hl], a                                  ; $6DC1: $77
    ld   hl, wEntitiesSpeedXTable                 ; $6DC2: $21 $40 $C2
    add  hl, bc                                   ; $6DC5: $09
    pop  af                                       ; $6DC6: $F1
    ld   [hl], a                                  ; $6DC7: $77
    pop  af                                       ; $6DC8: $F1

jr_004_6DC9:
    ret                                           ; $6DC9: $C9

func_004_6DCA::
    call func_004_6DD7                            ; $6DCA: $CD $D7 $6D

func_004_6DCD::
    push bc                                       ; $6DCD: $C5
    ld   a, c                                     ; $6DCE: $79
    add  $10                                      ; $6DCF: $C6 $10
    ld   c, a                                     ; $6DD1: $4F
    call func_004_6DD7                            ; $6DD2: $CD $D7 $6D
    pop  bc                                       ; $6DD5: $C1
    ret                                           ; $6DD6: $C9

func_004_6DD7::
    ld   hl, wEntitiesSpeedXTable                 ; $6DD7: $21 $40 $C2
    add  hl, bc                                   ; $6DDA: $09
    ld   a, [hl]                                  ; $6DDB: $7E
    and  a                                        ; $6DDC: $A7
    jr   z, jr_004_6E02                           ; $6DDD: $28 $23

    push af                                       ; $6DDF: $F5
    swap a                                        ; $6DE0: $CB $37
    and  $F0                                      ; $6DE2: $E6 $F0
    ld   hl, wEntitiesUnknowTableN                ; $6DE4: $21 $60 $C2
    add  hl, bc                                   ; $6DE7: $09
    add  [hl]                                     ; $6DE8: $86
    ld   [hl], a                                  ; $6DE9: $77
    rl   d                                        ; $6DEA: $CB $12
    ld   hl, wEntitiesPosXTable                   ; $6DEC: $21 $00 $C2

label_004_6DEF:
    add  hl, bc                                   ; $6DEF: $09
    pop  af                                       ; $6DF0: $F1
    ld   e, $00                                   ; $6DF1: $1E $00
    bit  7, a                                     ; $6DF3: $CB $7F
    jr   z, jr_004_6DF9                           ; $6DF5: $28 $02

    ld   e, $F0                                   ; $6DF7: $1E $F0

jr_004_6DF9:
    swap a                                        ; $6DF9: $CB $37
    and  $0F                                      ; $6DFB: $E6 $0F
    or   e                                        ; $6DFD: $B3
    rr   d                                        ; $6DFE: $CB $1A
    adc  [hl]                                     ; $6E00: $8E
    ld   [hl], a                                  ; $6E01: $77

jr_004_6E02:
    ret                                           ; $6E02: $C9

func_004_6E03::
    ld   hl, wEntitiesSpeedZTable                 ; $6E03: $21 $20 $C3
    add  hl, bc                                   ; $6E06: $09
    ld   a, [hl]                                  ; $6E07: $7E
    and  a                                        ; $6E08: $A7
    jr   z, jr_004_6E02                           ; $6E09: $28 $F7

    push af                                       ; $6E0B: $F5
    swap a                                        ; $6E0C: $CB $37
    and  $F0                                      ; $6E0E: $E6 $F0
    ld   hl, wEntitiesUnknowTableK                ; $6E10: $21 $30 $C3
    add  hl, bc                                   ; $6E13: $09
    add  [hl]                                     ; $6E14: $86
    ld   [hl], a                                  ; $6E15: $77
    rl   d                                        ; $6E16: $CB $12
    ld   hl, wEntitiesPosZTable                   ; $6E18: $21 $10 $C3
    jr   label_004_6DEF                           ; $6E1B: $18 $D2

func_004_6E1D::
    ld   hl, wEntitiesPrivateState1Table          ; $6E1D: $21 $B0 $C2
    add  hl, bc                                   ; $6E20: $09
    ld   a, [hl]                                  ; $6E21: $7E
    push af                                       ; $6E22: $F5
    swap a                                        ; $6E23: $CB $37
    and  $F0                                      ; $6E25: $E6 $F0
    ld   hl, wEntitiesPrivateState2Table          ; $6E27: $21 $C0 $C2
    add  hl, bc                                   ; $6E2A: $09
    add  [hl]                                     ; $6E2B: $86
    ld   [hl], a                                  ; $6E2C: $77
    rl   d                                        ; $6E2D: $CB $12
    ld   hl, wEntitiesUnknownTableD               ; $6E2F: $21 $D0 $C2
    jp   label_004_6DEF                           ; $6E32: $C3 $EF $6D

func_004_6E35::
    ld   e, $00                                   ; $6E35: $1E $00
    ldh  a, [hLinkPositionX]                      ; $6E37: $F0 $98
    ld   hl, wEntitiesPosXTable                   ; $6E39: $21 $00 $C2
    add  hl, bc                                   ; $6E3C: $09
    sub  [hl]                                     ; $6E3D: $96
    bit  7, a                                     ; $6E3E: $CB $7F
    jr   z, jr_004_6E43                           ; $6E40: $28 $01

    inc  e                                        ; $6E42: $1C

jr_004_6E43:
    ld   d, a                                     ; $6E43: $57
    ret                                           ; $6E44: $C9

func_004_6E45::
    ld   e, $02                                   ; $6E45: $1E $02
    ldh  a, [hLinkPositionY]                      ; $6E47: $F0 $99
    ld   hl, wEntitiesPosYTable                   ; $6E49: $21 $10 $C2
    add  hl, bc                                   ; $6E4C: $09
    sub  [hl]                                     ; $6E4D: $96
    bit  7, a                                     ; $6E4E: $CB $7F
    jr   nz, jr_004_6E53                          ; $6E50: $20 $01

    inc  e                                        ; $6E52: $1C

jr_004_6E53:
    ld   d, a                                     ; $6E53: $57
    ret                                           ; $6E54: $C9

func_004_6E55::
    call func_004_6E35                            ; $6E55: $CD $35 $6E
    ld   a, e                                     ; $6E58: $7B
    ldh  [hScratch0], a                           ; $6E59: $E0 $D7
    ld   a, d                                     ; $6E5B: $7A
    bit  7, a                                     ; $6E5C: $CB $7F
    jr   z, jr_004_6E62                           ; $6E5E: $28 $02

    cpl                                           ; $6E60: $2F
    inc  a                                        ; $6E61: $3C

jr_004_6E62:
    push af                                       ; $6E62: $F5
    call func_004_6E45                            ; $6E63: $CD $45 $6E
    ld   a, e                                     ; $6E66: $7B
    ldh  [hScratch1], a                           ; $6E67: $E0 $D8
    ld   a, d                                     ; $6E69: $7A
    bit  7, a                                     ; $6E6A: $CB $7F
    jr   z, jr_004_6E70                           ; $6E6C: $28 $02

    cpl                                           ; $6E6E: $2F
    inc  a                                        ; $6E6F: $3C

jr_004_6E70:
    pop  de                                       ; $6E70: $D1
    cp   d                                        ; $6E71: $BA
    jr   nc, jr_004_6E78                          ; $6E72: $30 $04

    ldh  a, [hScratch0]                           ; $6E74: $F0 $D7
    jr   jr_004_6E7A                              ; $6E76: $18 $02

jr_004_6E78:
    ldh  a, [hScratch1]                           ; $6E78: $F0 $D8

jr_004_6E7A:
    ld   e, a                                     ; $6E7A: $5F
    ret                                           ; $6E7B: $C9

TrendyGameOwnerEntityHandler::
    ld   a, [wIsMarinFollowingLink]               ; $6E7C: $FA $73 $DB
    push af                                       ; $6E7F: $F5
    ldh  a, [hRoomStatus]                         ; $6E80: $F0 $F8
    and  $10                                      ; $6E82: $E6 $10
    jr   z, jr_004_6E8A                           ; $6E84: $28 $04

    xor  a                                        ; $6E86: $AF
    ld   [wIsMarinFollowingLink], a               ; $6E87: $EA $73 $DB

jr_004_6E8A:
    call func_004_6E92                            ; $6E8A: $CD $92 $6E
    pop  af                                       ; $6E8D: $F1
    ld   [wIsMarinFollowingLink], a               ; $6E8E: $EA $73 $DB
    ret                                           ; $6E91: $C9

func_004_6E92::
    ld   hl, wEntitiesPrivateState1Table          ; $6E92: $21 $B0 $C2
    add  hl, bc                                   ; $6E95: $09
    ld   a, [hl]                                  ; $6E96: $7E
    and  a                                        ; $6E97: $A7
    jp   nz, label_004_74D9                       ; $6E98: $C2 $D9 $74

    ld   a, c                                     ; $6E9B: $79
    ld   [$D210], a                               ; $6E9C: $EA $10 $D2
    ld   a, $02                                   ; $6E9F: $3E $02
    ld   [$C50A], a                               ; $6EA1: $EA $0A $C5
    call GetEntityPrivateCountdown1               ; $6EA4: $CD $00 $0C
    dec  a                                        ; $6EA7: $3D
    jr   nz, jr_004_6EAE                          ; $6EA8: $20 $04

    ld   a, JINGLE_NEW_HEART                      ; $6EAA: $3E $19
    ldh  [hJingle], a                             ; $6EAC: $E0 $F2

jr_004_6EAE:
    ldh  a, [hActiveEntitySpriteVariant]          ; $6EAE: $F0 $F1
    inc  a                                        ; $6EB0: $3C
    jr   z, jr_004_6ECA                           ; $6EB1: $28 $17

    ldh  a, [hFrameCounter]                       ; $6EB3: $F0 $E7
    and  $1F                                      ; $6EB5: $E6 $1F
    jr   nz, jr_004_6EC1                          ; $6EB7: $20 $08

    call func_004_6E55                            ; $6EB9: $CD $55 $6E
    ld   hl, wEntitiesDirectionTable              ; $6EBC: $21 $80 $C3
    add  hl, bc                                   ; $6EBF: $09
    ld   [hl], e                                  ; $6EC0: $73

jr_004_6EC1:
    call func_004_7C98                            ; $6EC1: $CD $98 $7C
    ld   de, Data_004_76CB                        ; $6EC4: $11 $CB $76
    call RenderActiveEntitySpritesPair            ; $6EC7: $CD $C0 $3B

jr_004_6ECA:
    call func_004_73FE                            ; $6ECA: $CD $FE $73
    call CopyEntityPositionToActivePosition       ; $6ECD: $CD $8A $3D
    call func_004_7BE3                            ; $6ED0: $CD $E3 $7B
    call func_004_73B7                            ; $6ED3: $CD $B7 $73
    ldh  a, [hActiveEntityState]                  ; $6ED6: $F0 $F0
    cp   $03                                      ; $6ED8: $FE $03
    jr   c, jr_004_6EE9                           ; $6EDA: $38 $0D

    ld   a, [wIsMarinFollowingLink]               ; $6EDC: $FA $73 $DB
    and  a                                        ; $6EDF: $A7
    jr   z, jr_004_6EE9                           ; $6EE0: $28 $07

    ld   a, $02                                   ; $6EE2: $3E $02
    ldh  [hLinkInteractiveMotionBlocked], a       ; $6EE4: $E0 $A1
    ld   [wC167], a                               ; $6EE6: $EA $67 $C1

jr_004_6EE9:
    ld   a, [wGameplayType]                       ; $6EE9: $FA $95 $DB
    cp   $0B                                      ; $6EEC: $FE $0B
    ret  nz                                       ; $6EEE: $C0

    ld   a, [wTransitionSequenceCounter]          ; $6EEF: $FA $6B $C1
    cp   $04                                      ; $6EF2: $FE $04
    ret  nz                                       ; $6EF4: $C0

TrendyEntityJumpTable:
    ldh  a, [hActiveEntityState]                  ; $6EF5: $F0 $F0
    JP_TABLE                                      ; $6EF7
._00 dw func_004_6F38                             ; $6EF8
._01 dw func_004_6FC6                             ; $6EFA
._02 dw func_004_7020                             ; $6EFC
._03 dw func_004_707F                             ; $6EFE
._04 dw func_004_710C                             ; $6F00
._05 dw func_004_7179                             ; $6F02
._06 dw func_004_71B0                             ; $6F04
._07 dw func_004_71FF                             ; $6F06
._08 dw func_004_7249                             ; $6F08
._09 dw func_004_727C                             ; $6F0A
._0A dw func_004_7296                             ; $6F0C
._0B dw func_004_72EF                             ; $6F0E
._0C dw func_004_732F                             ; $6F10

; Remainer of the entities initial pos y table
Data_004_6F12::
    db   $38, $58, $78

; Trendy entity  initial direction
Data_004_6F15::
    db   $58, $40, $70, $2E, $2E, $2E

; Trendy entity initial sprite variant
Data_004_6F1B::
    db   $3E, $4E, $4E, $00, $00, $00

Data_004_6F21::
    db   $04, $01, $02, $05, $02, $02, $00, $03, $04, $81, $81, $81, $82, $81, $81

Data_004_6F30::
    db   $FF, $47, $31, $52, $C5, $28, $00, $00

func_004_6F38::
    ld   e, $06                                   ; $6F38: $1E $06
    ld   d, $00                                   ; $6F3A: $16 $00

jr_004_6F3C:
    push de                                       ; $6F3C: $D5
    ld   a, $4F                                   ; $6F3D: $3E $4F
    ld   e, $0E                                   ; $6F3F: $1E $0E
    call SpawnNewEntityInRange_trampoline         ; $6F41: $CD $98 $3B

    ; Set entity X and Y position from values depending on privateState1.
    ;
    ; (NB: the code finds it clever to re-use some values from the
    ; entity jump table.)
    ld   hl, wEntitiesPrivateState1Table          ; $6F44: $21 $B0 $C2
    add  hl, de                                   ; $6F47: $19
    ld   [hl], $01                                ; $6F48: $36 $01

    ld   hl, (TrendyEntityJumpTable._08 + 1)      ; $6F4A: $21 $09 $6F
    add  hl, de                                   ; $6F4D: $19
    ld   a, [hl]                                  ; $6F4E: $7E
    ld   hl, wEntitiesPosXTable                   ; $6F4F: $21 $00 $C2
    add  hl, de                                   ; $6F52: $19
    ld   [hl], a                                  ; $6F53: $77

    ld   hl, (TrendyEntityJumpTable._0B + 1)      ; $6F54: $21 $0F $6F
    add  hl, de                                   ; $6F57: $19
    ld   a, [hl]                                  ; $6F58: $7E
    ld   hl, wEntitiesPosYTable                   ; $6F59: $21 $10 $C2
    add  hl, de                                   ; $6F5C: $19
    ld   [hl], a                                  ; $6F5D: $77
    ld   hl, Data_004_6F1B                        ; $6F5E: $21 $1B $6F
    add  hl, de                                   ; $6F61: $19
    ld   a, [hl]                                  ; $6F62: $7E
    ld   hl, wEntitiesSpriteVariantTable          ; $6F63: $21 $B0 $C3
    add  hl, de                                   ; $6F66: $19
    ld   [hl], a                                  ; $6F67: $77
    ld   hl, Data_004_6F21                        ; $6F68: $21 $21 $6F
    add  hl, de                                   ; $6F6B: $19

jr_004_6F6C:
    ld   a, [hl]                                  ; $6F6C: $7E
    ld   hl, wEntitiesPhysicsFlagsTable           ; $6F6D: $21 $40 $C3
    add  hl, de                                   ; $6F70: $19
    ld   [hl], a                                  ; $6F71: $77
    ld   hl, Data_004_6F15                        ; $6F72: $21 $15 $6F
    add  hl, de                                   ; $6F75: $19
    ld   a, [hl]                                  ; $6F76: $7E
    ld   hl, wEntitiesDirectionTable              ; $6F77: $21 $80 $C3
    add  hl, de                                   ; $6F7A: $19
    ld   [hl], a                                  ; $6F7B: $77
    push bc                                       ; $6F7C: $C5
    ld   c, e                                     ; $6F7D: $4B
    ld   b, d                                     ; $6F7E: $42
    call func_004_76B3                            ; $6F7F: $CD $B3 $76
    pop  bc                                       ; $6F82: $C1
    pop  de                                       ; $6F83: $D1
    dec  e                                        ; $6F84: $1D
    jr   nz, jr_004_6F3C                          ; $6F85: $20 $B5

    xor  a                                        ; $6F87: $AF
    ld   [$D206], a                               ; $6F88: $EA $06 $D2
    ld   a, $10                                   ; $6F8B: $3E $10
    ld   [$D202], a                               ; $6F8D: $EA $02 $D2
    ld   [$D203], a                               ; $6F90: $EA $03 $D2
    ld   a, $16                                   ; $6F93: $3E $16
    ld   [$D205], a                               ; $6F95: $EA $05 $D2
    ld   a, $18                                   ; $6F98: $3E $18
    ld   [$D204], a                               ; $6F9A: $EA $04 $D2
    ld   a, $00                                   ; $6F9D: $3E $00
    ld   [$D200], a                               ; $6F9F: $EA $00 $D2
    ld   a, $04                                   ; $6FA2: $3E $04
    ld   [$D201], a                               ; $6FA4: $EA $01 $D2
    call IncrementEntityState                     ; $6FA7: $CD $12 $3B
    ld   a, [wTradeSequenceItem]                  ; $6FAA: $FA $0E $DB
    ld   hl, wEntitiesUnknowTableR                ; $6FAD: $21 $90 $C3
    add  hl, bc                                   ; $6FB0: $09
    ld   [hl], a                                  ; $6FB1: $77
    ld   hl, $DC78                                ; $6FB2: $21 $78 $DC
    ld   de, Data_004_6F30                        ; $6FB5: $11 $30 $6F

jr_004_6FB8:
    ld   a, [de]                                  ; $6FB8: $1A
    ld   [hl+], a                                 ; $6FB9: $22
    inc  de                                       ; $6FBA: $13
    ld   a, l                                     ; $6FBB: $7D
    and  $07                                      ; $6FBC: $E6 $07
    jr   nz, jr_004_6FB8                          ; $6FBE: $20 $F8

    ld   a, $02                                   ; $6FC0: $3E $02
    ld   [wPaletteDataFlags], a                   ; $6FC2: $EA $D1 $DD
    ret                                           ; $6FC5: $C9

func_004_6FC6::
    ld   a, [wC167]                               ; $6FC6: $FA $67 $C1
    and  a                                        ; $6FC9: $A7
    ret  nz                                       ; $6FCA: $C0

    ld   a, [wIsMarinFollowingLink]               ; $6FCB: $FA $73 $DB
    and  a                                        ; $6FCE: $A7
    jr   z, jr_004_6FE2                           ; $6FCF: $28 $11

    ldh  a, [hLinkPositionX]                      ; $6FD1: $F0 $98
    cp   $6C                                      ; $6FD3: $FE $6C
    jr   c, jr_004_6FE2                           ; $6FD5: $38 $0B

    ld   hl, $DAA0                                ; $6FD7: $21 $A0 $DA
    set  4, [hl]                                  ; $6FDA: $CB $E6
    ld   a, $6B                                   ; $6FDC: $3E $6B
    ldh  [hLinkPositionX], a                      ; $6FDE: $E0 $98
    jr   jr_004_6FE6                              ; $6FE0: $18 $04

jr_004_6FE2:
    call func_004_7C06                            ; $6FE2: $CD $06 $7C
    ret  nc                                       ; $6FE5: $D0

jr_004_6FE6:
    xor  a                                        ; $6FE6: $AF
    ld   [wConsecutiveStepsCount], a                               ; $6FE7: $EA $20 $C1
    ldh  [hLinkPositionXIncrement], a             ; $6FEA: $E0 $9A
    ld   e, $06                                   ; $6FEC: $1E $06
    ld   hl, wEntitiesUnknowTableR                ; $6FEE: $21 $90 $C3
    add  hl, bc                                   ; $6FF1: $09
    ld   a, [hl]                                  ; $6FF2: $7E
    and  a                                        ; $6FF3: $A7
    jr   z, jr_004_6FF7                           ; $6FF4: $28 $01

    dec  e                                        ; $6FF6: $1D

jr_004_6FF7:
    ld   hl, wEntitiesUnknowTableP                ; $6FF7: $21 $40 $C4
    add  hl, bc                                   ; $6FFA: $09
    ld   a, [hl]                                  ; $6FFB: $7E
    cp   e                                        ; $6FFC: $BB
    jr   c, jr_004_7004                           ; $6FFD: $38 $05

    jp_open_dialog $040                           ; $6FFF

jr_004_7004:
    ld   a, [wIsMarinFollowingLink]               ; $7004: $FA $73 $DB
    and  a                                        ; $7007: $A7
    jr   z, jr_004_700E                           ; $7008: $28 $04

    ld   a, $F7                                   ; $700A: $3E $F7
    jr   jr_004_701A                              ; $700C: $18 $0C

jr_004_700E:
    ld   hl, wEntitiesUnknownTableD               ; $700E: $21 $D0 $C2
    add  hl, bc                                   ; $7011: $09
    ld   a, [hl]                                  ; $7012: $7E
    and  a                                        ; $7013: $A7
    ld   a, $3B                                   ; $7014: $3E $3B
    jr   z, jr_004_701A                           ; $7016: $28 $02

    ld   a, $3E                                   ; $7018: $3E $3E

jr_004_701A:
    call OpenDialog                               ; $701A: $CD $85 $23
    jp   IncrementEntityState                     ; $701D: $C3 $12 $3B

func_004_7020::
    ld   a, $02                                   ; $7020: $3E $02
    ldh  [hLinkInteractiveMotionBlocked], a       ; $7022: $E0 $A1
    ld   a, [wDialogState]                        ; $7024: $FA $9F $C1
    and  a                                        ; $7027: $A7
    jr   nz, jr_004_705C                          ; $7028: $20 $32

    ld   a, [wDialogIndex]                        ; $702A: $FA $73 $C1
    cp   $F8                                      ; $702D: $FE $F8
    jr   z, jr_004_7038                           ; $702F: $28 $07

    ld   a, [wC177]                               ; $7031: $FA $77 $C1
    cp   $01                                      ; $7034: $FE $01
    jr   nc, jr_004_704B                          ; $7036: $30 $13

jr_004_7038:
    ld   a, [wRupeeCountLow]                      ; $7038: $FA $5E $DB
    sub  $10                                      ; $703B: $D6 $10
    ld   a, [wRupeeCountHigh]                     ; $703D: $FA $5D $DB

func_004_7040::
    sbc  $00                                      ; $7040: $DE $00
    jr   nc, jr_004_705D                          ; $7042: $30 $19

    call_open_dialog $034                         ; $7044
    jr   label_004_7056                           ; $7049: $18 $0B

jr_004_704B:
    ld   a, [wIsMarinFollowingLink]               ; $704B: $FA $73 $DB
    and  a                                        ; $704E: $A7
    jr   z, label_004_7056                        ; $704F: $28 $05

    jp_open_dialog $0F8                           ; $7051

label_004_7056:
    ld   hl, wEntitiesStateTable                  ; $7056: $21 $90 $C2
    add  hl, bc                                   ; $7059: $09
    ld   [hl], $01                                ; $705A: $36 $01

jr_004_705C:
    ret                                           ; $705C: $C9

jr_004_705D:
    ld   a, [wIsMarinFollowingLink]               ; $705D: $FA $73 $DB
    and  a                                        ; $7060: $A7
    jr   z, jr_004_7066                           ; $7061: $28 $03

    ld   [$DB74], a                               ; $7063: $EA $74 $DB

jr_004_7066:
    ld   hl, wEntitiesUnknownTableD               ; $7066: $21 $D0 $C2
    add  hl, bc                                   ; $7069: $09
    ld   a, [hl]                                  ; $706A: $7E
    ld   [hl], $01                                ; $706B: $36 $01
    and  a                                        ; $706D: $A7
    ld   a, $3C                                   ; $706E: $3E $3C
    jr   z, jr_004_7074                           ; $7070: $28 $02

    ld   a, $3F                                   ; $7072: $3E $3F

jr_004_7074:
    call OpenDialog                               ; $7074: $CD $85 $23
    ld   a, $0A                                   ; $7077: $3E $0A
    ld   [wSubstractRupeeBufferLow], a            ; $7079: $EA $92 $DB
    jp   IncrementEntityState                     ; $707C: $C3 $12 $3B

func_004_707F::
    ldh  a, [hFrameCounter]                       ; $707F: $F0 $E7
    rra                                           ; $7081: $1F
    rra                                           ; $7082: $1F
    rra                                           ; $7083: $1F
    rra                                           ; $7084: $1F
    and  $01                                      ; $7085: $E6 $01
    ld   [$D200], a                               ; $7087: $EA $00 $D2
    ld   a, $10                                   ; $708A: $3E $10
    ld   [$D203], a                               ; $708C: $EA $03 $D2
    ldh  a, [hIsGBC]                              ; $708F: $F0 $FE
    and  a                                        ; $7091: $A7
    jr   z, jr_004_70A2                           ; $7092: $28 $0E

    ldh  a, [hFrameCounter]                       ; $7094: $F0 $E7
    and  $08                                      ; $7096: $E6 $08
    srl  a                                        ; $7098: $CB $3F
    srl  a                                        ; $709A: $CB $3F
    srl  a                                        ; $709C: $CB $3F
    add  $03                                      ; $709E: $C6 $03
    jr   jr_004_70A6                              ; $70A0: $18 $04

jr_004_70A2:
    ldh  a, [hFrameCounter]                       ; $70A2: $F0 $E7
    and  $10                                      ; $70A4: $E6 $10

jr_004_70A6:
    ld   [$D202], a                               ; $70A6: $EA $02 $D2
    ld   a, [wIsMarinFollowingLink]               ; $70A9: $FA $73 $DB
    and  a                                        ; $70AC: $A7
    jr   z, jr_004_70F4                           ; $70AD: $28 $45

    call GetEntityDropTimer                       ; $70AF: $CD $FB $0B
    jr   z, jr_004_70B9                           ; $70B2: $28 $05

    dec  a                                        ; $70B4: $3D
    ret  nz                                       ; $70B5: $C0

    jp   label_004_7104                           ; $70B6: $C3 $04 $71

jr_004_70B9:
    call func_004_7FA3                            ; $70B9: $CD $A3 $7F
    push bc                                       ; $70BC: $C5
    ld   a, [$C50F]                               ; $70BD: $FA $0F $C5
    ld   c, a                                     ; $70C0: $4F
    ldh  a, [hFrameCounter]                       ; $70C1: $F0 $E7
    and  $10                                      ; $70C3: $E6 $10
    ld   a, $04                                   ; $70C5: $3E $04
    jr   z, jr_004_70CA                           ; $70C7: $28 $01

    inc  a                                        ; $70C9: $3C

jr_004_70CA:
    call SetEntitySpriteVariant                   ; $70CA: $CD $0C $3B
    ld   hl, wEntitiesSpeedXTable                 ; $70CD: $21 $40 $C2
    add  hl, bc                                   ; $70D0: $09
    ld   [hl], $F8                                ; $70D1: $36 $F8
    call func_004_6DD7                            ; $70D3: $CD $D7 $6D
    ld   hl, wEntitiesPosXTable                   ; $70D6: $21 $00 $C2
    add  hl, bc                                   ; $70D9: $09
    pop  bc                                       ; $70DA: $C1
    ld   a, [hl]                                  ; $70DB: $7E
    cp   $28                                      ; $70DC: $FE $28
    ret  nz                                       ; $70DE: $C0

    call GetEntityDropTimer                       ; $70DF: $CD $FB $0B
    ld   [hl], $18                                ; $70E2: $36 $18
    ld   a, [$C50F]                               ; $70E4: $FA $0F $C5
    ld   e, a                                     ; $70E7: $5F
    ld   d, b                                     ; $70E8: $50
    ld   hl, wEntitiesSpriteVariantTable          ; $70E9: $21 $B0 $C3
    add  hl, de                                   ; $70EC: $19
    ld   [hl], $02                                ; $70ED: $36 $02
    ld   e, $01                                   ; $70EF: $1E $01
    jp   func_004_723B                            ; $70F1: $C3 $3B $72

jr_004_70F4:
    ldh  a, [hPressedButtonsMask]                 ; $70F4: $F0 $CB
    and  $20                                      ; $70F6: $E6 $20
    jr   z, jr_004_710B                           ; $70F8: $28 $11

    ldh  a, [hLinkPositionX]                      ; $70FA: $F0 $98
    cp   $20                                      ; $70FC: $FE $20
    jr   c, jr_004_710B                           ; $70FE: $38 $0B

    cp   $30                                      ; $7100: $FE $30
    jr   nc, jr_004_710B                          ; $7102: $30 $07

label_004_7104:
    call IncrementEntityState                     ; $7104: $CD $12 $3B

func_004_7107::
    ld   a, $20                                   ; $7107: $3E $20
    ldh  [hNoiseSfx], a                           ; $7109: $E0 $F4

jr_004_710B:
    ret                                           ; $710B: $C9

func_004_710C::
    call func_004_7165                            ; $710C: $CD $65 $71
    ld   a, $10                                   ; $710F: $3E $10
    ld   [$D203], a                               ; $7111: $EA $03 $D2
    ldh  a, [hIsGBC]                              ; $7114: $F0 $FE
    and  a                                        ; $7116: $A7
    jr   z, jr_004_7127                           ; $7117: $28 $0E

    ldh  a, [hFrameCounter]                       ; $7119: $F0 $E7
    and  $08                                      ; $711B: $E6 $08
    srl  a                                        ; $711D: $CB $3F
    srl  a                                        ; $711F: $CB $3F
    srl  a                                        ; $7121: $CB $3F
    add  $03                                      ; $7123: $C6 $03
    jr   jr_004_712B                              ; $7125: $18 $04

jr_004_7127:
    ldh  a, [hFrameCounter]                       ; $7127: $F0 $E7
    and  $10                                      ; $7129: $E6 $10

jr_004_712B:
    ld   [$D202], a                               ; $712B: $EA $02 $D2
    ld   a, [wIsMarinFollowingLink]               ; $712E: $FA $73 $DB
    and  a                                        ; $7131: $A7
    jr   z, jr_004_713B                           ; $7132: $28 $07

    ld   e, $02                                   ; $7134: $1E $02
    call func_004_723B                            ; $7136: $CD $3B $72
    jr   jr_004_7141                              ; $7139: $18 $06

jr_004_713B:
    ldh  a, [hPressedButtonsMask]                 ; $713B: $F0 $CB
    and  $20                                      ; $713D: $E6 $20
    jr   z, jr_004_7152                           ; $713F: $28 $11

jr_004_7141:
    ldh  a, [hFrameCounter]                       ; $7141: $F0 $E7
    and  $03                                      ; $7143: $E6 $03
    jr   nz, jr_004_7164                          ; $7145: $20 $1D

    ld   a, [$D204]                               ; $7147: $FA $04 $D2
    inc  a                                        ; $714A: $3C
    ld   [$D204], a                               ; $714B: $EA $04 $D2
    cp   $88                                      ; $714E: $FE $88
    jr   c, jr_004_7164                           ; $7150: $38 $12

jr_004_7152:
    call IncrementEntityState                     ; $7152: $CD $12 $3B
    ld   a, [wIsMarinFollowingLink]               ; $7155: $FA $73 $DB
    and  a                                        ; $7158: $A7
    jr   z, func_004_7160                         ; $7159: $28 $05

    call GetEntityDropTimer                       ; $715B: $CD $FB $0B
    ld   [hl], $10                                ; $715E: $36 $10

func_004_7160::
    ld   a, $21                                   ; $7160: $3E $21
    ldh  [hNoiseSfx], a                           ; $7162: $E0 $F4

jr_004_7164:
    ret                                           ; $7164: $C9

func_004_7165::
    ldh  a, [hFrameCounter]                       ; $7165: $F0 $E7
    rra                                           ; $7167: $1F
    rra                                           ; $7168: $1F
    rra                                           ; $7169: $1F
    rra                                           ; $716A: $1F
    and  $01                                      ; $716B: $E6 $01
    ld   [$D200], a                               ; $716D: $EA $00 $D2
    ld   a, $01                                   ; $7170: $3E $01
    ldh  [hLinkInteractiveMotionBlocked], a       ; $7172: $E0 $A1
    ld   a, $02                                   ; $7174: $3E $02
    ldh  [hLinkDirection], a                      ; $7176: $E0 $9E
    ret                                           ; $7178: $C9

func_004_7179::
    call func_004_7165                            ; $7179: $CD $65 $71
    ld   a, $10                                   ; $717C: $3E $10
    ld   [$D202], a                               ; $717E: $EA $02 $D2
    ldh  a, [hIsGBC]                              ; $7181: $F0 $FE
    and  a                                        ; $7183: $A7
    jr   z, jr_004_7194                           ; $7184: $28 $0E

    ldh  a, [hFrameCounter]                       ; $7186: $F0 $E7
    and  $08                                      ; $7188: $E6 $08
    srl  a                                        ; $718A: $CB $3F
    srl  a                                        ; $718C: $CB $3F
    srl  a                                        ; $718E: $CB $3F
    add  $03                                      ; $7190: $C6 $03
    jr   jr_004_7198                              ; $7192: $18 $04

jr_004_7194:
    ldh  a, [hFrameCounter]                       ; $7194: $F0 $E7
    and  $10                                      ; $7196: $E6 $10

jr_004_7198:
    ld   [$D203], a                               ; $7198: $EA $03 $D2
    call GetEntityDropTimer                       ; $719B: $CD $FB $0B
    ret  nz                                       ; $719E: $C0

    ld   a, [wIsMarinFollowingLink]               ; $719F: $FA $73 $DB
    and  a                                        ; $71A2: $A7
    jr   nz, jr_004_71AA                          ; $71A3: $20 $05

    ldh  a, [hPressedButtonsMask]                 ; $71A5: $F0 $CB
    and  $10                                      ; $71A7: $E6 $10
    ret  z                                        ; $71A9: $C8

jr_004_71AA:
    call func_004_7107                            ; $71AA: $CD $07 $71
    jp   IncrementEntityState                     ; $71AD: $C3 $12 $3B

func_004_71B0::
    call func_004_7165                            ; $71B0: $CD $65 $71
    ld   a, $10                                   ; $71B3: $3E $10
    ld   [$D202], a                               ; $71B5: $EA $02 $D2
    ldh  a, [hIsGBC]                              ; $71B8: $F0 $FE
    and  a                                        ; $71BA: $A7
    jr   z, jr_004_71CB                           ; $71BB: $28 $0E

    ldh  a, [hFrameCounter]                       ; $71BD: $F0 $E7
    and  $08                                      ; $71BF: $E6 $08
    srl  a                                        ; $71C1: $CB $3F
    srl  a                                        ; $71C3: $CB $3F
    srl  a                                        ; $71C5: $CB $3F
    add  $03                                      ; $71C7: $C6 $03
    jr   jr_004_71CF                              ; $71C9: $18 $04

jr_004_71CB:
    ldh  a, [hFrameCounter]                       ; $71CB: $F0 $E7
    and  $10                                      ; $71CD: $E6 $10

jr_004_71CF:
    ld   [$D203], a                               ; $71CF: $EA $03 $D2
    ld   a, [wIsMarinFollowingLink]               ; $71D2: $FA $73 $DB
    and  a                                        ; $71D5: $A7
    jr   z, jr_004_71DA                           ; $71D6: $28 $02

    jr   jr_004_71E0                              ; $71D8: $18 $06

jr_004_71DA:
    ldh  a, [hPressedButtonsMask]                 ; $71DA: $F0 $CB
    and  $10                                      ; $71DC: $E6 $10
    jr   z, jr_004_71EF                           ; $71DE: $28 $0F

jr_004_71E0:
    ldh  a, [hFrameCounter]                       ; $71E0: $F0 $E7
    and  $03                                      ; $71E2: $E6 $03
    ret  nz                                       ; $71E4: $C0

    ld   a, [$D205]                               ; $71E5: $FA $05 $D2
    inc  a                                        ; $71E8: $3C
    ld   [$D205], a                               ; $71E9: $EA $05 $D2
    cp   $55                                      ; $71EC: $FE $55
    ret  c                                        ; $71EE: $D8

jr_004_71EF:
    call IncrementEntityState                     ; $71EF: $CD $12 $3B
    call func_004_7160                            ; $71F2: $CD $60 $71
    call GetEntityTransitionCountdown             ; $71F5: $CD $05 $0C
    ld   [hl], $60                                ; $71F8: $36 $60
    ld   e, $00                                   ; $71FA: $1E $00
    jp   func_004_723B                            ; $71FC: $C3 $3B $72

func_004_71FF::
    ldh  a, [hFrameCounter]                       ; $71FF: $F0 $E7
    rra                                           ; $7201: $1F
    rra                                           ; $7202: $1F
    rra                                           ; $7203: $1F
    and  $01                                      ; $7204: $E6 $01
    ld   [$D200], a                               ; $7206: $EA $00 $D2
    ld   a, $10                                   ; $7209: $3E $10
    ld   [$D202], a                               ; $720B: $EA $02 $D2
    ld   [$D203], a                               ; $720E: $EA $03 $D2
    call GetEntityTransitionCountdown             ; $7211: $CD $05 $0C
    cp   $30                                      ; $7214: $FE $30
    jr   nc, jr_004_721D                          ; $7216: $30 $05

    ld   hl, $D201                                ; $7218: $21 $01 $D2
    ld   [hl], $02                                ; $721B: $36 $02

jr_004_721D:
    and  a                                        ; $721D: $A7
    jr   nz, jr_004_7248                          ; $721E: $20 $28

    ldh  a, [hFrameCounter]                       ; $7220: $F0 $E7
    and  $03                                      ; $7222: $E6 $03
    jr   nz, jr_004_7248                          ; $7224: $20 $22

    ld   a, [$D206]                               ; $7226: $FA $06 $D2
    inc  a                                        ; $7229: $3C
    ld   [$D206], a                               ; $722A: $EA $06 $D2
    cp   $0F                                      ; $722D: $FE $0F
    jr   nz, jr_004_7248                          ; $722F: $20 $17

    call GetEntityTransitionCountdown             ; $7231: $CD $05 $0C
    ld   [hl], $FF                                ; $7234: $36 $FF
    call IncrementEntityState                     ; $7236: $CD $12 $3B
    ld   e, $00                                   ; $7239: $1E $00

func_004_723B::
    ld   a, [wIsMarinFollowingLink]               ; $723B: $FA $73 $DB
    and  a                                        ; $723E: $A7
    ret  z                                        ; $723F: $C8

    ld   a, e                                     ; $7240: $7B
    ldh  [hLinkDirection], a                      ; $7241: $E0 $9E
    push bc                                       ; $7243: $C5
    call UpdateLinkWalkingAnimation_trampoline    ; $7244: $CD $F0 $0B
    pop  bc                                       ; $7247: $C1

jr_004_7248:
    ret                                           ; $7248: $C9

func_004_7249::
    ldh  a, [hFrameCounter]                       ; $7249: $F0 $E7
    rra                                           ; $724B: $1F
    rra                                           ; $724C: $1F
    rra                                           ; $724D: $1F
    and  $01                                      ; $724E: $E6 $01
    ld   [$D200], a                               ; $7250: $EA $00 $D2
    call GetEntityTransitionCountdown             ; $7253: $CD $05 $0C
    cp   $C8                                      ; $7256: $FE $C8
    jr   nz, jr_004_725F                          ; $7258: $20 $05

    ld   hl, $D206                                ; $725A: $21 $06 $D2
    ld   [hl], $10                                ; $725D: $36 $10

jr_004_725F:
    cp   $A0                                      ; $725F: $FE $A0
    jr   nz, jr_004_7268                          ; $7261: $20 $05

    ld   hl, $D201                                ; $7263: $21 $01 $D2
    ld   [hl], $03                                ; $7266: $36 $03

jr_004_7268:
    cp   $50                                      ; $7268: $FE $50
    jr   nz, jr_004_7274                          ; $726A: $20 $08

    ld   hl, $D201                                ; $726C: $21 $01 $D2
    ld   [hl], $04                                ; $726F: $36 $04
    jp   label_004_7332                           ; $7271: $C3 $32 $73

jr_004_7274:
    and  a                                        ; $7274: $A7
    ret  nz                                       ; $7275: $C0

    call IncrementEntityState                     ; $7276: $CD $12 $3B
    jp   func_004_7107                            ; $7279: $C3 $07 $71

func_004_727C::
    ldh  a, [hFrameCounter]                       ; $727C: $F0 $E7
    rra                                           ; $727E: $1F
    rra                                           ; $727F: $1F
    rra                                           ; $7280: $1F
    and  $01                                      ; $7281: $E6 $01
    ld   [$D200], a                               ; $7283: $EA $00 $D2
    ldh  a, [hFrameCounter]                       ; $7286: $F0 $E7
    and  $03                                      ; $7288: $E6 $03
    ret  nz                                       ; $728A: $C0

    ld   a, [$D206]                               ; $728B: $FA $06 $D2
    dec  a                                        ; $728E: $3D
    ld   [$D206], a                               ; $728F: $EA $06 $D2
    ret  nz                                       ; $7292: $C0

    jp   IncrementEntityState                     ; $7293: $C3 $12 $3B

func_004_7296::
    ldh  a, [hFrameCounter]                       ; $7296: $F0 $E7
    rra                                           ; $7298: $1F
    rra                                           ; $7299: $1F
    rra                                           ; $729A: $1F
    and  $01                                      ; $729B: $E6 $01
    ld   [$D200], a                               ; $729D: $EA $00 $D2
    ldh  a, [hLinkPositionX]                      ; $72A0: $F0 $98
    push af                                       ; $72A2: $F5
    ldh  a, [hLinkPositionY]                      ; $72A3: $F0 $99
    push af                                       ; $72A5: $F5
    ld   a, $16                                   ; $72A6: $3E $16
    ldh  [hLinkPositionY], a                      ; $72A8: $E0 $99
    ld   a, $18                                   ; $72AA: $3E $18
    ldh  [hLinkPositionX], a                      ; $72AC: $E0 $98
    ld   a, [$D204]                               ; $72AE: $FA $04 $D2
    ld   [wEntitiesPosXTable + $01], a            ; $72B1: $EA $01 $C2
    ld   a, [$D205]                               ; $72B4: $FA $05 $D2
    ld   [$C211], a                               ; $72B7: $EA $11 $C2
    push bc                                       ; $72BA: $C5
    ld   c, $01                                   ; $72BB: $0E $01
    ld   a, $04                                   ; $72BD: $3E $04
    call ApplyVectorTowardsLink_trampoline        ; $72BF: $CD $AA $3B
    call func_004_6DCA                            ; $72C2: $CD $CA $6D
    ld   a, [wEntitiesPosXTable + $01]            ; $72C5: $FA $01 $C2
    ld   [$D204], a                               ; $72C8: $EA $04 $D2
    ld   a, [$C211]                               ; $72CB: $FA $11 $C2
    ld   [$D205], a                               ; $72CE: $EA $05 $D2
    pop  bc                                       ; $72D1: $C1
    pop  af                                       ; $72D2: $F1
    ldh  [hLinkPositionY], a                      ; $72D3: $E0 $99
    pop  af                                       ; $72D5: $F1
    ldh  [hLinkPositionX], a                      ; $72D6: $E0 $98
    ld   a, [$D204]                               ; $72D8: $FA $04 $D2
    cp   $18                                      ; $72DB: $FE $18
    ret  nz                                       ; $72DD: $C0

    ld   a, [$D205]                               ; $72DE: $FA $05 $D2
    cp   $16                                      ; $72E1: $FE $16
    ret  nz                                       ; $72E3: $C0

    call GetEntityTransitionCountdown             ; $72E4: $CD $05 $0C
    ld   [hl], $C0                                ; $72E7: $36 $C0
    call IncrementEntityState                     ; $72E9: $CD $12 $3B
    jp   func_004_7160                            ; $72EC: $C3 $60 $71

func_004_72EF::
    ldh  a, [hFrameCounter]                       ; $72EF: $F0 $E7
    rra                                           ; $72F1: $1F
    rra                                           ; $72F2: $1F
    rra                                           ; $72F3: $1F
    and  $01                                      ; $72F4: $E6 $01
    ld   [$D200], a                               ; $72F6: $EA $00 $D2
    call GetEntityTransitionCountdown             ; $72F9: $CD $05 $0C
    cp   $60                                      ; $72FC: $FE $60
    jr   nz, jr_004_7325                          ; $72FE: $20 $25

    ld   hl, $D201                                ; $7300: $21 $01 $D2
    ld   [hl], $02                                ; $7303: $36 $02
    ld   hl, wEntitiesPrivateState2Table          ; $7305: $21 $C0 $C2
    add  hl, bc                                   ; $7308: $09
    ld   a, [hl]                                  ; $7309: $7E
    and  a                                        ; $730A: $A7
    jr   z, jr_004_7324                           ; $730B: $28 $17

    ld   [hl], $00                                ; $730D: $36 $00
    dec  a                                        ; $730F: $3D
    ld   e, a                                     ; $7310: $5F
    ld   d, b                                     ; $7311: $50
    ld   hl, wEntitiesStateTable                  ; $7312: $21 $90 $C2
    add  hl, de                                   ; $7315: $19
    ld   [hl], $02                                ; $7316: $36 $02
    ld   a, [wIsMarinFollowingLink]               ; $7318: $FA $73 $DB
    and  a                                        ; $731B: $A7
    jr   z, jr_004_7324                           ; $731C: $28 $06

    ld   hl, wEntitiesSpriteVariantTable          ; $731E: $21 $B0 $C3
    add  hl, de                                   ; $7321: $19
    ld   [hl], $07                                ; $7322: $36 $07

jr_004_7324:
    ret                                           ; $7324: $C9

jr_004_7325:
    and  a                                        ; $7325: $A7
    ret  nz                                       ; $7326: $C0

    ld   hl, $D201                                ; $7327: $21 $01 $D2
    ld   [hl], $04                                ; $732A: $36 $04
    jp   IncrementEntityState                     ; $732C: $C3 $12 $3B

func_004_732F::
    jp   label_004_7056                           ; $732F: $C3 $56 $70

label_004_7332:
    ld   a, [wIsMarinFollowingLink]               ; $7332: $FA $73 $DB
    and  a                                        ; $7335: $A7
    jr   z, jr_004_735F                           ; $7336: $28 $27

    ld   a, $FF                                   ; $7338: $3E $FF
    call SetEntitySpriteVariant                   ; $733A: $CD $0C $3B
    ld   a, $4F                                   ; $733D: $3E $4F
    call SpawnNewEntity_trampoline                ; $733F: $CD $86 $3B
    ld   a, [$D204]                               ; $7342: $FA $04 $D2
    ld   hl, wEntitiesPosXTable                   ; $7345: $21 $00 $C2
    add  hl, de                                   ; $7348: $19
    ld   [hl], a                                  ; $7349: $77
    ld   a, [$D205]                               ; $734A: $FA $05 $D2
    add  $18                                      ; $734D: $C6 $18
    ld   hl, wEntitiesPosYTable                   ; $734F: $21 $10 $C2
    add  hl, de                                   ; $7352: $19
    ld   [hl], a                                  ; $7353: $77
    ld   hl, wEntitiesSpriteVariantTable          ; $7354: $21 $B0 $C3
    add  hl, de                                   ; $7357: $19
    ld   [hl], $06                                ; $7358: $36 $06
    ld   hl, wEntitiesPrivateState1Table          ; $735A: $21 $B0 $C2
    add  hl, de                                   ; $735D: $19
    inc  [hl]                                     ; $735E: $34

jr_004_735F:
    ld   e, $0F                                   ; $735F: $1E $0F
    ld   d, b                                     ; $7361: $50

jr_004_7362:
    ld   hl, wEntitiesStatusTable                 ; $7362: $21 $80 $C2
    add  hl, de                                   ; $7365: $19
    ld   a, [hl]                                  ; $7366: $7E
    and  a                                        ; $7367: $A7
    jr   z, jr_004_73B0                           ; $7368: $28 $46

    ld   hl, wEntitiesStateTable                  ; $736A: $21 $90 $C2
    add  hl, de                                   ; $736D: $19
    ld   a, [hl]                                  ; $736E: $7E
    and  a                                        ; $736F: $A7
    jr   nz, jr_004_73B0                          ; $7370: $20 $3E

    ld   hl, wEntitiesTypeTable                   ; $7372: $21 $A0 $C3
    add  hl, de                                   ; $7375: $19
    ld   a, [hl]                                  ; $7376: $7E
    cp   $4F                                      ; $7377: $FE $4F
    jr   nz, jr_004_73B0                          ; $7379: $20 $35

    ld   hl, wEntitiesPosXTable                   ; $737B: $21 $00 $C2
    add  hl, de                                   ; $737E: $19
    ld   a, [$D204]                               ; $737F: $FA $04 $D2
    sub  [hl]                                     ; $7382: $96
    add  $04                                      ; $7383: $C6 $04
    cp   $08                                      ; $7385: $FE $08
    jr   nc, jr_004_73B0                          ; $7387: $30 $27

    ld   hl, wEntitiesPosYTable                   ; $7389: $21 $10 $C2
    add  hl, de                                   ; $738C: $19
    ld   a, [$D205]                               ; $738D: $FA $05 $D2
    add  $18                                      ; $7390: $C6 $18
    sub  [hl]                                     ; $7392: $96
    add  $06                                      ; $7393: $C6 $06
    cp   $0C                                      ; $7395: $FE $0C
    jr   nc, jr_004_73B0                          ; $7397: $30 $17

    ld   hl, wEntitiesStateTable                  ; $7399: $21 $90 $C2
    add  hl, de                                   ; $739C: $19
    ld   [hl], $01                                ; $739D: $36 $01
    ld   a, e                                     ; $739F: $7B
    inc  a                                        ; $73A0: $3C
    ld   hl, wEntitiesPrivateState2Table          ; $73A1: $21 $C0 $C2
    add  hl, bc                                   ; $73A4: $09
    ld   [hl], a                                  ; $73A5: $77
    call GetEntityPrivateCountdown1               ; $73A6: $CD $00 $0C
    ld   [hl], $10                                ; $73A9: $36 $10
    ld   hl, wEntitiesUnknowTableP                ; $73AB: $21 $40 $C4
    inc  [hl]                                     ; $73AE: $34
    ret                                           ; $73AF: $C9

jr_004_73B0:
    dec  e                                        ; $73B0: $1D
    ld   a, e                                     ; $73B1: $7B
    cp   $FF                                      ; $73B2: $FE $FF
    jr   nz, jr_004_7362                          ; $73B4: $20 $AC

    ret                                           ; $73B6: $C9

func_004_73B7::
    ld   hl, wEntitiesPrivateState2Table          ; $73B7: $21 $C0 $C2
    add  hl, bc                                   ; $73BA: $09
    ld   a, [hl]                                  ; $73BB: $7E
    and  a                                        ; $73BC: $A7
    jr   z, jr_004_73E1                           ; $73BD: $28 $22

    dec  a                                        ; $73BF: $3D
    ld   e, a                                     ; $73C0: $5F
    ld   d, b                                     ; $73C1: $50
    ld   a, [$D204]                               ; $73C2: $FA $04 $D2
    ld   hl, wEntitiesPosXTable                   ; $73C5: $21 $00 $C2
    add  hl, de                                   ; $73C8: $19
    ld   [hl], a                                  ; $73C9: $77
    ld   a, [$D205]                               ; $73CA: $FA $05 $D2
    add  $18                                      ; $73CD: $C6 $18
    ld   hl, wEntitiesPosYTable                   ; $73CF: $21 $10 $C2
    add  hl, de                                   ; $73D2: $19
    ld   [hl], a                                  ; $73D3: $77
    ld   a, $10                                   ; $73D4: $3E $10
    ld   hl, $D206                                ; $73D6: $21 $06 $D2
    sub  [hl]                                     ; $73D9: $96
    add  $FE                                      ; $73DA: $C6 $FE
    ld   hl, wEntitiesPosZTable                   ; $73DC: $21 $10 $C3
    add  hl, de                                   ; $73DF: $19
    ld   [hl], a                                  ; $73E0: $77

jr_004_73E1:
    ret                                           ; $73E1: $C9

Data_004_73E2::
    db   $76, $03, $78, $03, $78, $23, $76, $23, $70, $03, $70, $23, $72, $03, $70, $23
    db   $72, $03, $72, $23, $7E, $00, $7E, $20

Data_004_73FA::
    db   $26, $00, $26, $00

func_004_73FE::
    ld   a, [$D204]                               ; $73FE: $FA $04 $D2
    ldh  [hActiveEntityPosX], a                   ; $7401: $E0 $EE
    ld   a, [$D205]                               ; $7403: $FA $05 $D2
    ld   hl, $D206                                ; $7406: $21 $06 $D2
    add  [hl]                                     ; $7409: $86
    add  $08                                      ; $740A: $C6 $08
    ldh  [hActiveEntityVisualPosY], a             ; $740C: $E0 $EC
    ld   a, [$D201]                               ; $740E: $FA $01 $D2
    ldh  [hActiveEntitySpriteVariant], a          ; $7411: $E0 $F1
    ld   de, Data_004_73E2                        ; $7413: $11 $E2 $73
    call RenderActiveEntitySpritesPair            ; $7416: $CD $C0 $3B
    ld   a, [$D204]                               ; $7419: $FA $04 $D2
    ldh  [hActiveEntityPosX], a                   ; $741C: $E0 $EE
    ld   a, [$D205]                               ; $741E: $FA $05 $D2
    ldh  [hActiveEntityVisualPosY], a             ; $7421: $E0 $EC
    ld   a, [$D200]                               ; $7423: $FA $00 $D2
    ldh  [hActiveEntitySpriteVariant], a          ; $7426: $E0 $F1
    ld   de, Data_004_73E2                        ; $7428: $11 $E2 $73
    call RenderActiveEntitySpritesPair            ; $742B: $CD $C0 $3B
    ld   a, [$D206]                               ; $742E: $FA $06 $D2
    cp   $08                                      ; $7431: $FE $08
    jr   c, jr_004_744B                           ; $7433: $38 $16

    ld   a, [$D204]                               ; $7435: $FA $04 $D2
    ldh  [hActiveEntityPosX], a                   ; $7438: $E0 $EE
    ld   a, [$D205]                               ; $743A: $FA $05 $D2
    add  $10                                      ; $743D: $C6 $10
    ldh  [hActiveEntityVisualPosY], a             ; $743F: $E0 $EC
    ld   a, $05                                   ; $7441: $3E $05
    ldh  [hActiveEntitySpriteVariant], a          ; $7443: $E0 $F1
    ld   de, Data_004_73E2                        ; $7445: $11 $E2 $73
    call RenderActiveEntitySpritesPair            ; $7448: $CD $C0 $3B

jr_004_744B:
    ldh  a, [hFrameCounter]                       ; $744B: $F0 $E7
    and  $01                                      ; $744D: $E6 $01
    jr   nz, jr_004_7477                          ; $744F: $20 $26

    ld   a, [$D204]                               ; $7451: $FA $04 $D2
    ldh  [hActiveEntityPosX], a                   ; $7454: $E0 $EE
    ld   a, [$D205]                               ; $7456: $FA $05 $D2
    add  $20                                      ; $7459: $C6 $20
    ldh  [hActiveEntityVisualPosY], a             ; $745B: $E0 $EC
    xor  a                                        ; $745D: $AF
    ldh  [hActiveEntitySpriteVariant], a          ; $745E: $E0 $F1
    ld   de, Data_004_73FA                        ; $7460: $11 $FA $73
    ld   a, [wOAMNextAvailableSlot]               ; $7463: $FA $C0 $C3
    push af                                       ; $7466: $F5
    call RenderActiveEntitySpritesPair            ; $7467: $CD $C0 $3B
    pop  af                                       ; $746A: $F1
    ld   e, a                                     ; $746B: $5F
    ld   d, b                                     ; $746C: $50
    ld   hl, $C031                                ; $746D: $21 $31 $C0
    add  hl, de                                   ; $7470: $19
    inc  [hl]                                     ; $7471: $34
    inc  hl                                       ; $7472: $23
    inc  hl                                       ; $7473: $23
    inc  hl                                       ; $7474: $23
    inc  hl                                       ; $7475: $23
    dec  [hl]                                     ; $7476: $35

jr_004_7477:
    ld   hl, $C020                                ; $7477: $21 $20 $C0
    ld   a, $50                                   ; $747A: $3E $50
    ld   [hl+], a                                 ; $747C: $22
    ld   a, $28                                   ; $747D: $3E $28
    ld   [hl+], a                                 ; $747F: $22
    ld   a, $7A                                   ; $7480: $3E $7A
    ld   [hl+], a                                 ; $7482: $22
    ldh  a, [hIsGBC]                              ; $7483: $F0 $FE
    and  a                                        ; $7485: $A7
    jr   z, jr_004_748C                           ; $7486: $28 $04

    ld   a, $03                                   ; $7488: $3E $03
    jr   jr_004_748F                              ; $748A: $18 $03

jr_004_748C:
    ld   a, [$D202]                               ; $748C: $FA $02 $D2

jr_004_748F:
    ld   [hl+], a                                 ; $748F: $22
    ld   a, $60                                   ; $7490: $3E $60
    ld   [hl+], a                                 ; $7492: $22
    ld   a, $28                                   ; $7493: $3E $28
    ld   [hl+], a                                 ; $7495: $22
    ld   a, $3E                                   ; $7496: $3E $3E
    ld   [hl+], a                                 ; $7498: $22
    ld   a, [$D202]                               ; $7499: $FA $02 $D2
    ld   [hl+], a                                 ; $749C: $22
    ld   a, $50                                   ; $749D: $3E $50
    ld   [hl+], a                                 ; $749F: $22
    ld   a, $30                                   ; $74A0: $3E $30
    ld   [hl+], a                                 ; $74A2: $22
    ld   a, $7C                                   ; $74A3: $3E $7C
    ld   [hl+], a                                 ; $74A5: $22
    ldh  a, [hIsGBC]                              ; $74A6: $F0 $FE
    and  a                                        ; $74A8: $A7
    jr   z, jr_004_74AF                           ; $74A9: $28 $04

    ld   a, $03                                   ; $74AB: $3E $03
    jr   jr_004_74B2                              ; $74AD: $18 $03

jr_004_74AF:
    ld   a, [$D203]                               ; $74AF: $FA $03 $D2

jr_004_74B2:
    ld   [hl+], a                                 ; $74B2: $22
    ld   a, $60                                   ; $74B3: $3E $60
    ld   [hl+], a                                 ; $74B5: $22
    ld   a, $30                                   ; $74B6: $3E $30
    ld   [hl+], a                                 ; $74B8: $22

Data_004_74B9::
    db   $3E, $3E, $22, $FA

Data_004_74BD::
    db   $03, $D2, $22, $C9

Data_004_74C1::
    db   $FF, $FF, $9E, $10, $A6, $14, $8E, $16, $86, $15, $A8, $14

Data_004_74CD::
    db   $9A, $17, $9C, $17, $6C, $03, $6E, $03, $6E, $23, $6C, $23

label_004_74D9:
    ldh  a, [hActiveEntitySpriteVariant]          ; $74D9: $F0 $F1
    cp   $06                                      ; $74DB: $FE $06
    jr   c, jr_004_74F1                           ; $74DD: $38 $12

    ld   de, Data_004_74B9                        ; $74DF: $11 $B9 $74
    cp   $07                                      ; $74E2: $FE $07
    jr   z, jr_004_74EF                           ; $74E4: $28 $09

    ldh  a, [hFrameCounter]                       ; $74E6: $F0 $E7
    and  $10                                      ; $74E8: $E6 $10
    jr   nz, jr_004_74EF                          ; $74EA: $20 $03

    ld   de, Data_004_74BD                        ; $74EC: $11 $BD $74

jr_004_74EF:
    jr   jr_004_750C                              ; $74EF: $18 $1B

jr_004_74F1:
    cp   $03                                      ; $74F1: $FE $03
    jr   nz, jr_004_74FE                          ; $74F3: $20 $09

    ld   a, [wHasToadstool]                       ; $74F5: $FA $4B $DB
    and  a                                        ; $74F8: $A7
    jp   nz, func_004_6D7A                        ; $74F9: $C2 $7A $6D

    jr   jr_004_7511                              ; $74FC: $18 $13

jr_004_74FE:
    cp   $00                                      ; $74FE: $FE $00
    jr   nz, jr_004_7511                          ; $7500: $20 $0F

    ld   a, [wTradeSequenceItem]                  ; $7502: $FA $0E $DB
    and  a                                        ; $7505: $A7
    jp   nz, func_004_6D7A                        ; $7506: $C2 $7A $6D

    ld   de, Data_004_74CD                        ; $7509: $11 $CD $74

jr_004_750C:
    call RenderActiveEntitySpritesPair            ; $750C: $CD $C0 $3B
    jr   jr_004_7517                              ; $750F: $18 $06

jr_004_7511:
    ld   de, Data_004_74C1                        ; $7511: $11 $C1 $74
    call RenderActiveEntitySprite                 ; $7514: $CD $77 $3C

jr_004_7517:
    call func_004_7FA3                            ; $7517: $CD $A3 $7F
    ldh  a, [hActiveEntityState]                  ; $751A: $F0 $F0
    JP_TABLE                                      ; $751C
._00 dw func_004_7529                             ; $751D
._01 dw func_004_755C                             ; $751F
._02 dw func_004_7566                             ; $7521
._03 dw func_004_75BC                             ; $7523
._04 dw func_004_7681                             ; $7525
._05 dw func_004_7698                             ; $7527

func_004_7529::
    call func_004_6DCA                            ; $7529: $CD $CA $6D
    ld   hl, wEntitiesDirectionTable              ; $752C: $21 $80 $C3
    add  hl, bc                                   ; $752F: $09
    ld   a, [hl]                                  ; $7530: $7E
    JP_TABLE                                      ; $7531
._00 dw func_004_753C                             ; $7532
._01 dw func_004_7544                             ; $7534
._02 dw func_004_754C                             ; $7536
._03 dw func_004_7554                             ; $7538
._04 dw func_004_7543                             ; $753A

func_004_753C::
    ldh  a, [hActiveEntityPosX]                   ; $753C: $F0 $EE
    cp   $3A                                      ; $753E: $FE $3A
    jp   c, label_004_76AA                        ; $7540: $DA $AA $76

func_004_7543::
    ret                                           ; $7543: $C9

func_004_7544::
    ldh  a, [hActiveEntityVisualPosY]             ; $7544: $F0 $EC
    cp   $4E                                      ; $7546: $FE $4E
    jp   nc, label_004_76AA                       ; $7548: $D2 $AA $76

    ret                                           ; $754B: $C9

func_004_754C::
    ldh  a, [hActiveEntityPosX]                   ; $754C: $F0 $EE
    cp   $78                                      ; $754E: $FE $78
    jp   nc, label_004_76AA                       ; $7550: $D2 $AA $76

    ret                                           ; $7553: $C9

func_004_7554::
    ldh  a, [hActiveEntityVisualPosY]             ; $7554: $F0 $EC
    cp   $2E                                      ; $7556: $FE $2E
    jp   c, label_004_76AA                        ; $7558: $DA $AA $76

    ret                                           ; $755B: $C9

func_004_755C::
    call func_004_6E55                            ; $755C: $CD $55 $6E
    ld   a, e                                     ; $755F: $7B
    xor  $01                                      ; $7560: $EE $01
    ld   e, a                                     ; $7562: $5F
    jp   func_004_723B                            ; $7563: $C3 $3B $72

func_004_7566::
    ld   a, [wIsMarinFollowingLink]               ; $7566: $FA $73 $DB
    and  a                                        ; $7569: $A7
    jr   z, jr_004_7570                           ; $756A: $28 $04

    ld   a, $02                                   ; $756C: $3E $02
    ldh  [hLinkInteractiveMotionBlocked], a       ; $756E: $E0 $A1

jr_004_7570:
    call func_004_6E03                            ; $7570: $CD $03 $6E
    ld   hl, wEntitiesSpeedZTable                 ; $7573: $21 $20 $C3
    add  hl, bc                                   ; $7576: $09
    dec  [hl]                                     ; $7577: $35
    dec  [hl]                                     ; $7578: $35
    ld   hl, wEntitiesPosZTable                   ; $7579: $21 $10 $C3
    add  hl, bc                                   ; $757C: $09
    ld   a, [hl]                                  ; $757D: $7E
    and  $80                                      ; $757E: $E6 $80
    jr   z, jr_004_7598                           ; $7580: $28 $16

    xor  a                                        ; $7582: $AF
    ld   [hl], a                                  ; $7583: $77
    ld   hl, wEntitiesSpeedZTable                 ; $7584: $21 $20 $C3
    add  hl, bc                                   ; $7587: $09
    ld   a, [hl]                                  ; $7588: $7E
    sra  a                                        ; $7589: $CB $2F
    cpl                                           ; $758B: $2F
    ld   [hl], a                                  ; $758C: $77
    cp   $07                                      ; $758D: $FE $07
    jr   nc, jr_004_7594                          ; $758F: $30 $03

    ld   [hl], b                                  ; $7591: $70
    jr   jr_004_7598                              ; $7592: $18 $04

jr_004_7594:
    ld   a, JINGLE_BUMP                           ; $7594: $3E $09
    ldh  [hJingle], a                             ; $7596: $E0 $F2

jr_004_7598:
    ldh  a, [hFrameCounter]                       ; $7598: $F0 $E7
    and  $03                                      ; $759A: $E6 $03
    jr   nz, jr_004_75A9                          ; $759C: $20 $0B

    ld   hl, wEntitiesPosYTable                   ; $759E: $21 $10 $C2
    add  hl, bc                                   ; $75A1: $09
    ld   a, [hl]                                  ; $75A2: $7E
    cp   $56                                      ; $75A3: $FE $56
    jr   z, jr_004_75AA                           ; $75A5: $28 $03

    inc  a                                        ; $75A7: $3C
    ld   [hl], a                                  ; $75A8: $77

jr_004_75A9:
    ret                                           ; $75A9: $C9

jr_004_75AA:
    add  $0A                                      ; $75AA: $C6 $0A
    ld   [hl], a                                  ; $75AC: $77
    ld   hl, wEntitiesPosZTable                   ; $75AD: $21 $10 $C3
    add  hl, bc                                   ; $75B0: $09
    ld   [hl], $0A                                ; $75B1: $36 $0A
    jp   IncrementEntityState                     ; $75B3: $C3 $12 $3B

Data_004_75B6::
    db   $44, $43, $42, $41, $3D, $2A

func_004_75BC::
    ld   a, [wIsMarinFollowingLink]               ; $75BC: $FA $73 $DB
    and  a                                        ; $75BF: $A7
    jr   z, jr_004_75C6                           ; $75C0: $28 $04

    ld   a, $02                                   ; $75C2: $3E $02
    ldh  [hLinkInteractiveMotionBlocked], a       ; $75C4: $E0 $A1

jr_004_75C6:
    call func_004_6E03                            ; $75C6: $CD $03 $6E
    ld   hl, wEntitiesSpeedZTable                 ; $75C9: $21 $20 $C3
    add  hl, bc                                   ; $75CC: $09
    dec  [hl]                                     ; $75CD: $35
    dec  [hl]                                     ; $75CE: $35
    ld   hl, wEntitiesPosZTable                   ; $75CF: $21 $10 $C3
    add  hl, bc                                   ; $75D2: $09
    ld   a, [hl]                                  ; $75D3: $7E
    and  $80                                      ; $75D4: $E6 $80
    jp   z, label_004_7680                        ; $75D6: $CA $80 $76

    xor  a                                        ; $75D9: $AF
    ld   [hl], a                                  ; $75DA: $77
    ld   hl, wEntitiesSpeedZTable                 ; $75DB: $21 $20 $C3
    add  hl, bc                                   ; $75DE: $09
    ld   a, [hl]                                  ; $75DF: $7E
    sra  a                                        ; $75E0: $CB $2F
    cpl                                           ; $75E2: $2F
    ld   [hl], a                                  ; $75E3: $77
    cp   $07                                      ; $75E4: $FE $07
    jr   nc, jr_004_75EA                          ; $75E6: $30 $02

    xor  a                                        ; $75E8: $AF
    ld   [hl], a                                  ; $75E9: $77

jr_004_75EA:
    ldh  a, [hActiveEntitySpriteVariant]          ; $75EA: $F0 $F1
    cp   $06                                      ; $75EC: $FE $06
    jr   c, jr_004_75F8                           ; $75EE: $38 $08

    call_open_dialog $0F9                         ; $75F0
    jp   IncrementEntityState                     ; $75F5: $C3 $12 $3B

jr_004_75F8:
    ldh  a, [hActiveEntityPosX]                   ; $75F8: $F0 $EE
    ld   hl, hLinkPositionX                       ; $75FA: $21 $98 $FF
    sub  [hl]                                     ; $75FD: $96
    add  $07                                      ; $75FE: $C6 $07
    cp   $0E                                      ; $7600: $FE $0E
    ret  nc                                       ; $7602: $D0

    ldh  a, [hActiveEntityVisualPosY]             ; $7603: $F0 $EC
    ld   hl, hLinkPositionY                       ; $7605: $21 $99 $FF
    sub  [hl]                                     ; $7608: $96
    add  $05                                      ; $7609: $C6 $05
    cp   $0A                                      ; $760B: $FE $0A
    ret  nc                                       ; $760D: $D0

    ld   a, [$D210]                               ; $760E: $FA $10 $D2
    ld   e, a                                     ; $7611: $5F
    ld   d, b                                     ; $7612: $50
    ld   hl, wEntitiesUnknowTableV                ; $7613: $21 $80 $C4
    add  hl, de                                   ; $7616: $19
    ld   a, [hl]                                  ; $7617: $7E
    and  a                                        ; $7618: $A7
    ret  nz                                       ; $7619: $C0

    ld   [hl], $18                                ; $761A: $36 $18
    ldh  a, [hActiveEntitySpriteVariant]          ; $761C: $F0 $F1
    cp   $00                                      ; $761E: $FE $00
    jr   nz, jr_004_762D                          ; $7620: $20 $0B

    ld   a, $01                                   ; $7622: $3E $01
    ld   [wTradeSequenceItem], a                  ; $7624: $EA $0E $DB
    call CreateTradingItemEntity                  ; $7627: $CD $0C $0C
    jp   func_004_6D7A                            ; $762A: $C3 $7A $6D

jr_004_762D:
    call func_004_6D7A                            ; $762D: $CD $7A $6D
    ld   hl, hWaveSfx                             ; $7630: $21 $F3 $FF
    ld   [hl], WAVE_SFX_SEASHELL                  ; $7633: $36 $01
    ldh  a, [hActiveEntitySpriteVariant]                               ; $7635: $F0 $F1
    ld   e, a                                     ; $7637: $5F
    ld   d, b                                     ; $7638: $50
    ld   hl, Data_004_75B6                        ; $7639: $21 $B6 $75
    add  hl, de                                   ; $763C: $19
    ld   a, [hl]                                  ; $763D: $7E
    call OpenDialog                               ; $763E: $CD $85 $23
    ldh  a, [hActiveEntitySpriteVariant]          ; $7641: $F0 $F1
    dec  a                                        ; $7643: $3D
    jr   nz, jr_004_7647                          ; $7644: $20 $01

    ret                                           ; $7646: $C9

jr_004_7647:
    dec  a                                        ; $7647: $3D
    jr   nz, jr_004_7653                          ; $7648: $20 $09

    ld   a, [wAddRupeeBufferLow]                  ; $764A: $FA $90 $DB
    add  $1E                                      ; $764D: $C6 $1E
    ld   [wAddRupeeBufferLow], a                  ; $764F: $EA $90 $DB
    ret                                           ; $7652: $C9

jr_004_7653:
    dec  a                                        ; $7653: $3D
    jr   nz, jr_004_7673                          ; $7654: $20 $1D

    ld   hl, wMaxMagicPowder                      ; $7656: $21 $76 $DB
    ld   a, [wMagicPowderCount]                   ; $7659: $FA $4C $DB
    cp   [hl]                                     ; $765C: $BE
    jr   nc, jr_004_7666                          ; $765D: $30 $07

    add  $10                                      ; $765F: $C6 $10
    daa                                           ; $7661: $27
    cp   [hl]                                     ; $7662: $BE
    jr   c, jr_004_7666                           ; $7663: $38 $01

    ld   a, [hl]                                  ; $7665: $7E

jr_004_7666:
    ld   [wMagicPowderCount], a                   ; $7666: $EA $4C $DB
    ld   d, $0C                                   ; $7669: $16 $0C
    call GiveInventoryItem_trampoline                               ; $766B: $CD $6B $3E
    ld   a, $0B                                   ; $766E: $3E $0B
    ldh  [hFFA5], a                               ; $7670: $E0 $A5
    ret                                           ; $7672: $C9

jr_004_7673:
    dec  a                                        ; $7673: $3D
    jr   nz, jr_004_767B                          ; $7674: $20 $05

    ld   d, $04                                   ; $7676: $16 $04
    jp   GiveInventoryItem_trampoline                               ; $7678: $C3 $6B $3E

jr_004_767B:
    ld   a, $FF                                   ; $767B: $3E $FF
    ld   [wAddHealthBuffer], a                    ; $767D: $EA $93 $DB

label_004_7680:
    ret                                           ; $7680: $C9

func_004_7681::
    ld   a, $02                                   ; $7681: $3E $02
    ldh  [hLinkInteractiveMotionBlocked], a       ; $7683: $E0 $A1
    ld   [wC167], a                               ; $7685: $EA $67 $C1
    ld   a, [$C1AD]                               ; $7688: $FA $AD $C1
    and  a                                        ; $768B: $A7
    ret  nz                                       ; $768C: $C0

    ld   [$DB74], a                               ; $768D: $EA $74 $DB
    ld   a, $18                                   ; $7690: $3E $18
    ld   [wLoadPreviousMapCountdown], a           ; $7692: $EA $BC $C1
    jp   IncrementEntityState                     ; $7695: $C3 $12 $3B

func_004_7698::
    ld   a, $02                                   ; $7698: $3E $02
    ldh  [hLinkInteractiveMotionBlocked], a       ; $769A: $E0 $A1
    ld   [wC167], a                               ; $769C: $EA $67 $C1
    ret                                           ; $769F: $C9

Data_004_76A0::
    db   $FC, $00, $04, $00, $00

Data_004_76A5::
    db   $00, $04, $00, $FC, $00

label_004_76AA:
    ld   hl, wEntitiesDirectionTable              ; $76AA: $21 $80 $C3
    add  hl, bc                                   ; $76AD: $09
    ld   a, [hl]                                  ; $76AE: $7E
    inc  a                                        ; $76AF: $3C
    and  $03                                      ; $76B0: $E6 $03
    ld   [hl], a                                  ; $76B2: $77

func_004_76B3::
    ld   e, a                                     ; $76B3: $5F
    ld   d, b                                     ; $76B4: $50
    ld   hl, Data_004_76A0                        ; $76B5: $21 $A0 $76
    add  hl, de                                   ; $76B8: $19
    ld   a, [hl]                                  ; $76B9: $7E
    ld   hl, wEntitiesSpeedXTable                 ; $76BA: $21 $40 $C2
    add  hl, bc                                   ; $76BD: $09
    ld   [hl], a                                  ; $76BE: $77
    ld   hl, Data_004_76A5                        ; $76BF: $21 $A5 $76
    add  hl, de                                   ; $76C2: $19
    ld   a, [hl]                                  ; $76C3: $7E
    ld   hl, wEntitiesSpeedYTable                 ; $76C4: $21 $50 $C2
    add  hl, bc                                   ; $76C7: $09
    ld   [hl], a                                  ; $76C8: $77
    ret                                           ; $76C9: $C9

Disabled4EEntityHandler::
    ret                                           ; $76CA: $C9

Data_004_76CB::
    db   $60, $03, $62, $03, $62, $23, $60, $23, $64, $03, $66, $03, $66, $23, $64, $23
    db   $68, $03, $6A, $03, $6C, $03, $6E, $03, $6A, $23, $68, $23, $6E, $23, $6C, $23

ShopOwnerEntityHandler::
    ld   a, [$C50A]                               ; $76EB: $FA $0A $C5
    and  a                                        ; $76EE: $A7
    jr   nz, jr_004_76F9                          ; $76EF: $20 $08

    ld   a, $01                                   ; $76F1: $3E $01
    ld   [$C50A], a                               ; $76F3: $EA $0A $C5
    call func_004_788E                            ; $76F6: $CD $8E $78

jr_004_76F9:
    ld   a, [wSwordLevel]                         ; $76F9: $FA $4E $DB
    and  a                                        ; $76FC: $A7
    jr   z, jr_004_7705                           ; $76FD: $28 $06

    ldh  a, [hFrameCounter]                       ; $76FF: $F0 $E7
    and  $5F                                      ; $7701: $E6 $5F
    jr   nz, jr_004_770E                          ; $7703: $20 $09

jr_004_7705:
    call func_004_6E55                            ; $7705: $CD $55 $6E
    ld   a, e                                     ; $7708: $7B
    ld   hl, wEntitiesDirectionTable              ; $7709: $21 $80 $C3
    add  hl, bc                                   ; $770C: $09
    ld   [hl], a                                  ; $770D: $77

jr_004_770E:
    call func_004_7C98                            ; $770E: $CD $98 $7C
    ld   de, Data_004_76CB                        ; $7711: $11 $CB $76
    call RenderActiveEntitySpritesPair            ; $7714: $CD $C0 $3B
    call func_004_7B70                            ; $7717: $CD $70 $7B
    ldh  a, [hActiveEntityState]                  ; $771A: $F0 $F0
    cp   $04                                      ; $771C: $FE $04
    jr   nc, jr_004_7723                          ; $771E: $30 $03

    call func_004_7BE3                            ; $7720: $CD $E3 $7B

jr_004_7723:
    ldh  a, [hActiveEntityState]                  ; $7723: $F0 $F0
    JP_TABLE                                      ; $7725
._00 dw func_004_77F8                             ; $7726
._01 dw func_004_78AF                             ; $7728
._02 dw func_004_795D                             ; $772A
._03 dw func_004_7ADD                             ; $772C
._04 dw func_004_7AED                             ; $772E
._05 dw func_004_7B40                             ; $7730

Data_004_7732::
    db   $98, $63, $02, $B2, $B0, $B0, $98, $A4, $01, $7F, $7F, $98, $67, $02, $B1, $B0
    db   $7F, $98, $A8, $01, $0A, $B3, $98, $6A, $02, $7F, $B2, $B0, $98, $AC, $01, $BA
    db   $B1, $98, $6E, $02, $B1, $B0, $7F, $98, $B0, $01, $0A, $09, $98, $63, $02, $B9
    db   $B8, $B0, $98, $A4, $01, $7F, $7F, $98, $63, $02, $B1, $B0, $7F, $98, $A4, $01
    db   $0A, $09, $00

Data_004_7775::
    db   $98, $62, $43, $7F, $98, $83, $42, $7F, $98, $A3, $42, $7F, $00, $00, $00, $00
    db   $98, $66, $43, $7F, $98, $87, $42, $7F, $98, $A7, $42, $7F, $00, $00, $00, $00
    db   $98, $6A, $43, $7F, $98, $8B, $42, $7F, $98, $AB, $42, $7F, $00, $00, $00, $00
    db   $98, $6E, $43, $7F, $98, $8F, $42, $7F, $98, $AF, $42, $7F, $00, $00, $00, $00

Data_004_77B5::             ; @TODO Shop item "for sale" table.
    db   $01, $02, $03, $00 ; Shovel,    3 hearts, shield    (nothing)
    db   $01, $02, $03, $04 ; Shovel,    3 hearts, shield,   10 bombs
    db   $05, $02, $03, $04 ; Bow,       3 hearts, shield,   10 bombs
    db   $06, $02, $03, $04 ; 10 arrows, 3 hearts, shield,   10 bombs
    db   $07, $08, $09, $0A ; Ocarina,   Acorn,    Medicine, (glitch)
    ; POI: Unused shop layout (?)


; 01  Shovel
; 02  3 Hearts
; 03  Shield
; 04  10 Bombs
; 05  Bow
; 06  10 Arrows
; 07  Ocarina
; 08  Guardian Acorn (in appearance only)
; 09  Medicine

    ;         Shvl 3Hrt Shld 10bm Bow 10awo Ocar Acrn Medc
    ;          1    2    3    4    5    6    7    8    9
Data_004_77C9::     ; @TODO: Shop dialogue indexes (table 0) when about to buy
    db        $30, $31, $32, $33, $2C, $2D, $39, $00, $00, $00
    ; POI: Ocarina has a dialog index assigned (39), but
    ; it's the message about the Kanalet castle gate opening.
    ; (Comes right after the "I wasn't kidding when I said pay" message, though...)

    ;    ---  Shvl 3Hrt Shld 10bm Bow 10awo Ocar Acrn Medc
    ;     0    1    2    3    4    5    6    7    8    9
Data_004_77D3::     ; Price (dec, high) ?
    db   $00, $02, $00, $00, $00, $09, $00, $00, $00
Data_004_77DC::     ; Price (dec, low) ?
    db   $00, $00, $10, $20, $10, $80, $10, $00, $00
Data_004_77E5::     ; Price (high) ?
    db   $00, $00, $00, $00, $00, $03, $00, $00, $00
Data_004_77EE::     ; Price (low) ?
    db   $00, $C8, $0A, $14, $0A, $D4, $0A, $00, $00, $00

func_004_77F8::
    ld   a, [wHasStolenFromShop]                  ; $77F8: $FA $46 $DB
    and  a                                        ; $77FB: $A7

jr_004_77FC:
    jr   z, jr_004_7839                           ; $77FC: $28 $3B

    ld   hl, wEntitiesPosYTable                   ; $77FE: $21 $10 $C2
    add  hl, bc                                   ; $7801: $09
    ld   [hl], $40                                ; $7802: $36 $40
    ld   hl, wEntitiesPosXTable                   ; $7804: $21 $00 $C2
    add  hl, bc                                   ; $7807: $09
    ld   [hl], $50                                ; $7808: $36 $50
    ld   hl, wEntitiesDirectionTable              ; $780A: $21 $80 $C3
    add  hl, bc                                   ; $780D: $09
    ld   [hl], $03                                ; $780E: $36 $03
    ld   a, $02                                   ; $7810: $3E $02
    ldh  [hLinkInteractiveMotionBlocked], a       ; $7812: $E0 $A1
    ld   [wC167], a                               ; $7814: $EA $67 $C1
    ld   a, [wTransitionSequenceCounter]          ; $7817: $FA $6B $C1
    cp   $04                                      ; $781A: $FE $04
    jr   nz, jr_004_7838                          ; $781C: $20 $1A

    ldh  a, [hLinkPositionY]                      ; $781E: $F0 $99
    sub  $01                                      ; $7820: $D6 $01
    ldh  [hLinkPositionY], a                      ; $7822: $E0 $99
    cp   $74                                      ; $7824: $FE $74
    jr   nz, jr_004_7838                          ; $7826: $20 $10

    call_open_dialog $038                         ; $7828
    ld   hl, wEntitiesStateTable                  ; $782D: $21 $90 $C2
    add  hl, bc                                   ; $7830: $09
    ld   [hl], $04                                ; $7831: $36 $04
    ld   a, MUSIC_BOSS_BATTLE                     ; $7833: $3E $19
<<<<<<< HEAD
    ld   [wMusicTrackToPlay], a                   ; $7835: $EA $68 $D3
=======
    ld   [wActiveMusicTrack], a                   ; $7835: $EA $68 $D3
>>>>>>> c727776d

jr_004_7838:
    ret                                           ; $7838: $C9

jr_004_7839:
    ld   e, $00                                   ; $7839: $1E $00
    ld   d, b                                     ; $783B: $50
    ld   a, [wHasInstrument2]                     ; $783C: $FA $66 $DB
    and  $02                                      ; $783F: $E6 $02
    jr   z, jr_004_7845                           ; $7841: $28 $02

    ld   e, $04                                   ; $7843: $1E $04

jr_004_7845:
    push bc                                       ; $7845: $C5
    ld   hl, wBButtonSlot                         ; $7846: $21 $00 $DB
    ld   c, $0B                                   ; $7849: $0E $0B

jr_004_784B:
    ld   a, [$DB7D]                               ; $784B: $FA $7D $DB
    cp   $0B                                      ; $784E: $FE $0B
    jr   z, jr_004_7857                           ; $7850: $28 $05

    ld   a, [hl+]                                 ; $7852: $2A
    cp   $0B                                      ; $7853: $FE $0B
    jr   nz, jr_004_7859                          ; $7855: $20 $02

jr_004_7857:
    ld   e, $08                                   ; $7857: $1E $08

jr_004_7859:
    dec  c                                        ; $7859: $0D
    ld   a, c                                     ; $785A: $79
    cp   $FF                                      ; $785B: $FE $FF
    jr   nz, jr_004_784B                          ; $785D: $20 $EC

    ld   hl, wBButtonSlot                         ; $785F: $21 $00 $DB
    ld   c, $0B                                   ; $7862: $0E $0B

jr_004_7864:
    ld   a, [$DB7D]                               ; $7864: $FA $7D $DB
    cp   $05                                      ; $7867: $FE $05
    jr   z, jr_004_7870                           ; $7869: $28 $05

    ld   a, [hl+]                                 ; $786B: $2A
    cp   $05                                      ; $786C: $FE $05
    jr   nz, jr_004_7872                          ; $786E: $20 $02

jr_004_7870:
    ld   e, $0C                                   ; $7870: $1E $0C

jr_004_7872:
    dec  c                                        ; $7872: $0D
    ld   a, c                                     ; $7873: $79
    cp   $FF                                      ; $7874: $FE $FF
    jr   nz, jr_004_7864                          ; $7876: $20 $EC

    ld   hl, Data_004_77B5                        ; $7878: $21 $B5 $77
    add  hl, de                                   ; $787B: $19
    ld   de, $C505                                ; $787C: $11 $05 $C5
    ld   c, $04                                   ; $787F: $0E $04

jr_004_7881:
    ld   a, [hl+]                                 ; $7881: $2A
    ld   [de], a                                  ; $7882: $12
    inc  de                                       ; $7883: $13
    dec  c                                        ; $7884: $0D
    jr   nz, jr_004_7881                          ; $7885: $20 $FA

    pop  bc                                       ; $7887: $C1
    call IncrementEntityState                     ; $7888: $CD $12 $3B
    jp   func_004_788E                            ; $788B: $C3 $8E $78

func_004_788E::
    ld   de, wRequestDestinationHigh              ; $788E: $11 $01 $D6
    push bc                                       ; $7891: $C5
    ld   hl, $C505                                ; $7892: $21 $05 $C5
    ld   c, $04                                   ; $7895: $0E $04

jr_004_7897:
    ld   a, [hl+]                                 ; $7897: $2A
    and  a                                        ; $7898: $A7
    jr   z, jr_004_78A0                           ; $7899: $28 $05

    push hl                                       ; $789B: $E5
    call func_004_798B                            ; $789C: $CD $8B $79
    pop  hl                                       ; $789F: $E1

jr_004_78A0:
    dec  c                                        ; $78A0: $0D
    jr   nz, jr_004_7897                          ; $78A1: $20 $F4

    pop  bc                                       ; $78A3: $C1
    ret                                           ; $78A4: $C9

Data_004_78A5::
    db   $00, $00, $00, $01, $01, $02, $02, $03, $03, $03

func_004_78AF::
    ld   a, [$C509]                               ; $78AF: $FA $09 $C5
    and  a                                        ; $78B2: $A7
    jr   z, jr_004_78D4                           ; $78B3: $28 $1F

    ld   hl, wEntitiesDirectionTable              ; $78B5: $21 $80 $C3
    add  hl, bc                                   ; $78B8: $09
    ld   a, [hl]                                  ; $78B9: $7E
    and  $01                                      ; $78BA: $E6 $01
    jr   z, jr_004_78D4                           ; $78BC: $28 $16

    ld   a, [wLinkMotionState]                    ; $78BE: $FA $1C $C1
    cp   $00                                      ; $78C1: $FE $00
    jr   nz, jr_004_78D4                          ; $78C3: $20 $0F

    ldh  a, [hLinkPositionY]                      ; $78C5: $F0 $99
    cp   $7B                                      ; $78C7: $FE $7B
    jr   c, jr_004_78D4                           ; $78C9: $38 $09

    sub  $02                                      ; $78CB: $D6 $02
    ldh  [hLinkPositionY], a                      ; $78CD: $E0 $99
    jp_open_dialog $02F                           ; @TODO Text used when you're trying to steal stuff

jr_004_78D4:
    ldh  a, [hLinkPositionY]                      ; $78D4: $F0 $99
    cp   $48                                      ; $78D6: $FE $48
    jr   nc, jr_004_7940                          ; $78D8: $30 $66

    ldh  a, [hLinkDirection]                      ; $78DA: $F0 $9E
    cp   $02                                      ; $78DC: $FE $02
    jr   nz, jr_004_7940                          ; $78DE: $20 $60

    ldh  a, [hJoypadState]                        ; $78E0: $F0 $CC
    and  $30                                      ; $78E2: $E6 $30
    jr   z, jr_004_7940                           ; $78E4: $28 $5A

    ld   a, [$C509]                               ; $78E6: $FA $09 $C5
    and  a                                        ; $78E9: $A7
    jr   z, jr_004_7907                           ; $78EA: $28 $1B

    ldh  a, [hLinkPositionX]                      ; $78EC: $F0 $98
    add  $00                                      ; $78EE: $C6 $00
    swap a                                        ; $78F0: $CB $37
    and  $0F                                      ; $78F2: $E6 $0F
    ld   e, a                                     ; $78F4: $5F
    ld   d, b                                     ; $78F5: $50
    ld   hl, Data_004_78A5                        ; $78F6: $21 $A5 $78
    add  hl, de                                   ; $78F9: $19
    ld   a, [$C50B]                               ; $78FA: $FA $0B $C5
    cp   [hl]                                     ; $78FD: $BE
    jr   nz, jr_004_7940                          ; $78FE: $20 $40

    ld   a, JINGLE_VALIDATE                       ; $7900: $3E $13
    ldh  [hJingle], a                             ; $7902: $E0 $F2
    jp   label_004_796D                           ; $7904: $C3 $6D $79

jr_004_7907:
    ldh  a, [hLinkPositionX]                      ; $7907: $F0 $98
    add  $00                                      ; $7909: $C6 $00
    swap a                                        ; $790B: $CB $37
    and  $0F                                      ; $790D: $E6 $0F
    ld   e, a                                     ; $790F: $5F
    ld   d, b                                     ; $7910: $50
    ld   hl, Data_004_78A5                        ; $7911: $21 $A5 $78
    add  hl, de                                   ; $7914: $19
    ld   a, [hl]                                  ; $7915: $7E
    ld   [$C50B], a                               ; $7916: $EA $0B $C5
    ld   e, a                                     ; $7919: $5F
    ld   d, b                                     ; $791A: $50
    ld   hl, $C505                                ; $791B: $21 $05 $C5
    add  hl, de                                   ; $791E: $19
    ld   a, [hl]                                  ; $791F: $7E
    ld   [$C509], a                               ; $7920: $EA $09 $C5
    ld   [hl], b                                  ; $7923: $70
    and  a                                        ; $7924: $A7
    jr   z, jr_004_792B                           ; $7925: $28 $04

    ld   a, JINGLE_VALIDATE                       ; $7927: $3E $13
    ldh  [hJingle], a                             ; $7929: $E0 $F2

jr_004_792B:
    push bc                                       ; $792B: $C5
    ld   a, e                                     ; $792C: $7B
    swap a                                        ; $792D: $CB $37
    ld   e, a                                     ; $792F: $5F
    ld   hl, Data_004_7775                        ; $7930: $21 $75 $77
    add  hl, de                                   ; $7933: $19
    ld   de, wRequestDestinationHigh              ; $7934: $11 $01 $D6
    ld   c, $0D                                   ; $7937: $0E $0D

jr_004_7939:
    ld   a, [hl+]                                 ; $7939: $2A
    ld   [de], a                                  ; $793A: $12
    inc  de                                       ; $793B: $13
    dec  c                                        ; $793C: $0D
    jr   nz, jr_004_7939                          ; $793D: $20 $FA

    pop  bc                                       ; $793F: $C1

jr_004_7940:
    call func_004_7C06                            ; $7940: $CD $06 $7C
    ret  nc                                       ; $7943: $D0

    ld   a, [$C509]                               ; $7944: $FA $09 $C5
    and  a                                        ; $7947: $A7
    jr   z, jr_004_7958                           ; $7948: $28 $0E

    dec  a                                        ; $794A: $3D
    ld   e, a                                     ; $794B: $5F
    ld   d, b                                     ; $794C: $50
    ld   hl, Data_004_77C9                        ; $794D: $21 $C9 $77
    add  hl, de                                   ; $7950: $19
    ld   a, [hl]                                  ; $7951: $7E
    call OpenDialog                               ; $7952: $CD $85 $23
    jp   IncrementEntityState                     ; $7955: $C3 $12 $3B

jr_004_7958:
    jp_open_dialog $02E                           ; $7958

func_004_795D::
    ld   a, [wDialogState]                        ; $795D: $FA $9F $C1
    and  a                                        ; $7960: $A7
    ret  nz                                       ; $7961: $C0

    ld   a, [wC177]                               ; $7962: $FA $77 $C1
    cp   $00                                      ; $7965: $FE $00
    jr   z, jr_004_79AB                           ; $7967: $28 $42

    cp   $02                                      ; $7969: $FE $02
    jr   z, jr_004_7984                           ; $796B: $28 $17

label_004_796D:
    ld   a, [$C50B]                               ; $796D: $FA $0B $C5
    ld   e, a                                     ; $7970: $5F
    ld   d, b                                     ; $7971: $50
    ld   hl, $C505                                ; $7972: $21 $05 $C5
    add  hl, de                                   ; $7975: $19
    ld   a, [$C509]                               ; $7976: $FA $09 $C5
    ld   [hl], a                                  ; $7979: $77
    ld   de, wRequestDestinationHigh              ; $797A: $11 $01 $D6
    call func_004_798B                            ; $797D: $CD $8B $79
    xor  a                                        ; $7980: $AF
    ld   [$C509], a                               ; $7981: $EA $09 $C5

jr_004_7984:
    ld   hl, wEntitiesStateTable                  ; $7984: $21 $90 $C2
    add  hl, bc                                   ; $7987: $09
    ld   [hl], $01                                ; $7988: $36 $01
    ret                                           ; $798A: $C9

func_004_798B::
    push de                                       ; $798B: $D5
    dec  a                                        ; $798C: $3D
    ld   d, a                                     ; $798D: $57
    sla  a                                        ; $798E: $CB $27
    ld   e, a                                     ; $7990: $5F
    sla  a                                        ; $7991: $CB $27
    sla  a                                        ; $7993: $CB $27
    add  e                                        ; $7995: $83
    add  d                                        ; $7996: $82
    ld   e, a                                     ; $7997: $5F
    ld   d, b                                     ; $7998: $50
    ld   hl, Data_004_7732                        ; $7999: $21 $32 $77
    add  hl, de                                   ; $799C: $19
    pop  de                                       ; $799D: $D1
    push bc                                       ; $799E: $C5
    ld   c, $0B                                   ; $799F: $0E $0B

jr_004_79A1:
    ld   a, [hl+]                                 ; $79A1: $2A
    ld   [de], a                                  ; $79A2: $12
    inc  de                                       ; $79A3: $13
    dec  c                                        ; $79A4: $0D
    jr   nz, jr_004_79A1                          ; $79A5: $20 $FA

    xor  a                                        ; $79A7: $AF
    ld   [de], a                                  ; $79A8: $12
    pop  bc                                       ; $79A9: $C1
    ret                                           ; $79AA: $C9

jr_004_79AB:
    ld   a, [$C509]                               ; $79AB: $FA $09 $C5
    ld   e, a                                     ; $79AE: $5F
    cp   $02                                      ; $79AF: $FE $02
    jr   nz, jr_004_79BB                          ; $79B1: $20 $08

    ld   a, [$C5A9]                               ; $79B3: $FA $A9 $C5
    and  a                                        ; $79B6: $A7
    jr   nz, jr_004_7A05                          ; $79B7: $20 $4C

    jr   jr_004_7A0C                              ; $79B9: $18 $51

jr_004_79BB:
    cp   $04                                      ; $79BB: $FE $04
    jr   nz, jr_004_79D9                          ; $79BD: $20 $1A

    ld   hl, wBButtonSlot                         ; $79BF: $21 $00 $DB
    ld   d, $0C                                   ; $79C2: $16 $0C

jr_004_79C4:
    ld   a, [hl+]                                 ; $79C4: $2A
    cp   $02                                      ; $79C5: $FE $02
    jr   z, jr_004_79CE                           ; $79C7: $28 $05

    dec  d                                        ; $79C9: $15
    jr   nz, jr_004_79C4                          ; $79CA: $20 $F8

    jr   jr_004_7A0C                              ; $79CC: $18 $3E

jr_004_79CE:
    ld   a, [wBombCount]                          ; $79CE: $FA $4D $DB
    ld   hl, wMaxBombs                            ; $79D1: $21 $77 $DB
    cp   [hl]                                     ; $79D4: $BE
    jr   nc, jr_004_7A05                          ; $79D5: $30 $2E

    jr   jr_004_7A0C                              ; $79D7: $18 $33

jr_004_79D9:
    cp   $06                                      ; $79D9: $FE $06
    jr   nz, jr_004_79F7                          ; $79DB: $20 $1A

    ld   hl, wBButtonSlot                         ; $79DD: $21 $00 $DB
    ld   d, $0C                                   ; $79E0: $16 $0C

jr_004_79E2:
    ld   a, [hl+]                                 ; $79E2: $2A
    cp   $05                                      ; $79E3: $FE $05
    jr   z, jr_004_79EC                           ; $79E5: $28 $05

    dec  d                                        ; $79E7: $15
    jr   nz, jr_004_79E2                          ; $79E8: $20 $F8

    jr   jr_004_7A0C                              ; $79EA: $18 $20

jr_004_79EC:
    ld   a, [wArrowCount]                         ; $79EC: $FA $45 $DB
    ld   hl, wMaxArrows                           ; $79EF: $21 $78 $DB
    cp   [hl]                                     ; $79F2: $BE
    jr   nc, jr_004_7A05                          ; $79F3: $30 $10

    jr   jr_004_7A0C                              ; $79F5: $18 $15

jr_004_79F7:
    cp   $03                                      ; $79F7: $FE $03
    jr   nz, jr_004_7A0C                          ; $79F9: $20 $11

    ld   hl, wBButtonSlot                         ; $79FB: $21 $00 $DB
    ld   d, $0C                                   ; $79FE: $16 $0C

jr_004_7A00:
    ld   a, [hl+]                                 ; $7A00: $2A
    cp   $04                                      ; $7A01: $FE $04
    jr   nz, jr_004_7A09                          ; $7A03: $20 $04

jr_004_7A05:
    ld   a, $29                                   ; $7A05: $3E $29
    jr   jr_004_7A24                              ; $7A07: $18 $1B

jr_004_7A09:
    dec  d                                        ; $7A09: $15
    jr   nz, jr_004_7A00                          ; $7A0A: $20 $F4

jr_004_7A0C:
    ld   d, b                                     ; $7A0C: $50
    ld   hl, Data_004_77D3                        ; $7A0D: $21 $D3 $77
    add  hl, de                                   ; $7A10: $19
    ld   a, [hl]                                  ; $7A11: $7E
    ld   hl, Data_004_77DC                        ; $7A12: $21 $DC $77
    add  hl, de                                   ; $7A15: $19
    ld   e, [hl]                                  ; $7A16: $5E
    ld   d, a                                     ; $7A17: $57
    ld   a, [wRupeeCountLow]                      ; $7A18: $FA $5E $DB
    sub  e                                        ; $7A1B: $93
    ld   a, [wRupeeCountHigh]                     ; $7A1C: $FA $5D $DB
    sbc  d                                        ; $7A1F: $9A
    jr   nc, jr_004_7A2E                          ; $7A20: $30 $0C

    ld   a, $34                                   ; $7A22: $3E $34

jr_004_7A24:
    call OpenDialog                               ; $7A24: $CD $85 $23
    ld   hl, wEntitiesStateTable                  ; $7A27: $21 $90 $C2
    add  hl, bc                                   ; $7A2A: $09
    ld   [hl], $03                                ; $7A2B: $36 $03
    ret                                           ; $7A2D: $C9

jr_004_7A2E:
    ld   hl, $C509                                ; $7A2E: $21 $09 $C5
    ld   a, [hl]                                  ; $7A31: $7E
    push af                                       ; $7A32: $F5
    ld   [hl], $00                                ; $7A33: $36 $00
    ld   e, a                                     ; $7A35: $5F
    ld   d, b                                     ; $7A36: $50
    ld   hl, Data_004_77EE                        ; $7A37: $21 $EE $77
    add  hl, de                                   ; $7A3A: $19
    ld   a, [wSubstractRupeeBufferLow]            ; $7A3B: $FA $92 $DB
    add  [hl]                                     ; $7A3E: $86
    ld   [wSubstractRupeeBufferLow], a            ; $7A3F: $EA $92 $DB
    rl   a                                        ; $7A42: $CB $17
    ld   hl, Data_004_77E5                        ; $7A44: $21 $E5 $77
    add  hl, de                                   ; $7A47: $19
    rr   a                                        ; $7A48: $CB $1F
    ld   a, [wSubstractRupeeBufferHigh]           ; $7A4A: $FA $91 $DB
    adc  [hl]                                     ; $7A4D: $8E
    ld   [wSubstractRupeeBufferHigh], a           ; $7A4E: $EA $91 $DB
    ld   hl, wEntitiesStateTable                  ; $7A51: $21 $90 $C2
    add  hl, bc                                   ; $7A54: $09
    ld   [hl], $01                                ; $7A55: $36 $01
    pop  af                                       ; $7A57: $F1
    push af                                       ; $7A58: $F5
    call_open_dialog $035                         ; $7A59
    pop  af                                       ; $7A5E: $F1

label_004_7A5F:                         ; @TODO What to do after buying a shopkeeper item
    dec  a                              ; (see: C505~C508 (what item is in each shop slot))
    JP_TABLE                            ; POI: The last 3 entries are not used (normally)
._00 dw boughtShovel                    ; 01  Shovel
._01 dw bought3Hearts                   ; 02  3 Hearts
._02 dw boughtShield                    ; 03  Shield
._03 dw bought10Bombs                   ; 04  10 Bombs
._04 dw boughtBow                       ; 05  Bow
._05 dw bought10Arrows                  ; 06  10 Arrows
._06 dw boughtOcarina                   ; 07  Ocarina
._07 dw boughtShop08                    ; 08  Guardian Acorn (in appearance only)
._08 dw boughtMedicine                  ; 09  Medicine

boughtBow:
    ld   d, INVENTORY_BOW                         ; $7A73: $16 $05
    call GiveInventoryItem_trampoline             ; $7A75: $CD $6B $3E
    ld   a, $20                                   ; $7A78: $3E $20
    ld   [wArrowCount], a                         ; $7A7A: $EA $45 $DB
    ret                                           ; $7A7D: $C9

bought10Arrows:
    ld   a, [wArrowCount]                         ; $7A7E: $FA $45 $DB
    add  $0A                                      ; $7A81: $C6 $0A
    daa                                           ; $7A83: $27
    jr   nc, jr_004_7A88                          ; $7A84: $30 $02

    ld   a, $99                                   ; POI: ?? Checks for going over 99 (normal max 60)?

jr_004_7A88:
    ld   [wArrowCount], a                         ; $7A88: $EA $45 $DB
    ret                                           ; $7A8B: $C9

boughtOcarina:
    ld   d, INVENTORY_OCARINA                     ; $7A8C: $16 $09
    jp   GiveInventoryItem_trampoline             ; $7A8E: $C3 $6B $3E

boughtShop08:                           ; POI: Appears as a guardian acorn, but...???
    ld   a, [$DB47]                     ; Add 10 to DB47 (?)
    add  $0A                            ; This code is similar to that for adding bought arrows
    daa                                 ; But DB47 isn't one of those (?)
    jr   nc, jr_004_7A9B                ; Still attempts to cap to 99

    ld   a, $99                         ; ????????

jr_004_7A9B:
    ld   [$DB47], a                               ; $7A9B: $EA $47 $DB
    ret                                           ; $7A9E: $C9

boughtMedicine:
    ld   a, [wHasMedicine]              ; POI: Medicine not bought in shops, and not tracked like this
    add  $01                            ; Adds one to value with BCD
    daa                                           ; $7AA4: $27
    ld   [wHasMedicine], a                        ; $7AA5: $EA $0D $DB
    ret                                           ; $7AA8: $C9

boughtShovel:
    ld   d, INVENTORY_SHOVEL                      ; $7AA9: $16 $0B
    jp   GiveInventoryItem_trampoline             ; $7AAB: $C3 $6B $3E

bought10Bombs:
    ld   a, [wBombCount]                          ; $7AAE: $FA $4D $DB
    add  $0A                                      ; $7AB1: $C6 $0A
    daa                                           ; $7AB3: $27
    jr   nc, jr_004_7AB8                          ; $7AB4: $30 $02

    ld   a, $99                                   ; $7AB6: $3E $99

jr_004_7AB8:
    ld   [wBombCount], a                          ; $7AB8: $EA $4D $DB
    ld   d, INVENTORY_BOMBS                       ; $7ABB: $16 $02
    jp   GiveInventoryItem_trampoline             ; $7ABD: $C3 $6B $3E

; POI: Dead code??? Seems to give 10 arrows, then gives you Magic Powder too (!?)
    ld   a, [wArrowCount]                         ; ???????????????????
    add  $0A                                      ; $7AC3: $C6 $0A
    daa                                           ; $7AC5: $27
    jr   nc, jr_004_7ACA                          ; $7AC6: $30 $02

    ld   a, $99                                   ; $7AC8: $3E $99

jr_004_7ACA:
    ld   [wArrowCount], a                         ; $7ACA: $EA $45 $DB
    ld   d, INVENTORY_MAGIC_POWDER                ; $7ACD: $16 $0C
    jp   GiveInventoryItem_trampoline             ; $7ACF: $C3 $6B $3E

bought3Hearts:
    ld   a, 3 FULL_HEARTS                         ; $7AD2: $3E $18
    ld   [wAddHealthBuffer], a                    ; $7AD4: $EA $93 $DB
    ret                                           ; $7AD7: $C9

boughtShield::
    ld   d, INVENTORY_SHIELD                      ; $7AD8: $16 $04
    jp   GiveInventoryItem_trampoline             ; $7ADA: $C3 $6B $3E

func_004_7ADD::
    ld   a, [wDialogState]                        ; $7ADD: $FA $9F $C1
    and  a                                        ; $7AE0: $A7
    ret  nz                                       ; $7AE1: $C0

    jp   label_004_796D                           ; $7AE2: $C3 $6D $79

Data_004_7AE5:: ; @TODO Palette data
    db   $33, $62, $1A, $01, $FF, $0F, $FF, $7F

func_004_7AED::
    ld   a, [wDialogState]                        ; $7AED: $FA $9F $C1
    and  a                                        ; $7AF0: $A7
    jr   nz, jr_004_7B3F                          ; $7AF1: $20 $4C

    ld   a, $CA                                   ; $7AF3: $3E $CA
    call SpawnNewEntity_trampoline                ; $7AF5: $CD $86 $3B
    ld   a, $26                                   ; $7AF8: $3E $26
    ldh  [hNoiseSfx], a                           ; $7AFA: $E0 $F4
    ldh  a, [hScratch0]                           ; $7AFC: $F0 $D7
    ld   hl, wEntitiesPosXTable                   ; $7AFE: $21 $00 $C2
    add  hl, de                                   ; $7B01: $19
    ld   [hl], a                                  ; $7B02: $77
    ldh  a, [hScratch1]                           ; $7B03: $F0 $D8
    ld   hl, wEntitiesPosYTable                   ; $7B05: $21 $10 $C2
    add  hl, de                                   ; $7B08: $19
    ld   [hl], a                                  ; $7B09: $77
    ld   hl, wEntitiesUnknownTableD               ; $7B0A: $21 $D0 $C2
    add  hl, de                                   ; $7B0D: $19
    ld   [hl], $01                                ; $7B0E: $36 $01
    ld   hl, wEntitiesTransitionCountdownTable    ; $7B10: $21 $E0 $C2
    add  hl, de                                   ; $7B13: $19
    ld   [hl], $C0                                ; $7B14: $36 $C0
    call GetEntityTransitionCountdown             ; $7B16: $CD $05 $0C
    ld   [hl], $C0                                ; $7B19: $36 $C0
    call IncrementEntityState                     ; $7B1B: $CD $12 $3B
    xor  a                                        ; $7B1E: $AF
    ld   [wHasMedicine], a                        ; $7B1F: $EA $0D $DB
    ld   a, $FF                                   ; $7B22: $3E $FF
    ld   [wSubtractHealthBuffer], a               ; $7B24: $EA $94 $DB
    ldh  a, [hIsGBC]                              ; $7B27: $F0 $FE
    and  a                                        ; $7B29: $A7
    jr   z, jr_004_7B3F                           ; $7B2A: $28 $13

    ld   hl, $DC88                                ; $7B2C: $21 $88 $DC
    ld   de, Data_004_7AE5                        ; $7B2F: $11 $E5 $7A

jr_004_7B32:
    ld   a, [de]                                  ; $7B32: $1A
    ld   [hl+], a                                 ; $7B33: $22
    inc  de                                       ; $7B34: $13
    ld   a, l                                     ; $7B35: $7D
    and  $07                                      ; $7B36: $E6 $07
    jr   nz, jr_004_7B32                          ; $7B38: $20 $F8

    ld   a, $02                                   ; $7B3A: $3E $02
    ld   [wPaletteDataFlags], a                   ; $7B3C: $EA $D1 $DD

jr_004_7B3F:
    ret                                           ; $7B3F: $C9

func_004_7B40::
    ld   a, $02                                   ; $7B40: $3E $02
    ldh  [hLinkInteractiveMotionBlocked], a       ; $7B42: $E0 $A1
    call GetEntityTransitionCountdown             ; $7B44: $CD $05 $0C
    ret  nz                                       ; $7B47: $C0

    ld   a, [wHealth]                             ; $7B48: $FA $5A $DB
    and  a                                        ; $7B4B: $A7
    ret  nz                                       ; $7B4C: $C0

    ld   [wHasStolenFromShop], a                  ; $7B4D: $EA $46 $DB
    ld   [$C50A], a                               ; $7B50: $EA $0A $C5
    db   $C3                                      ; $7B53: $C3
    ld   a, d                                     ; $7B54: $7A

Data_004_7B55::
    db   $6D, $1D, $3D

Data_004_7B58::
    db   $5D, $7D

Data_004_7B5A::
    db   $96, $17, $A8, $14, $86, $17, $80, $17, $88, $16, $FF, $FF, $90, $10, $AE, $10
    db   $A0, $10, $2A, $41, $2A, $61

func_004_7B70::
    ld   a, $04                                   ; $7B70: $3E $04

jr_004_7B72:
    ldh  [hFreeWarpDataAddress], a                ; $7B72: $E0 $E6
    ld   e, a                                     ; $7B74: $5F
    ld   d, b                                     ; $7B75: $50
    ld   hl, $C504                                ; $7B76: $21 $04 $C5
    add  hl, de                                   ; $7B79: $19
    ld   a, [hl]                                  ; $7B7A: $7E
    and  a                                        ; $7B7B: $A7
    jr   z, jr_004_7BAC                           ; $7B7C: $28 $2E

    dec  a                                        ; $7B7E: $3D
    ldh  [hActiveEntitySpriteVariant], a          ; $7B7F: $E0 $F1
    ld   hl, Data_004_7B55                        ; $7B81: $21 $55 $7B
    ldh  a, [hFreeWarpDataAddress]                ; $7B84: $F0 $E6
    ld   e, a                                     ; $7B86: $5F
    add  hl, de                                   ; $7B87: $19
    ld   a, [hl]                                  ; $7B88: $7E
    ldh  [hActiveEntityPosX], a                   ; $7B89: $E0 $EE
    ld   a, $32                                   ; $7B8B: $3E $32
    ldh  [hActiveEntityVisualPosY], a             ; $7B8D: $E0 $EC
    ldh  a, [hActiveEntitySpriteVariant]          ; $7B8F: $F0 $F1
    cp   $01                                      ; $7B91: $FE $01
    jr   nz, jr_004_7B9A                          ; $7B93: $20 $05

    ld   hl, hActiveEntityVisualPosY              ; $7B95: $21 $EC $FF
    ld   [hl], $2F                                ; $7B98: $36 $2F

jr_004_7B9A:
    cp   $05                                      ; $7B9A: $FE $05
    jr   nz, jr_004_7BA6                          ; $7B9C: $20 $08

    ld   de, Data_004_7B58                        ; $7B9E: $11 $58 $7B
    call RenderActiveEntitySpritesPair            ; $7BA1: $CD $C0 $3B
    jr   jr_004_7BAC                              ; $7BA4: $18 $06

jr_004_7BA6:
    ld   de, Data_004_7B5A                        ; $7BA6: $11 $5A $7B
    call RenderActiveEntitySprite                 ; $7BA9: $CD $77 $3C

jr_004_7BAC:
    ldh  a, [hFreeWarpDataAddress]                ; $7BAC: $F0 $E6
    dec  a                                        ; $7BAE: $3D
    jr   nz, jr_004_7B72                          ; $7BAF: $20 $C1

    call func_004_7BB7                            ; $7BB1: $CD $B7 $7B
    jp   CopyEntityPositionToActivePosition       ; $7BB4: $C3 $8A $3D

func_004_7BB7::
    ld   a, [$C509]                               ; $7BB7: $FA $09 $C5
    and  a                                        ; $7BBA: $A7
    ret  z                                        ; $7BBB: $C8

    dec  a                                        ; $7BBC: $3D
    ldh  [hActiveEntitySpriteVariant], a          ; $7BBD: $E0 $F1
    ld   a, $01                                   ; $7BBF: $3E $01
    ld   [wIsCarryingLiftedObject], a                               ; $7BC1: $EA $5C $C1
    call ResetSpinAttack                          ; $7BC4: $CD $AF $0C
    ldh  a, [hLinkPositionX]                      ; $7BC7: $F0 $98
    ldh  [hActiveEntityPosX], a                   ; $7BC9: $E0 $EE
    ldh  a, [hLinkPositionY]                      ; $7BCB: $F0 $99
    sub  $0E                                      ; $7BCD: $D6 $0E
    ldh  [hActiveEntityVisualPosY], a             ; $7BCF: $E0 $EC
    ldh  a, [hActiveEntitySpriteVariant]          ; $7BD1: $F0 $F1
    cp   $05                                      ; $7BD3: $FE $05
    jr   nz, jr_004_7BDD                          ; $7BD5: $20 $06

    ld   de, Data_004_7B58                        ; $7BD7: $11 $58 $7B
    jp   RenderActiveEntitySpritesPair                ; $7BDA: $C3 $C0 $3B

jr_004_7BDD:
    ld   de, Data_004_7B5A                        ; $7BDD: $11 $5A $7B
    jp   RenderActiveEntitySprite                 ; $7BE0: $C3 $77 $3C

func_004_7BE3::
    call CheckLinkCollisionWithEnemy_trampoline   ; $7BE3: $CD $5A $3B
    jr   nc, jr_004_7C05                          ; $7BE6: $30 $1D

    call CopyLinkFinalPositionToPosition          ; $7BE8: $CD $BE $0C
    call ResetPegasusBoots                        ; $7BEB: $CD $B6 $0C
    ld   a, [$C1A6]                               ; $7BEE: $FA $A6 $C1
    and  a                                        ; $7BF1: $A7
    jr   z, jr_004_7C05                           ; $7BF2: $28 $11

    ld   e, a                                     ; $7BF4: $5F
    ld   d, b                                     ; $7BF5: $50
    ld   hl, $C39F                                ; $7BF6: $21 $9F $C3
    add  hl, de                                   ; $7BF9: $19
    ld   a, [hl]                                  ; $7BFA: $7E
    cp   $03                                      ; $7BFB: $FE $03
    jr   nz, jr_004_7C05                          ; $7BFD: $20 $06

    ld   hl, $C28F                                ; $7BFF: $21 $8F $C2
    add  hl, de                                   ; $7C02: $19
    ld   [hl], $00                                ; $7C03: $36 $00

jr_004_7C05:
    ret                                           ; $7C05: $C9

func_004_7C06::
    ldh  a, [hLinkPositionX]                      ; $7C06: $F0 $98
    ld   hl, hActiveEntityPosX                    ; $7C08: $21 $EE $FF
    sub  [hl]                                     ; $7C0B: $96
    add  $20                                      ; $7C0C: $C6 $20
    cp   $30                                      ; $7C0E: $FE $30
    jr   nc, jr_004_7C49                          ; $7C10: $30 $37

    ldh  a, [hLinkPositionY]                      ; $7C12: $F0 $99
    ld   hl, hActiveEntityPosY                                ; $7C14: $21 $EF $FF
    sub  [hl]                                     ; $7C17: $96
    add  $10                                      ; $7C18: $C6 $10
    cp   $20                                      ; $7C1A: $FE $20
    jr   nc, jr_004_7C49                          ; $7C1C: $30 $2B

    call func_004_6E55                            ; $7C1E: $CD $55 $6E
    ldh  a, [hLinkDirection]                      ; $7C21: $F0 $9E
    xor  $01                                      ; $7C23: $EE $01
    cp   e                                        ; $7C25: $BB
    jr   nz, jr_004_7C49                          ; $7C26: $20 $21

    ld   hl, $C1AD                                ; $7C28: $21 $AD $C1
    ld   [hl], $01                                ; $7C2B: $36 $01
    ld   a, [wDialogState]                        ; $7C2D: $FA $9F $C1
    ld   hl, wInventoryAppearing                  ; $7C30: $21 $4F $C1
    or   [hl]                                     ; $7C33: $B6
    ld   hl, $C134                                ; $7C34: $21 $34 $C1
    or   [hl]                                     ; $7C37: $B6
    jr   nz, jr_004_7C49                          ; $7C38: $20 $0F

    ld   a, [wWindowY]                            ; $7C3A: $FA $9A $DB
    cp   $80                                      ; $7C3D: $FE $80
    jr   nz, jr_004_7C49                          ; $7C3F: $20 $08

    ldh  a, [hJoypadState]                        ; $7C41: $F0 $CC
    and  $10                                      ; $7C43: $E6 $10
    jr   z, jr_004_7C49                           ; $7C45: $28 $02

    scf                                           ; $7C47: $37
    ret                                           ; $7C48: $C9

jr_004_7C49:
    and  a                                        ; $7C49: $A7
    ret                                           ; $7C4A: $C9

func_004_7C4B::
    ld   a, [wDialogState]                        ; $7C4B: $FA $9F $C1
    ld   hl, wInventoryAppearing                  ; $7C4E: $21 $4F $C1
    or   [hl]                                     ; $7C51: $B6
    ld   hl, $C146                                ; $7C52: $21 $46 $C1
    or   [hl]                                     ; $7C55: $B6
    ld   hl, $C134                                ; $7C56: $21 $34 $C1
    or   [hl]                                     ; $7C59: $B6
    jr   nz, jr_004_7C92                          ; $7C5A: $20 $36

    ld   a, [wWindowY]                            ; $7C5C: $FA $9A $DB
    cp   $80                                      ; $7C5F: $FE $80
    jr   nz, jr_004_7C92                          ; $7C61: $20 $2F

    ldh  a, [hLinkPositionX]                      ; $7C63: $F0 $98
    ld   hl, hActiveEntityPosX                    ; $7C65: $21 $EE $FF
    sub  [hl]                                     ; $7C68: $96
    add  $10                                      ; $7C69: $C6 $10
    cp   $20                                      ; $7C6B: $FE $20
    jr   nc, jr_004_7C92                          ; $7C6D: $30 $23

    ldh  a, [hLinkPositionY]                      ; $7C6F: $F0 $99
    ld   hl, hActiveEntityPosY                                ; $7C71: $21 $EF $FF
    sub  [hl]                                     ; $7C74: $96
    add  $14                                      ; $7C75: $C6 $14
    cp   $28                                      ; $7C77: $FE $28
    jr   nc, jr_004_7C92                          ; $7C79: $30 $17

    call func_004_6E55                            ; $7C7B: $CD $55 $6E
    ldh  a, [hLinkDirection]                      ; $7C7E: $F0 $9E
    xor  $01                                      ; $7C80: $EE $01
    cp   e                                        ; $7C82: $BB
    jr   nz, jr_004_7C92                          ; $7C83: $20 $0D

    ld   hl, $C1AD                                ; $7C85: $21 $AD $C1
    ld   [hl], $01                                ; $7C88: $36 $01
    ldh  a, [hJoypadState]                        ; $7C8A: $F0 $CC
    and  $10                                      ; $7C8C: $E6 $10
    jr   z, jr_004_7C92                           ; $7C8E: $28 $02

    scf                                           ; $7C90: $37
    ret                                           ; $7C91: $C9

jr_004_7C92:
    and  a                                        ; $7C92: $A7
    ret                                           ; $7C93: $C9

Data_004_7C94::
    db   $06, $04, $02, $00

func_004_7C98::
    ld   hl, wEntitiesDirectionTable              ; $7C98: $21 $80 $C3
    add  hl, bc                                   ; $7C9B: $09
    ld   e, [hl]                                  ; $7C9C: $5E
    ld   d, b                                     ; $7C9D: $50
    ld   hl, Data_004_7C94                        ; $7C9E: $21 $94 $7C
    add  hl, de                                   ; $7CA1: $19
    push hl                                       ; $7CA2: $E5
    ld   hl, wEntitiesUnknowTableY                ; $7CA3: $21 $D0 $C3
    add  hl, bc                                   ; $7CA6: $09
    inc  [hl]                                     ; $7CA7: $34
    ld   a, [hl]                                  ; $7CA8: $7E
    rra                                           ; $7CA9: $1F
    rra                                           ; $7CAA: $1F
    rra                                           ; $7CAB: $1F
    pop  hl                                       ; $7CAC: $E1
    and  $01                                      ; $7CAD: $E6 $01
    or   [hl]                                     ; $7CAF: $B6
    jp   SetEntitySpriteVariant                   ; $7CB0: $C3 $0C $3B

    ld   hl, wEntitiesSpeedXTable                 ; $7CB3: $21 $40 $C2
    add  hl, bc                                   ; $7CB6: $09
    ld   a, [hl]                                  ; $7CB7: $7E
    push af                                       ; $7CB8: $F5
    ld   [hl], $01                                ; $7CB9: $36 $01
    ld   hl, wEntitiesSpeedYTable                 ; $7CBB: $21 $50 $C2
    add  hl, bc                                   ; $7CBE: $09
    ld   a, [hl]                                  ; $7CBF: $7E
    push af                                       ; $7CC0: $F5
    ld   [hl], $01                                ; $7CC1: $36 $01
    call label_3B23                               ; $7CC3: $CD $23 $3B
    ld   hl, wEntitiesCollisionsTable             ; $7CC6: $21 $A0 $C2
    add  hl, bc                                   ; $7CC9: $09
    ld   a, [hl]                                  ; $7CCA: $7E
    push af                                       ; $7CCB: $F5
    ld   hl, wEntitiesSpeedXTable                 ; $7CCC: $21 $40 $C2
    add  hl, bc                                   ; $7CCF: $09
    ld   [hl], $FF                                ; $7CD0: $36 $FF
    ld   hl, wEntitiesSpeedYTable                 ; $7CD2: $21 $50 $C2
    add  hl, bc                                   ; $7CD5: $09
    ld   [hl], $FF                                ; $7CD6: $36 $FF
    call label_3B23                               ; $7CD8: $CD $23 $3B
    ld   hl, wEntitiesCollisionsTable             ; $7CDB: $21 $A0 $C2
    add  hl, bc                                   ; $7CDE: $09
    pop  af                                       ; $7CDF: $F1
    or   [hl]                                     ; $7CE0: $B6
    ld   [hl], a                                  ; $7CE1: $77
    pop  af                                       ; $7CE2: $F1
    ld   hl, wEntitiesSpeedYTable                 ; $7CE3: $21 $50 $C2
    add  hl, bc                                   ; $7CE6: $09
    ld   [hl], a                                  ; $7CE7: $77
    pop  af                                       ; $7CE8: $F1
    ld   hl, wEntitiesSpeedXTable                 ; $7CE9: $21 $40 $C2
    add  hl, bc                                   ; $7CEC: $09
    ld   [hl], a                                  ; $7CED: $77
    ret                                           ; $7CEE: $C9

Data_004_7CEF::
    db   $7A, $20, $78, $20, $78, $00, $7A, $00, $7E, $00, $7E, $20, $70, $00, $72, $00
    db   $74, $00, $76, $00, $7C, $00, $7C, $20

Data_004_7D07::
    db   $6A, $20, $68, $20, $68, $00, $6A, $00, $6E, $00, $6E, $20, $60, $00, $62, $00
    db   $64, $00, $66, $00, $6C, $00, $6C, $20

TimerBombiteEntityHandler::
    ld   de, Data_004_7CEF                        ; $7D1F: $11 $EF $7C
    ldh  a, [hMapId]                              ; $7D22: $F0 $F7
    cp   $07                                      ; $7D24: $FE $07
    jr   nz, jr_004_7D2B                          ; $7D26: $20 $03

    ld   de, Data_004_7D07                        ; $7D28: $11 $07 $7D

jr_004_7D2B:
    call GetEntityPrivateCountdown1               ; $7D2B: $CD $00 $0C
    rla                                           ; $7D2E: $17
    rla                                           ; $7D2F: $17
    rla                                           ; $7D30: $17
    and  $10                                      ; $7D31: $E6 $10
    ldh  [hActiveEntityFlipAttribute], a          ; $7D33: $E0 $ED
    call RenderActiveEntitySpritesPair            ; $7D35: $CD $C0 $3B
    call func_004_7FA3                            ; $7D38: $CD $A3 $7F
    ld   hl, wEntitiesIgnoreHitsCountdownTable    ; $7D3B: $21 $10 $C4
    add  hl, bc                                   ; $7D3E: $09
    ld   a, [hl]                                  ; $7D3F: $7E
    cp   $08                                      ; $7D40: $FE $08
    jr   nz, jr_004_7D51                          ; $7D42: $20 $0D

    ldh  a, [hActiveEntityState]                  ; $7D44: $F0 $F0
    and  a                                        ; $7D46: $A7
    jr   nz, jr_004_7D51                          ; $7D47: $20 $08

    call IncrementEntityState                     ; $7D49: $CD $12 $3B
    call GetEntityDropTimer                       ; $7D4C: $CD $FB $0B
    ld   [hl], $6F                                ; $7D4F: $36 $6F

jr_004_7D51:
    call func_004_6D80                            ; $7D51: $CD $80 $6D
    call func_004_6DCA                            ; $7D54: $CD $CA $6D
    call label_3B23                               ; $7D57: $CD $23 $3B
    ldh  a, [hActiveEntityState]                  ; $7D5A: $F0 $F0
    JP_TABLE                                      ; $7D5C
._00 dw func_004_7D69                             ; $7D5D
._01 dw func_004_7DA3                             ; $7D5F

Data_004_7D61::
    db   $08, $F8, $00, $00

Data_004_7D65::
    db   $00, $00, $F8, $00

func_004_7D69::
    call label_3B39                               ; $7D69: $CD $39 $3B
    call GetEntityTransitionCountdown             ; $7D6C: $CD $05 $0C
    jr   nz, jr_004_7D91                          ; $7D6F: $20 $20

    call GetRandomByte                            ; $7D71: $CD $0D $28
    and  $1F                                      ; $7D74: $E6 $1F
    add  $30                                      ; $7D76: $C6 $30
    ld   [hl], a                                  ; $7D78: $77
    and  $03                                      ; $7D79: $E6 $03
    ld   e, a                                     ; $7D7B: $5F
    ld   d, b                                     ; $7D7C: $50
    ld   hl, Data_004_7D61                        ; $7D7D: $21 $61 $7D
    add  hl, de                                   ; $7D80: $19
    ld   a, [hl]                                  ; $7D81: $7E
    ld   hl, wEntitiesSpeedXTable                 ; $7D82: $21 $40 $C2
    add  hl, bc                                   ; $7D85: $09
    ld   [hl], a                                  ; $7D86: $77
    ld   hl, Data_004_7D65                        ; $7D87: $21 $65 $7D
    add  hl, de                                   ; $7D8A: $19
    ld   a, [hl]                                  ; $7D8B: $7E
    ld   hl, wEntitiesSpeedYTable                 ; $7D8C: $21 $50 $C2
    add  hl, bc                                   ; $7D8F: $09
    ld   [hl], a                                  ; $7D90: $77

jr_004_7D91:
    ldh  a, [hFrameCounter]                       ; $7D91: $F0 $E7
    rra                                           ; $7D93: $1F
    rra                                           ; $7D94: $1F
    rra                                           ; $7D95: $1F
    rra                                           ; $7D96: $1F
    and  $01                                      ; $7D97: $E6 $01
    jp   SetEntitySpriteVariant                   ; $7D99: $C3 $0C $3B

Data_004_7D9C::
    db   $05, $05, $04, $03, $02, $02, $02

func_004_7DA3::
    ld   a, [wIsRunningWithPegasusBoots]          ; $7DA3: $FA $4A $C1
    and  a                                        ; $7DA6: $A7
    jr   z, jr_004_7DAE                           ; $7DA7: $28 $05

    call IncrementEntityState                     ; $7DA9: $CD $12 $3B
    ld   [hl], b                                  ; $7DAC: $70
    ret                                           ; $7DAD: $C9

jr_004_7DAE:
    call label_3B70                               ; $7DAE: $CD $70 $3B
    call func_004_6E35                            ; $7DB1: $CD $35 $6E
    add  $12                                      ; $7DB4: $C6 $12
    cp   $24                                      ; $7DB6: $FE $24
    jr   nc, jr_004_7DC3                          ; $7DB8: $30 $09

    call func_004_6E45                            ; $7DBA: $CD $45 $6E
    add  $12                                      ; $7DBD: $C6 $12
    cp   $24                                      ; $7DBF: $FE $24
    jr   c, jr_004_7DD1                           ; $7DC1: $38 $0E

jr_004_7DC3:
    ldh  a, [hFrameCounter]                       ; $7DC3: $F0 $E7
    xor  c                                        ; $7DC5: $A9
    and  $03                                      ; $7DC6: $E6 $03
    jr   nz, jr_004_7DCF                          ; $7DC8: $20 $05

    ld   a, $0E                                   ; $7DCA: $3E $0E
    call ApplyVectorTowardsLink_trampoline        ; $7DCC: $CD $AA $3B

jr_004_7DCF:
    jr   jr_004_7DD4                              ; $7DCF: $18 $03

jr_004_7DD1:
    call ClearEntitySpeed                         ; $7DD1: $CD $7F $3D

jr_004_7DD4:
    call GetEntityDropTimer                       ; $7DD4: $CD $FB $0B
    jp   z, jr_004_7EBA                           ; $7DD7: $CA $BA $7E

    cp   $18                                      ; $7DDA: $FE $18
    jr   nz, jr_004_7DE5                          ; $7DDC: $20 $07

    ld   [hl], $0A                                ; $7DDE: $36 $0A
    call GetEntityPrivateCountdown1               ; $7DE0: $CD $00 $0C
    ld   [hl], $30                                ; $7DE3: $36 $30

jr_004_7DE5:
    rra                                           ; $7DE5: $1F
    rra                                           ; $7DE6: $1F
    rra                                           ; $7DE7: $1F
    rra                                           ; $7DE8: $1F
    and  $07                                      ; $7DE9: $E6 $07
    ld   e, a                                     ; $7DEB: $5F
    ld   d, b                                     ; $7DEC: $50
    ld   hl, Data_004_7D9C                        ; $7DED: $21 $9C $7D
    add  hl, de                                   ; $7DF0: $19
    ld   a, [hl]                                  ; $7DF1: $7E
    jp   SetEntitySpriteVariant                   ; $7DF2: $C3 $0C $3B

Data_004_7DF5::
    db   $7A, $22, $78, $22, $78, $02, $7A, $02

Data_004_7DFD::
    db   $6A, $22, $68, $22, $68, $02, $6A, $02

Data_004_7E05::
    db   $08, $F8, $00, $00

Data_004_7E09::
    db   $00, $00, $F8, $08

BouncingBombiteEntityHandler::
    ld   de, Data_004_7DF5                        ; $7E0D: $11 $F5 $7D
    ldh  a, [hMapId]                              ; $7E10: $F0 $F7
    cp   $07                                      ; $7E12: $FE $07
    jr   nz, jr_004_7E19                          ; $7E14: $20 $03

    ld   de, Data_004_7DFD                        ; $7E16: $11 $FD $7D

jr_004_7E19:
    call RenderActiveEntitySpritesPair            ; $7E19: $CD $C0 $3B
    call func_004_7FA3                            ; $7E1C: $CD $A3 $7F
    call func_004_6D80                            ; $7E1F: $CD $80 $6D
    call GetEntityPrivateCountdown1               ; $7E22: $CD $00 $0C
    jr   nz, jr_004_7E2A                          ; $7E25: $20 $03

    call label_3B39                               ; $7E27: $CD $39 $3B

jr_004_7E2A:
    call func_004_6DCA                            ; $7E2A: $CD $CA $6D
    call label_3B23                               ; $7E2D: $CD $23 $3B
    ldh  a, [hActiveEntityState]                  ; $7E30: $F0 $F0
    JP_TABLE                                      ; $7E32
._00 dw func_004_7E39                             ; $7E33
._01 dw func_004_7E4C                             ; $7E35
._02 dw func_004_7E83                             ; $7E37

func_004_7E39::
    call GetEntityTransitionCountdown             ; $7E39: $CD $05 $0C
    jr   nz, jr_004_7E41                          ; $7E3C: $20 $03

    call IncrementEntityState                     ; $7E3E: $CD $12 $3B

jr_004_7E41:
    ldh  a, [hFrameCounter]                       ; $7E41: $F0 $E7
    rra                                           ; $7E43: $1F
    rra                                           ; $7E44: $1F
    rra                                           ; $7E45: $1F
    rra                                           ; $7E46: $1F
    and  $01                                      ; $7E47: $E6 $01
    jp   SetEntitySpriteVariant                   ; $7E49: $C3 $0C $3B

func_004_7E4C::
    call GetRandomByte                            ; $7E4C: $CD $0D $28
    and  $03                                      ; $7E4F: $E6 $03
    jr   z, jr_004_7E5A                           ; $7E51: $28 $07

    call GetRandomByte                            ; $7E53: $CD $0D $28
    and  $03                                      ; $7E56: $E6 $03
    jr   jr_004_7E5D                              ; $7E58: $18 $03

jr_004_7E5A:
    call func_004_6E55                            ; $7E5A: $CD $55 $6E

jr_004_7E5D:
    ld   e, a                                     ; $7E5D: $5F
    ld   d, b                                     ; $7E5E: $50
    ld   hl, Data_004_7E05                        ; $7E5F: $21 $05 $7E
    add  hl, de                                   ; $7E62: $19
    ld   a, [hl]                                  ; $7E63: $7E
    ld   hl, wEntitiesSpeedXTable                 ; $7E64: $21 $40 $C2
    add  hl, bc                                   ; $7E67: $09
    ld   [hl], a                                  ; $7E68: $77
    ld   hl, Data_004_7E09                        ; $7E69: $21 $09 $7E
    add  hl, de                                   ; $7E6C: $19
    ld   a, [hl]                                  ; $7E6D: $7E
    ld   hl, wEntitiesSpeedYTable                 ; $7E6E: $21 $50 $C2
    add  hl, bc                                   ; $7E71: $09
    ld   [hl], a                                  ; $7E72: $77
    call GetEntityTransitionCountdown             ; $7E73: $CD $05 $0C
    call GetRandomByte                            ; $7E76: $CD $0D $28
    and  $0F                                      ; $7E79: $E6 $0F
    add  $20                                      ; $7E7B: $C6 $20
    ld   [hl], a                                  ; $7E7D: $77
    call IncrementEntityState                     ; $7E7E: $CD $12 $3B
    ld   [hl], b                                  ; $7E81: $70
    ret                                           ; $7E82: $C9

func_004_7E83::
    call label_3B7B                               ; $7E83: $CD $7B $3B
    call GetEntityTransitionCountdown             ; $7E86: $CD $05 $0C
    jr   z, jr_004_7EBA                           ; $7E89: $28 $2F

    ld   hl, wEntitiesCollisionsTable             ; $7E8B: $21 $A0 $C2
    add  hl, bc                                   ; $7E8E: $09
    ld   a, [hl]                                  ; $7E8F: $7E
    and  $03                                      ; $7E90: $E6 $03
    jr   nz, jr_004_7E9B                          ; $7E92: $20 $07

    ld   a, [hl]                                  ; $7E94: $7E
    and  $0C                                      ; $7E95: $E6 $0C
    jr   nz, jr_004_7EA5                          ; $7E97: $20 $0C

    jr   jr_004_7EB1                              ; $7E99: $18 $16

jr_004_7E9B:
    ld   hl, wEntitiesSpeedXTable                 ; $7E9B: $21 $40 $C2
    add  hl, bc                                   ; $7E9E: $09
    ld   a, [hl]                                  ; $7E9F: $7E
    cpl                                           ; $7EA0: $2F
    inc  a                                        ; $7EA1: $3C
    ld   [hl], a                                  ; $7EA2: $77
    jr   jr_004_7EAD                              ; $7EA3: $18 $08

jr_004_7EA5:
    ld   hl, wEntitiesSpeedYTable                 ; $7EA5: $21 $50 $C2
    add  hl, bc                                   ; $7EA8: $09
    ld   a, [hl]                                  ; $7EA9: $7E
    cpl                                           ; $7EAA: $2F
    inc  a                                        ; $7EAB: $3C
    ld   [hl], a                                  ; $7EAC: $77

jr_004_7EAD:
    ld   a, JINGLE_BUMP                           ; $7EAD: $3E $09
    ldh  [hJingle], a                             ; $7EAF: $E0 $F2

jr_004_7EB1:
    ldh  a, [hFrameCounter]                       ; $7EB1: $F0 $E7
    rra                                           ; $7EB3: $1F
    rra                                           ; $7EB4: $1F
    and  $01                                      ; $7EB5: $E6 $01
    jp   SetEntitySpriteVariant                   ; $7EB7: $C3 $0C $3B

jr_004_7EBA:
    call func_004_7EC0                            ; $7EBA: $CD $C0 $7E
    jp   func_004_6D7A                            ; $7EBD: $C3 $7A $6D

func_004_7EC0::
    ld   a, $02                                   ; $7EC0: $3E $02
    call SpawnNewEntity_trampoline                ; $7EC2: $CD $86 $3B
    jr   c, jr_004_7EE4                           ; $7EC5: $38 $1D

    call PlayBombExplosionSfx                     ; $7EC7: $CD $4B $0C
    ldh  a, [hScratch0]                           ; $7ECA: $F0 $D7
    ld   hl, wEntitiesPosXTable                   ; $7ECC: $21 $00 $C2
    add  hl, de                                   ; $7ECF: $19
    ld   [hl], a                                  ; $7ED0: $77
    ldh  a, [hScratch1]                           ; $7ED1: $F0 $D8
    ld   hl, wEntitiesPosYTable                   ; $7ED3: $21 $10 $C2
    add  hl, de                                   ; $7ED6: $19
    ld   [hl], a                                  ; $7ED7: $77
    ld   hl, wEntitiesTransitionCountdownTable    ; $7ED8: $21 $E0 $C2
    add  hl, de                                   ; $7EDB: $19
    ld   [hl], $17                                ; $7EDC: $36 $17
    ld   hl, wEntitiesUnknowTableP                ; $7EDE: $21 $40 $C4
    add  hl, de                                   ; $7EE1: $19
    ld   [hl], $01                                ; $7EE2: $36 $01

jr_004_7EE4:
    ret                                           ; $7EE4: $C9

Data_004_7EE5::
    db   $56, $02, $56, $22, $54, $02, $54, $22, $52, $02, $52, $22, $50, $02, $50, $22

LeeverEntityHandler::
    ld   de, Data_004_7EE5                        ; $7EF5: $11 $E5 $7E
    call RenderActiveEntitySpritesPair            ; $7EF8: $CD $C0 $3B
    call func_004_7FA3                            ; $7EFB: $CD $A3 $7F
    call func_004_6D80                            ; $7EFE: $CD $80 $6D
    call func_004_6DCA                            ; $7F01: $CD $CA $6D
    call label_3B23                               ; $7F04: $CD $23 $3B
    ldh  a, [hActiveEntityState]                  ; $7F07: $F0 $F0
    and  $03                                      ; $7F09: $E6 $03
    JP_TABLE                                      ; $7F0B
._00 dw func_004_7F14                             ; $7F0C
._01 dw func_004_7F27                             ; $7F0E
._02 dw func_004_7F49                             ; $7F10
._03 dw func_004_7F75                             ; $7F12

func_004_7F14::
    ld   a, $FF                                   ; $7F14: $3E $FF
    call SetEntitySpriteVariant                   ; $7F16: $CD $0C $3B
    call GetEntityTransitionCountdown             ; $7F19: $CD $05 $0C
    ret  nz                                       ; $7F1C: $C0

    ld   [hl], $1F                                ; $7F1D: $36 $1F
    call IncrementEntityState                     ; $7F1F: $CD $12 $3B
    jp   ClearEntitySpeed                         ; $7F22: $C3 $7F $3D

Data_004_7F25::
    db   $01, $00

func_004_7F27::
    call GetEntityTransitionCountdown             ; $7F27: $CD $05 $0C
    jr   nz, jr_004_7F37                          ; $7F2A: $20 $0B

    call GetRandomByte                            ; $7F2C: $CD $0D $28
    and  $3F                                      ; $7F2F: $E6 $3F
    add  $70                                      ; $7F31: $C6 $70
    ld   [hl], a                                  ; $7F33: $77
    jp   IncrementEntityState                     ; $7F34: $C3 $12 $3B

jr_004_7F37:
    ld   hl, Data_004_7F25                        ; $7F37: $21 $25 $7F

label_004_7F3A:
    srl  a                                        ; $7F3A: $CB $3F
    srl  a                                        ; $7F3C: $CB $3F
    srl  a                                        ; $7F3E: $CB $3F
    srl  a                                        ; $7F40: $CB $3F
    ld   e, a                                     ; $7F42: $5F
    ld   d, b                                     ; $7F43: $50
    add  hl, de                                   ; $7F44: $19
    ld   a, [hl]                                  ; $7F45: $7E
    jp   SetEntitySpriteVariant                   ; $7F46: $C3 $0C $3B

func_004_7F49::
    call label_3B39                               ; $7F49: $CD $39 $3B
    call GetEntityTransitionCountdown             ; $7F4C: $CD $05 $0C
    jr   nz, jr_004_7F59                          ; $7F4F: $20 $08

    ld   [hl], $1F                                ; $7F51: $36 $1F
    call IncrementEntityState                     ; $7F53: $CD $12 $3B
    jp   ClearEntitySpeed                         ; $7F56: $C3 $7F $3D

jr_004_7F59:
    ldh  a, [hFrameCounter]                       ; $7F59: $F0 $E7
    xor  c                                        ; $7F5B: $A9
    push af                                       ; $7F5C: $F5
    and  $0F                                      ; $7F5D: $E6 $0F
    jr   nz, jr_004_7F66                          ; $7F5F: $20 $05

    ld   a, $08                                   ; $7F61: $3E $08
    call ApplyVectorTowardsLink_trampoline        ; $7F63: $CD $AA $3B

jr_004_7F66:
    pop  af                                       ; $7F66: $F1
    srl  a                                        ; $7F67: $CB $3F
    srl  a                                        ; $7F69: $CB $3F
    and  $01                                      ; $7F6B: $E6 $01
    call SetEntitySpriteVariant                   ; $7F6D: $CD $0C $3B
    inc  [hl]                                     ; $7F70: $34
    inc  [hl]                                     ; $7F71: $34
    ret                                           ; $7F72: $C9

Data_004_7F73::
    db   $00, $01

func_004_7F75::
    call GetEntityTransitionCountdown             ; $7F75: $CD $05 $0C
    jr   nz, jr_004_7F8A                          ; $7F78: $20 $10

    call GetRandomByte                            ; $7F7A: $CD $0D $28
    and  $1F                                      ; $7F7D: $E6 $1F
    add  $30                                      ; $7F7F: $C6 $30
    ld   [hl], a                                  ; $7F81: $77
    call IncrementEntityState                     ; $7F82: $CD $12 $3B
    ld   a, $08                                   ; $7F85: $3E $08
    jp   ApplyVectorTowardsLink_trampoline        ; $7F87: $C3 $AA $3B

jr_004_7F8A:
    ld   hl, Data_004_7F73                        ; $7F8A: $21 $73 $7F
    jp   label_004_7F3A                           ; $7F8D: $C3 $3A $7F

func_004_7F90::
    ld   hl, wEntitiesSpeedXTable                 ; $7F90: $21 $40 $C2
    add  hl, bc                                   ; $7F93: $09
    ld   a, [hl]                                  ; $7F94: $7E
    rl   a                                        ; $7F95: $CB $17
    ld   a, $00                                   ; $7F97: $3E $00
    jr   c, jr_004_7F9D                           ; $7F99: $38 $02

    ld   a, $20                                   ; $7F9B: $3E $20

jr_004_7F9D:
    ld   hl, hActiveEntityFlipAttribute           ; $7F9D: $21 $ED $FF
    xor  [hl]                                     ; $7FA0: $AE
    ld   [hl], a                                  ; $7FA1: $77
    ret                                           ; $7FA2: $C9

func_004_7FA3::
    ldh  a, [hActiveEntityStatus]                 ; $7FA3: $F0 $EA
    cp   $05                                      ; $7FA5: $FE $05
    jr   nz, jr_004_7FCE                          ; $7FA7: $20 $25

func_004_7FA9::
    ld   a, [wGameplayType]                       ; $7FA9: $FA $95 $DB
    cp   $07                                      ; $7FAC: $FE $07
    jr   z, jr_004_7FCE                           ; $7FAE: $28 $1E

    cp   $0B                                      ; $7FB0: $FE $0B
    jr   nz, jr_004_7FCE                          ; $7FB2: $20 $1A

    ld   a, [wTransitionSequenceCounter]          ; $7FB4: $FA $6B $C1
    cp   $04                                      ; $7FB7: $FE $04
    jr   nz, jr_004_7FCE                          ; $7FB9: $20 $13

    ld   hl, $C1A8                                ; $7FBB: $21 $A8 $C1
    ld   a, [wDialogState]                        ; $7FBE: $FA $9F $C1
    or   [hl]                                     ; $7FC1: $B6
    ld   hl, wInventoryAppearing                  ; $7FC2: $21 $4F $C1
    or   [hl]                                     ; $7FC5: $B6
    jr   nz, jr_004_7FCE                          ; $7FC6: $20 $06

    ld   a, [wRoomTransitionState]                ; $7FC8: $FA $24 $C1
    and  a                                        ; $7FCB: $A7
    jr   z, jr_004_7FCF                           ; $7FCC: $28 $01

jr_004_7FCE:
    pop  af                                       ; $7FCE: $F1

jr_004_7FCF:
    ret                                           ; $7FCF: $C9
<|MERGE_RESOLUTION|>--- conflicted
+++ resolved
@@ -6735,11 +6735,7 @@
     add  hl, bc                                   ; $7830: $09
     ld   [hl], $04                                ; $7831: $36 $04
     ld   a, MUSIC_BOSS_BATTLE                     ; $7833: $3E $19
-<<<<<<< HEAD
     ld   [wMusicTrackToPlay], a                   ; $7835: $EA $68 $D3
-=======
-    ld   [wActiveMusicTrack], a                   ; $7835: $EA $68 $D3
->>>>>>> c727776d
 
 jr_004_7838:
     ret                                           ; $7838: $C9
