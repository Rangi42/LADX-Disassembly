; Disassembly of "game.gbc"
; This file was created with mgbdis v1.3 - Game Boy ROM disassembler by Matt Currie.
; https://github.com/mattcurrie/mgbdis

include "code/entities/04_genie.asm"
include "code/entities/04_slime_eye.asm"
include "code/entities/04_facade.asm"
include "code/entities/04_moldorm.asm"
include "code/entities/04_minimoldorm.asm"
include "code/entities/04_ghini.asm"
include "code/entities/04_pairodd.asm"
include "code/entities/04_fishinggame.asm"
include "code/entities/04_tractordevice.asm"
include "code/entities/04_knight.asm"
include "code/entities/04_laser.asm"

; ----------------------------------------------------------------------
;
; ENTITY COMMON HELPERS
;
; These helpers are defined (with small variants) in most entity banks.
;
; ----------------------------------------------------------------------

<<<<<<< HEAD
Data_004_4B12::
  db   $08, $14, $00, $0C, $08, $15, $00, $0B     ; $4B12
  db   $08, $16, $00, $08, $08, $17, $00, $06     ; $4B1A
  db   $08, $18, $00, $04, $08, $03, $08, $03     ; $4B22
  db   $08, $0C, $02, $0C                         ; $4B2A

func_004_4B2E::
    ld   hl, wEntitiesPrivateState1Table          ; $4B2E: $21 $B0 $C2
    add  hl, bc                                   ; $4B31: $09
    ld   a, [hl]                                  ; $4B32: $7E
    sla  a                                        ; $4B33: $CB $27
    sla  a                                        ; $4B35: $CB $27

func_004_4B37::
    ld   e, a                                     ; $4B37: $5F
    ld   d, b                                     ; $4B38: $50
    ld   hl, Data_004_4B12                        ; $4B39: $21 $12 $4B
    add  hl, de                                   ; $4B3C: $19
    ld   e, l                                     ; $4B3D: $5D
    ld   d, h                                     ; $4B3E: $54
    push bc                                       ; $4B3F: $C5
    sla  c                                        ; $4B40: $CB $21
    sla  c                                        ; $4B42: $CB $21
    ld   hl, wEntitiesHitboxPositionTable         ; $4B44: $21 $80 $D5
    add  hl, bc                                   ; $4B47: $09
    ld   c, $04                                   ; $4B48: $0E $04

jr_004_4B4A:
    ld   a, [de]                                  ; $4B4A: $1A
    inc  de                                       ; $4B4B: $13
    ld   [hl+], a                                 ; $4B4C: $22
    dec  c                                        ; $4B4D: $0D
    jr   nz, jr_004_4B4A                          ; $4B4E: $20 $FA

    pop  bc                                       ; $4B50: $C1
    ret                                           ; $4B51: $C9

func_004_4B52::
    ld   hl, wEntitiesPrivateState3Table          ; $4B52: $21 $D0 $C2
    add  hl, bc                                   ; $4B55: $09
    ld   a, [hl]                                  ; $4B56: $7E
    JP_TABLE                                      ; $4B57: $C7
dw func_004_4B7C
dw func_004_4BC7

Data_004_4B5C::
    db   $10, $0C
    db   $06, $02
    db   $F0, $F4
    db   $FA, $FE
    db   $10, $0C
    db   $06, $02
    db   $F0, $F4
    db   $FA, $FE

Data_004_4B6C::
    db   $02, $06
    db   $0C, $10
    db   $02, $06
    db   $0C, $10
    db   $FE, $FA
    db   $F4, $F0
    db   $FE, $FA
    db   $F4, $F0

func_004_4B7C::
    call GetEntityTransitionCountdown             ; $4B7C: $CD $05 $0C
    and  a                                        ; $4B7F: $A7
    jr   nz, jr_004_4BC6                          ; $4B80: $20 $44

    call GetRandomByte                            ; $4B82: $CD $0D $28
    and  $1F                                      ; $4B85: $E6 $1F
    add  $10                                      ; $4B87: $C6 $10
    ld   [hl], a                                  ; $4B89: $77
    ld   hl, wEntitiesPrivateState3Table          ; $4B8A: $21 $D0 $C2
    add  hl, bc                                   ; $4B8D: $09
    inc  [hl]                                     ; $4B8E: $34
    ld   e, $00                                   ; $4B8F: $1E $00
    ldh  a, [hActiveEntityPosX]                   ; $4B91: $F0 $EE
    cp   $50                                      ; $4B93: $FE $50
    jr   c, jr_004_4B98                           ; $4B95: $38 $01

    inc  e                                        ; $4B97: $1C

jr_004_4B98:
    ld   d, $00                                   ; $4B98: $16 $00
    ldh  a, [hActiveEntityVisualPosY]             ; $4B9A: $F0 $EC
    cp   $48                                      ; $4B9C: $FE $48
    jr   c, jr_004_4BA2                           ; $4B9E: $38 $02

    inc  d                                        ; $4BA0: $14
    inc  d                                        ; $4BA1: $14

jr_004_4BA2:
    ld   a, d                                     ; $4BA2: $7A
    or   e                                        ; $4BA3: $B3
    sla  a                                        ; $4BA4: $CB $27
    sla  a                                        ; $4BA6: $CB $27
    push af                                       ; $4BA8: $F5
    call GetRandomByte                            ; $4BA9: $CD $0D $28
    and  $03                                      ; $4BAC: $E6 $03
    pop  de                                       ; $4BAE: $D1
    or   d                                        ; $4BAF: $B2
    ld   e, a                                     ; $4BB0: $5F
    ld   d, b                                     ; $4BB1: $50
    ld   hl, Data_004_4B5C                        ; $4BB2: $21 $5C $4B
    add  hl, de                                   ; $4BB5: $19
    ld   a, [hl]                                  ; $4BB6: $7E
    ld   hl, wEntitiesSpeedXTable                 ; $4BB7: $21 $40 $C2
    add  hl, bc                                   ; $4BBA: $09
    ld   [hl], a                                  ; $4BBB: $77
    ld   hl, Data_004_4B6C                        ; $4BBC: $21 $6C $4B
    add  hl, de                                   ; $4BBF: $19
    ld   a, [hl]                                  ; $4BC0: $7E
    ld   hl, wEntitiesSpeedYTable                 ; $4BC1: $21 $50 $C2
    add  hl, bc                                   ; $4BC4: $09
    ld   [hl], a                                  ; $4BC5: $77

jr_004_4BC6:
    ret                                           ; $4BC6: $C9

func_004_4BC7::
    call GetEntityTransitionCountdown             ; $4BC7: $CD $05 $0C
    jr   z, jr_004_4BD5                           ; $4BCA: $28 $09

    and  $0E                                      ; $4BCC: $E6 $0E
    ret  nz                                       ; $4BCE: $C0

    call UpdateEntityPosWithSpeed_04              ; $4BCF: $CD $CA $6D
    jp   label_3B23                               ; $4BD2: $C3 $23 $3B

jr_004_4BD5:
    ld   [hl], $30                                ; $4BD5: $36 $30
    ld   hl, wEntitiesPrivateState3Table          ; $4BD7: $21 $D0 $C2
    add  hl, bc                                   ; $4BDA: $09
    ld   [hl], b                                  ; $4BDB: $70
    ret                                           ; $4BDC: $C9

Data_004_4BDD::
    db   $F0, $F0, $60, $03, $F0, $F8, $62, $03, $F0, $00, $70, $03, $F0, $08, $70, $23
    db   $F0, $10, $62, $23, $F0, $18, $60, $23, $00, $F0, $64, $03, $00, $F8, $6E, $03
    db   $00, $00, $72, $03, $00, $08, $72, $23, $00, $10, $6E, $23, $00, $18, $64, $23
    db   $00, $00, $FF, $00, $00, $00, $FF, $00, $00, $00, $FF, $00, $00, $00, $FF, $00
    db   $F0, $F0, $68, $03, $F0, $F8, $6A, $03, $F0, $00, $7E, $03, $F0, $08, $7E, $23
    db   $F0, $10, $6A, $23, $F0, $18, $68, $23, $00, $F0, $6C, $03, $00, $F8, $6E, $03
    db   $00, $00, $72, $03, $00, $08, $72, $23, $00, $10, $6E, $23, $00, $18, $6C, $23
    db   $00, $00, $FF, $00, $00, $00, $FF, $00, $00, $00, $FF, $00, $00, $00, $FF, $00
    db   $F0, $F0, $60, $03, $F0, $F8, $62, $03, $F0, $00, $62, $23, $F0, $08, $62, $03
    db   $F0, $10, $62, $23, $F0, $18, $60, $23, $00, $F0, $64, $03, $00, $F8, $66, $03
    db   $00, $00, $66, $23, $00, $08, $66, $03, $00, $10, $66, $23, $00, $18, $64, $23
    db   $00, $00, $FF, $00, $00, $00, $FF, $00, $00, $00, $FF, $00, $00, $00, $FF, $00
    db   $F0, $EC, $60, $03, $F0, $F4, $62, $03, $F0, $FC, $62, $23, $F0, $04, $74, $03
    db   $F0, $0C, $62, $03, $F0, $14, $62, $23, $F0, $1C, $60, $23, $00, $EC, $64, $03
    db   $00, $F4, $66, $03, $00, $FC, $66, $23, $00, $04, $76, $03, $00, $0C, $66, $03
    db   $00, $14, $66, $23, $00, $1C, $64, $23, $00, $00, $FF, $00, $00, $00, $FF, $00
    db   $F0, $E8, $60, $03, $F0, $F0, $62, $03, $F0, $F8, $62, $23, $F0, $00, $78, $03
    db   $F0, $08, $78, $23, $F0, $10, $62, $03, $F0, $18, $62, $23, $F0, $20, $60, $23
    db   $00, $E8, $64, $03, $00, $F0, $66, $03, $00, $F8, $66, $23, $00, $00, $7A, $03
    db   $00, $08, $7A, $23, $00, $10, $66, $03, $00, $18, $66, $23, $00, $20, $64, $23
    db   $F0, $E8, $60, $03, $F0, $F0, $62, $03, $F0, $F8, $62, $23, $F0, $00, $78, $03
    db   $F0, $08, $78, $23, $F0, $10, $62, $03, $F0, $18, $62, $23, $F0, $20, $60, $23
    db   $00, $E8, $64, $03, $00, $F0, $66, $03, $00, $F8, $66, $23, $00, $00, $7C, $03
    db   $00, $08, $7C, $23, $00, $10, $66, $03, $00, $18, $66, $23, $00, $20, $64, $23
    db   $F0, $E6, $60, $03, $F0, $EE, $62, $03, $F0, $F6, $62, $23, $F0, $FE, $78, $03
    db   $F0, $0A, $78, $23, $F0, $12, $62, $03, $F0, $1A, $62, $23, $F0, $22, $60, $23
    db   $00, $E6, $64, $03, $00, $EE, $66, $03, $00, $F6, $66, $23, $00, $FE, $7C, $03
    db   $00, $0A, $7C, $23, $00, $12, $66, $03, $00, $1A, $66, $23, $00, $22, $64, $23

Data_004_4D9D::
    db   $0C, $F5, $26, $00, $0C, $FB, $26, $00, $0C, $01, $26, $00, $0C, $07, $26, $00
    db   $0C, $0D, $26, $00, $0C, $13, $26, $00

func_004_4DB5::
    ld   hl, wEntitiesSpriteVariantTable          ; $4DB5: $21 $B0 $C3
    add  hl, bc                                   ; $4DB8: $09
    ld   a, [hl]                                  ; $4DB9: $7E
    ld   d, b                                     ; $4DBA: $50
    rla                                           ; $4DBB: $17
    rl   d                                        ; $4DBC: $CB $12

jr_004_4DBE:
    rla                                           ; $4DBE: $17
    rl   d                                        ; $4DBF: $CB $12
    rla                                           ; $4DC1: $17
    rl   d                                        ; $4DC2: $CB $12
    rla                                           ; $4DC4: $17
    rl   d                                        ; $4DC5: $CB $12
    rla                                           ; $4DC7: $17
    rl   d                                        ; $4DC8: $CB $12
    rla                                           ; $4DCA: $17
    rl   d                                        ; $4DCB: $CB $12
    and  $C0                                      ; $4DCD: $E6 $C0
    ld   e, a                                     ; $4DCF: $5F
    ld   hl, Data_004_4BDD                        ; $4DD0: $21 $DD $4B
    add  hl, de                                   ; $4DD3: $19
    ld   c, $10                                   ; $4DD4: $0E $10
    call RenderActiveEntitySpritesRect            ; $4DD6: $CD $E6 $3C
    ld   a, $10                                   ; $4DD9: $3E $10
    call func_015_7964_trampoline                 ; $4DDB: $CD $A0 $3D
    ld   hl, wEntitiesPosZTable                   ; $4DDE: $21 $10 $C3
    add  hl, bc                                   ; $4DE1: $09
    ld   a, [hl]                                  ; $4DE2: $7E
    and  a                                        ; $4DE3: $A7
    ret  z                                        ; $4DE4: $C8

    ldh  a, [hActiveEntityPosY]                   ; $4DE5: $F0 $EF
    sub  $08                                      ; $4DE7: $D6 $08
    ldh  [hActiveEntityVisualPosY], a             ; $4DE9: $E0 $EC
    ld   hl, Data_004_4D9D                        ; $4DEB: $21 $9D $4D
    ld   c, $06                                   ; $4DEE: $0E $06
    call RenderActiveEntitySpritesRect            ; $4DF0: $CD $E6 $3C
    ld   a, $06                                   ; $4DF3: $3E $06
    call func_015_7964_trampoline                 ; $4DF5: $CD $A0 $3D
    jp   CopyEntityPositionToActivePosition       ; $4DF8: $C3 $8A $3D

func_004_4DFB::
    call func_004_4FFE                            ; $4DFB: $CD $FE $4F
    ldh  a, [hActiveEntityStatus]                 ; $4DFE: $F0 $EA
    cp   $05                                      ; $4E00: $FE $05
    jp   z, label_004_4E60                        ; $4E02: $CA $60 $4E

    ld   hl, wEntitiesFlashCountdownTable         ; $4E05: $21 $20 $C4
    add  hl, bc                                   ; $4E08: $09
    ldh  a, [hFrameCounter]                       ; $4E09: $F0 $E7
    ld   [hl], a                                  ; $4E0B: $77
    ldh  a, [hActiveEntityState]                  ; $4E0C: $F0 $F0
    JP_TABLE                                      ; $4E0E: $C7
._00 dw func_004_4E15                             ; $4E0F
._01 dw func_004_4E1D                             ; $4E11
._02 dw func_004_4E26                             ; $4E13

func_004_4E15::
    call GetEntityTransitionCountdown             ; $4E15: $CD $05 $0C
    ld   [hl], $40                                ; $4E18: $36 $40
    jp   IncrementEntityState                     ; $4E1A: $C3 $12 $3B

func_004_4E1D::
    call GetEntityTransitionCountdown             ; $4E1D: $CD $05 $0C
    ret  nz                                       ; $4E20: $C0

    ld   [hl], $A0                                ; $4E21: $36 $A0
    jp   IncrementEntityState                     ; $4E23: $C3 $12 $3B

func_004_4E26::
    call GetEntityTransitionCountdown             ; $4E26: $CD $05 $0C
    jr   nz, jr_004_4E4F                          ; $4E29: $20 $24

    ld   e, $0F                                   ; $4E2B: $1E $0F
    ld   d, b                                     ; $4E2D: $50

jr_004_4E2E:
    ld   a, c                                     ; $4E2E: $79
    cp   e                                        ; $4E2F: $BB
    jr   z, jr_004_4E43                           ; $4E30: $28 $11

    ld   hl, wEntitiesStatusTable                 ; $4E32: $21 $80 $C2
    add  hl, de                                   ; $4E35: $19
    ld   a, [hl]                                  ; $4E36: $7E
    and  a                                        ; $4E37: $A7
    jr   z, jr_004_4E43                           ; $4E38: $28 $09

    ld   hl, wEntitiesTypeTable                   ; $4E3A: $21 $A0 $C3
    add  hl, de                                   ; $4E3D: $19
    ld   a, [hl]                                  ; $4E3E: $7E
    cp   $5B                                      ; $4E3F: $FE $5B
    jr   z, jr_004_4E4C                           ; $4E41: $28 $09

jr_004_4E43:
    dec  e                                        ; $4E43: $1D
    ld   a, e                                     ; $4E44: $7B
    cp   $FF                                      ; $4E45: $FE $FF
    jr   nz, jr_004_4E2E                          ; $4E47: $20 $E5

    jp   DropHeartContainer                       ; $4E49: $C3 $51 $57

jr_004_4E4C:
    jp   func_004_6D7A                            ; $4E4C: $C3 $7A $6D

jr_004_4E4F:
    jp   label_004_50EF                           ; $4E4F: $C3 $EF $50

func_004_4E52::
    call GetEntityDropTimer                       ; $4E52: $CD $FB $0B
    jr   z, jr_004_4E5F                           ; $4E55: $28 $08

    ld   a, $02                                   ; $4E57: $3E $02
    ldh  [hLinkInteractiveMotionBlocked], a       ; $4E59: $E0 $A1
    ld   a, LINK_ANIMATION_STATE_UNKNOWN_6A       ; $4E5B: $3E $6A
    ldh  [hLinkAnimationState], a                 ; $4E5D: $E0 $9D

jr_004_4E5F:
    ret                                           ; $4E5F: $C9

label_004_4E60:
    call ReturnIfNonInteractive_04                ; $4E60: $CD $A3 $7F
    ld   hl, wEntitiesIgnoreHitsCountdownTable    ; $4E63: $21 $10 $C4
    add  hl, bc                                   ; $4E66: $09
    ld   a, [hl]                                  ; $4E67: $7E
    cp   $02                                      ; $4E68: $FE $02
    jr   nz, jr_004_4E83                          ; $4E6A: $20 $17

    ld   hl, wEntitiesPrivateState1Table          ; $4E6C: $21 $B0 $C2
    add  hl, bc                                   ; $4E6F: $09
    ld   a, [hl]                                  ; $4E70: $7E
    and  a                                        ; $4E71: $A7
    jr   z, jr_004_4E82                           ; $4E72: $28 $0E

    call IncrementEntityState                     ; $4E74: $CD $12 $3B
    ld   [hl], $02                                ; $4E77: $36 $02
    ld   a, JINGLE_JUMP                           ; $4E79: $3E $24
    ldh  [hJingle], a                             ; $4E7B: $E0 $F2
    call ClearEntitySpeed                         ; $4E7D: $CD $7F $3D
    jr   jr_004_4E83                              ; $4E80: $18 $01

jr_004_4E82:
    inc  [hl]                                     ; $4E82: $34

jr_004_4E83:
    call ApplyRecoilIfNeeded_04                   ; $4E83: $CD $80 $6D
    xor  a                                        ; $4E86: $AF
    ldh  [hMultiPurposeG], a                               ; $4E87: $E0 $E8
    ldh  a, [hActiveEntityState]                  ; $4E89: $F0 $F0
    JP_TABLE                                      ; $4E8B: $C7
._00 dw func_004_4EA4                             ; $4E8C
._01 dw func_004_4EEB                             ; $4E8E
._02 dw func_004_4F65                             ; $4E90
._03 dw func_004_4F7E                             ; $4E92

Data_004_4E94::
    db   $10, $0C, $00, $F4, $F0, $F4, $00, $0C

Data_004_4E9C::
    db   $00, $0C, $10, $0C, $00, $F4, $F0, $F4

func_004_4EA4::
    ld   a, $18                                   ; $4EA4: $3E $18
    call func_004_4B37                            ; $4EA6: $CD $37 $4B
    call label_3B39                               ; $4EA9: $CD $39 $3B
    call GetEntityTransitionCountdown             ; $4EAC: $CD $05 $0C
    jr   nz, jr_004_4EE7                          ; $4EAF: $20 $36

    call GetRandomByte                            ; $4EB1: $CD $0D $28
    and  $07                                      ; $4EB4: $E6 $07
    ld   e, a                                     ; $4EB6: $5F
    ld   d, b                                     ; $4EB7: $50
    ld   hl, Data_004_4E94                        ; $4EB8: $21 $94 $4E
    add  hl, de                                   ; $4EBB: $19
    ld   a, [hl]                                  ; $4EBC: $7E
    ld   hl, wEntitiesSpeedXTable                 ; $4EBD: $21 $40 $C2
    add  hl, bc                                   ; $4EC0: $09
    ld   [hl], a                                  ; $4EC1: $77
    ld   hl, Data_004_4E9C                        ; $4EC2: $21 $9C $4E
    add  hl, de                                   ; $4EC5: $19
    ld   a, [hl]                                  ; $4EC6: $7E
    ld   hl, wEntitiesSpeedYTable                 ; $4EC7: $21 $50 $C2
    add  hl, bc                                   ; $4ECA: $09
    ld   [hl], a                                  ; $4ECB: $77
    call GetRandomByte                            ; $4ECC: $CD $0D $28
    and  $03                                      ; $4ECF: $E6 $03
    jr   nz, jr_004_4ED8                          ; $4ED1: $20 $05

    ld   a, $18                                   ; $4ED3: $3E $18
    call ApplyVectorTowardsLink_trampoline        ; $4ED5: $CD $AA $3B

jr_004_4ED8:
    call GetRandomByte                            ; $4ED8: $CD $0D $28
    and  $0F                                      ; $4EDB: $E6 $0F
    ld   hl, wEntitiesSpeedZTable                 ; $4EDD: $21 $20 $C3
    add  hl, bc                                   ; $4EE0: $09
    add  $08                                      ; $4EE1: $C6 $08
    ld   [hl], a                                  ; $4EE3: $77
    call IncrementEntityState                     ; $4EE4: $CD $12 $3B

jr_004_4EE7:
    ld   a, b                                     ; $4EE7: $78
    jp   SetEntitySpriteVariant                   ; $4EE8: $C3 $0C $3B

func_004_4EEB::
    call GetEntityTransitionCountdown             ; $4EEB: $CD $05 $0C
    and  a                                        ; $4EEE: $A7
    jr   nz, jr_004_4F60                          ; $4EEF: $20 $6F

    call UpdateEntityPosWithSpeed_04              ; $4EF1: $CD $CA $6D
    call label_3B23                               ; $4EF4: $CD $23 $3B
    call AddEntityZSpeedToPos_04                  ; $4EF7: $CD $03 $6E
    ld   hl, wEntitiesSpeedZTable                 ; $4EFA: $21 $20 $C3
    add  hl, bc                                   ; $4EFD: $09
    dec  [hl]                                     ; $4EFE: $35
    dec  [hl]                                     ; $4EFF: $35
    ld   a, $18                                   ; $4F00: $3E $18
    call func_004_4B37                            ; $4F02: $CD $37 $4B
    call label_3B44                               ; $4F05: $CD $44 $3B
    ld   hl, wEntitiesPrivateState4Table          ; $4F08: $21 $40 $C4
    add  hl, bc                                   ; $4F0B: $09
    ld   a, [hl]                                  ; $4F0C: $7E
    and  a                                        ; $4F0D: $A7
    jr   nz, jr_004_4F14                          ; $4F0E: $20 $04

    call label_3B70                               ; $4F10: $CD $70 $3B
    xor  a                                        ; $4F13: $AF

jr_004_4F14:
    ld   hl, wEntitiesPosZTable                   ; $4F14: $21 $10 $C3
    add  hl, bc                                   ; $4F17: $09
    ld   a, [hl]                                  ; $4F18: $7E
    and  $80                                      ; $4F19: $E6 $80
    jr   z, jr_004_4F60                           ; $4F1B: $28 $43

    ld   [hl], b                                  ; $4F1D: $70
    ld   hl, wEntitiesPrivateState4Table          ; $4F1E: $21 $40 $C4
    add  hl, bc                                   ; $4F21: $09
    ld   [hl], b                                  ; $4F22: $70
    ld   hl, wEntitiesSpeedZTable                 ; $4F23: $21 $20 $C3
    add  hl, bc                                   ; $4F26: $09
    ld   a, [hl]                                  ; $4F27: $7E
    sub  $E0                                      ; $4F28: $D6 $E0
    and  $80                                      ; $4F2A: $E6 $80
    jr   z, jr_004_4F49                           ; $4F2C: $28 $1B

    ld   a, $18                                   ; $4F2E: $3E $18
    ld   [wC157], a                               ; $4F30: $EA $57 $C1
    ld   a, JINGLE_HUGE_BUMP                      ; $4F33: $3E $0B
    ldh  [hJingle], a                             ; $4F35: $E0 $F2
    ld   a, [wIsLinkInTheAir]                     ; $4F37: $FA $46 $C1
    and  a                                        ; $4F3A: $A7
    jr   nz, jr_004_4F49                          ; $4F3B: $20 $0C

    call GetEntityDropTimer                       ; $4F3D: $CD $FB $0B
    ld   [hl], $0E                                ; $4F40: $36 $0E
    ld   hl, wEntitiesSpeedZTable                 ; $4F42: $21 $20 $C3
    add  hl, bc                                   ; $4F45: $09
    ld   [hl], b                                  ; $4F46: $70
    jr   jr_004_4F57                              ; $4F47: $18 $0E

jr_004_4F49:
    ld   hl, wEntitiesSpeedZTable                 ; $4F49: $21 $20 $C3
    add  hl, bc                                   ; $4F4C: $09
    ld   a, [hl]                                  ; $4F4D: $7E
    ld   [hl], b                                  ; $4F4E: $70
    cp   $F2                                      ; $4F4F: $FE $F2
    jr   nc, jr_004_4F57                          ; $4F51: $30 $04

    ld   a, JINGLE_BIG_BUMP                       ; $4F53: $3E $20
    ldh  [hJingle], a                             ; $4F55: $E0 $F2

jr_004_4F57:
    call IncrementEntityState                     ; $4F57: $CD $12 $3B
    ld   [hl], b                                  ; $4F5A: $70
    call GetEntityTransitionCountdown             ; $4F5B: $CD $05 $0C
    ld   [hl], $20                                ; $4F5E: $36 $20

jr_004_4F60:
    ld   a, $01                                   ; $4F60: $3E $01
    jp   SetEntitySpriteVariant                   ; $4F62: $C3 $0C $3B

func_004_4F65::
    ld   hl, wEntitiesSpeedZTable                 ; $4F65: $21 $20 $C3
    add  hl, bc                                   ; $4F68: $09
    ld   [hl], $60                                ; $4F69: $36 $60
    call AddEntityZSpeedToPos_04                  ; $4F6B: $CD $03 $6E
    ld   hl, wEntitiesPosZTable                   ; $4F6E: $21 $10 $C3
    add  hl, bc                                   ; $4F71: $09
    ld   a, [hl]                                  ; $4F72: $7E
    cp   $70                                      ; $4F73: $FE $70
    ret  c                                        ; $4F75: $D8

    call GetEntityTransitionCountdown             ; $4F76: $CD $05 $0C
    ld   [hl], $30                                ; $4F79: $36 $30
    jp   IncrementEntityState                     ; $4F7B: $C3 $12 $3B

func_004_4F7E::
    ld   a, $FF                                   ; $4F7E: $3E $FF
    call SetEntitySpriteVariant                   ; $4F80: $CD $0C $3B
    call GetEntityTransitionCountdown             ; $4F83: $CD $05 $0C
    jr   nz, jr_004_4FAD                          ; $4F86: $20 $25

    ld   [hl], $18                                ; $4F88: $36 $18
    ld   hl, wEntitiesPrivateState4Table          ; $4F8A: $21 $40 $C4
    add  hl, bc                                   ; $4F8D: $09
    ld   [hl], $01                                ; $4F8E: $36 $01
    call IncrementEntityState                     ; $4F90: $CD $12 $3B
    ld   [hl], $01                                ; $4F93: $36 $01
    ld   hl, wEntitiesSpeedZTable                 ; $4F95: $21 $20 $C3
    add  hl, bc                                   ; $4F98: $09
    ld   [hl], $C0                                ; $4F99: $36 $C0
    ldh  a, [hLinkPositionX]                      ; $4F9B: $F0 $98
    ld   hl, wEntitiesPosXTable                   ; $4F9D: $21 $00 $C2
    add  hl, bc                                   ; $4FA0: $09
    ld   [hl], a                                  ; $4FA1: $77
    ldh  a, [hLinkPositionY]                      ; $4FA2: $F0 $99
    ld   hl, wEntitiesPosYTable                   ; $4FA4: $21 $10 $C2
    add  hl, bc                                   ; $4FA7: $09
    ld   [hl], a                                  ; $4FA8: $77
    ld   a, JINGLE_JUMP_DOWN                      ; $4FA9: $3E $08
    ldh  [hJingle], a                             ; $4FAB: $E0 $F2

jr_004_4FAD:
    ret                                           ; $4FAD: $C9

Data_004_4FAE::
    db   $F0, $F8, $60, $03, $F0, $00, $62, $03, $F0, $08, $62, $23, $F0, $10, $60, $23
    db   $00, $F8, $64, $03, $00, $00, $66, $03, $00, $08, $66, $23, $00, $10, $64, $23
    db   $F0, $F8, $68, $03, $F0, $00, $6A, $03, $F0, $08, $6A, $23, $F0, $10, $68, $23
    db   $00, $F8, $6C, $03, $00, $00, $66, $03, $00, $08, $66, $23, $00, $10, $6C, $23

Data_004_4FEE::
    db   $0C, $FB, $26, $00, $0C, $01, $26, $00, $0C, $07, $26, $00, $0C, $0D, $26, $00

func_004_4FFE::
    ld   hl, wEntitiesSpriteVariantTable          ; $4FFE: $21 $B0 $C3
    add  hl, bc                                   ; $5001: $09
    ld   a, [hl]                                  ; $5002: $7E
    ld   d, b                                     ; $5003: $50
    rla                                           ; $5004: $17
    rl   d                                        ; $5005: $CB $12
    rla                                           ; $5007: $17
    rl   d                                        ; $5008: $CB $12
    rla                                           ; $500A: $17
    rl   d                                        ; $500B: $CB $12
    rla                                           ; $500D: $17
    rl   d                                        ; $500E: $CB $12
    rla                                           ; $5010: $17
    rl   d                                        ; $5011: $CB $12
    and  $E0                                      ; $5013: $E6 $E0
    ld   e, a                                     ; $5015: $5F
    ld   hl, Data_004_4FAE                        ; $5016: $21 $AE $4F
    add  hl, de                                   ; $5019: $19
    ld   c, $08                                   ; $501A: $0E $08
    call RenderActiveEntitySpritesRect            ; $501C: $CD $E6 $3C
    ld   a, $08                                   ; $501F: $3E $08
    call func_015_7964_trampoline                 ; $5021: $CD $A0 $3D
    ld   hl, wEntitiesSpriteVariantTable          ; $5024: $21 $B0 $C3
    add  hl, bc                                   ; $5027: $09
    ld   a, [hl]                                  ; $5028: $7E
    cp   $FF                                      ; $5029: $FE $FF
    jr   z, jr_004_5048                           ; $502B: $28 $1B

    ld   hl, wEntitiesPosZTable                   ; $502D: $21 $10 $C3
    add  hl, bc                                   ; $5030: $09
    ld   a, [hl]                                  ; $5031: $7E
    and  a                                        ; $5032: $A7
    jr   z, jr_004_5048                           ; $5033: $28 $13

    ldh  a, [hActiveEntityPosY]                   ; $5035: $F0 $EF
    sub  $02                                      ; $5037: $D6 $02
    ldh  [hActiveEntityVisualPosY], a             ; $5039: $E0 $EC
    ld   hl, Data_004_4FEE                        ; $503B: $21 $EE $4F
    ld   c, $04                                   ; $503E: $0E $04
    call RenderActiveEntitySpritesRect            ; $5040: $CD $E6 $3C
    ld   a, $04                                   ; $5043: $3E $04
    call func_015_7964_trampoline                 ; $5045: $CD $A0 $3D

jr_004_5048:
    jp   CopyEntityPositionToActivePosition       ; $5048: $C3 $8A $3D

EntityInitFacade::
    call GetEntityTransitionCountdown             ; $504B: $CD $05 $0C
    ld   [hl], $FF                                ; $504E: $36 $FF
    ld   hl, wEntitiesIgnoreHitsCountdownTable    ; $5050: $21 $10 $C4
    add  hl, bc                                   ; $5053: $09
    ld   [hl], $08                                ; $5054: $36 $08
    ld   hl, wEntitiesHealthTable                 ; $5056: $21 $60 $C3
    add  hl, bc                                   ; $5059: $09
    ld   [hl], $12                                ; $505A: $36 $12
    ld   hl, wEntitiesPosXTable                   ; $505C: $21 $00 $C2
    add  hl, bc                                   ; $505F: $09
    call func_004_5067                            ; $5060: $CD $67 $50
    ld   hl, wEntitiesPosYTable                   ; $5063: $21 $10 $C2
    add  hl, bc                                   ; $5066: $09

func_004_5067::
    ld   a, [hl]                                  ; $5067: $7E

func_004_5068::
    add  $08                                      ; $5068: $C6 $08
    ld   [hl], a                                  ; $506A: $77
    ld   a, $FF                                   ; $506B: $3E $FF
    jp   SetEntitySpriteVariant                   ; $506D: $C3 $0C $3B

FacadeEntityHandler::
    ld   hl, wEntitiesPrivateState1Table          ; $5070: $21 $B0 $C2
    add  hl, bc                                   ; $5073: $09
    ld   a, [hl]                                  ; $5074: $7E
    JP_TABLE                                      ; $5075
._00 dw FacadeState0Handler                       ; $5076
._01 dw FacadeState1Handler                       ; $5078
._02 dw FacadeState2Handler                       ; $507A
._03 dw FacadeState3Handler                       ; $507C

FacadeState0Handler::
    xor  a                                        ; $507E: $AF
    ld   [wScreenShakeHorizontal], a              ; $507F: $EA $55 $C1
    call BossIntro                                ; $5082: $CD $E8 $3E
    call label_394D                               ; $5085: $CD $4D $39
    call func_004_542F                            ; $5088: $CD $2F $54
    ldh  a, [hActiveEntityStatus]                 ; $508B: $F0 $EA
    cp   $05                                      ; $508D: $FE $05
    jp   z, label_004_510F                        ; $508F: $CA $0F $51

    ld   hl, wEntitiesFlashCountdownTable         ; $5092: $21 $20 $C4
    add  hl, bc                                   ; $5095: $09
    ldh  a, [hFrameCounter]                       ; $5096: $F0 $E7
    ld   [hl], a                                  ; $5098: $77
    ld   hl, wEntitiesPrivateState4Table          ; $5099: $21 $40 $C4
    add  hl, bc                                   ; $509C: $09
    ld   a, [hl]                                  ; $509D: $7E
    JP_TABLE                                      ; $509E
._00 dw func_004_50A5                             ; $509F
._01 dw func_004_50E1                             ; $50A1
._02 dw func_004_50E9                             ; $50A3

func_004_50A5::
    call GetEntityTransitionCountdown             ; $50A5: $CD $05 $0C
    ld   [hl], $80                                ; $50A8: $36 $80
    ld   e, $0F                                   ; $50AA: $1E $0F
    ld   d, b                                     ; $50AC: $50

jr_004_50AD:
    ld   a, c                                     ; $50AD: $79
    cp   e                                        ; $50AE: $BB
    jr   z, jr_004_50D5                           ; $50AF: $28 $24

    ld   hl, wEntitiesPhysicsFlagsTable           ; $50B1: $21 $40 $C3
    add  hl, de                                   ; $50B4: $19
    ld   a, [hl]                                  ; $50B5: $7E
    and  $80                                      ; $50B6: $E6 $80
    jr   nz, jr_004_50D5                          ; $50B8: $20 $1B

    ld   hl, wEntitiesStatusTable                 ; $50BA: $21 $80 $C2
    add  hl, de                                   ; $50BD: $19
    ld   a, [hl]                                  ; $50BE: $7E
    cp   $05                                      ; $50BF: $FE $05
    jr   c, jr_004_50D5                           ; $50C1: $38 $12

    ld   [hl], $01                                ; $50C3: $36 $01
    ld   hl, wEntitiesPrivateCountdown3Table      ; $50C5: $21 $80 $C4
    add  hl, de                                   ; $50C8: $19
    ld   [hl], $1F                                ; $50C9: $36 $1F
    ld   hl, wEntitiesPhysicsFlagsTable           ; $50CB: $21 $40 $C3
    add  hl, de                                   ; $50CE: $19
    ld   a, [hl]                                  ; $50CF: $7E
    and  $F0                                      ; $50D0: $E6 $F0
    or   $02                                      ; $50D2: $F6 $02
    ld   [hl], a                                  ; $50D4: $77

jr_004_50D5:
    dec  e                                        ; $50D5: $1D
    ld   a, e                                     ; $50D6: $7B
    cp   $FF                                      ; $50D7: $FE $FF
    jr   nz, jr_004_50AD                          ; $50D9: $20 $D2

jr_004_50DB:
    ld   hl, wEntitiesPrivateState4Table          ; $50DB: $21 $40 $C4
    add  hl, bc                                   ; $50DE: $09
    inc  [hl]                                     ; $50DF: $34
    ret                                           ; $50E0: $C9

func_004_50E1::
    call GetEntityTransitionCountdown             ; $50E1: $CD $05 $0C
    ret  nz                                       ; $50E4: $C0

    ld   [hl], $FF                                ; $50E5: $36 $FF
    jr   jr_004_50DB                              ; $50E7: $18 $F2

func_004_50E9::
    call GetEntityTransitionCountdown             ; $50E9: $CD $05 $0C
    jp   z, DropHeartContainer                    ; $50EC: $CA $51 $57

label_004_50EF:
    and  $07                                      ; $50EF: $E6 $07
    ret  nz                                       ; $50F1: $C0

    call GetRandomByte                            ; $50F2: $CD $0D $28
    and  $1F                                      ; $50F5: $E6 $1F
    sub  $10                                      ; $50F7: $D6 $10
    ld   e, a                                     ; $50F9: $5F
    ld   hl, hActiveEntityPosX                    ; $50FA: $21 $EE $FF
    add  [hl]                                     ; $50FD: $86
    ld   [hl], a                                  ; $50FE: $77
    call GetRandomByte                            ; $50FF: $CD $0D $28
    and  $1F                                      ; $5102: $E6 $1F
    sub  $10                                      ; $5104: $D6 $10
    ld   e, a                                     ; $5106: $5F
    ld   hl, hActiveEntityVisualPosY              ; $5107: $21 $EC $FF
    add  [hl]                                     ; $510A: $86
    ld   [hl], a                                  ; $510B: $77
    jp   func_004_5A05                            ; $510C: $C3 $05 $5A

label_004_510F:
    call ReturnIfNonInteractive_04                ; $510F: $CD $A3 $7F
    ld   hl, wEntitiesFlashCountdownTable         ; $5112: $21 $20 $C4
    add  hl, bc                                   ; $5115: $09
    ld   a, [hl]                                  ; $5116: $7E
    and  a                                        ; $5117: $A7
    jr   z, jr_004_5120                           ; $5118: $28 $06

    ld   hl, wEntitiesPrivateState5Table          ; $511A: $21 $90 $C3
    add  hl, bc                                   ; $511D: $09
    ld   [hl], $FF                                ; $511E: $36 $FF

jr_004_5120:
    ld   hl, wEntitiesPhysicsFlagsTable           ; $5120: $21 $40 $C3
    add  hl, bc                                   ; $5123: $09
    ld   [hl], $08                                ; $5124: $36 $08

    ldh  a, [hActiveEntityState]                  ; $5126: $F0 $F0
    JP_TABLE                                      ; $5128
._00 dw func_004_512F                             ; $5129
._01 dw func_004_5158                             ; $512B
._02 dw func_004_51E8                             ; $512D

func_004_512F::
    call GetEntityTransitionCountdown             ; $512F: $CD $05 $0C
    ret  nz                                       ; $5132: $C0

    ld   [hl], $FF                                ; $5133: $36 $FF
    jp   IncrementEntityState                     ; $5135: $C3 $12 $3B

Data_004_5138::
    db   $03, $03, $03, $03, $03, $02, $01, $00, $01, $00, $01, $01, $01, $01, $01, $01
    db   $01, $01, $01, $01, $01, $01, $01, $00, $00, $00, $00, $00, $00, $00, $00, $00

func_004_5158::
    call GetEntityTransitionCountdown             ; $5158: $CD $05 $0C
    jr   z, .countdownReachedZero                 ; $515B: $28 $0F

    rra                                           ; $515D: $1F
    rra                                           ; $515E: $1F
    rra                                           ; $515F: $1F
    and  $1F                                      ; $5160: $E6 $1F
    ld   e, a                                     ; $5162: $5F
    ld   d, b                                     ; $5163: $50
    ld   hl, Data_004_5138                        ; $5164: $21 $38 $51
    add  hl, de                                   ; $5167: $19
    ld   a, [hl]                                  ; $5168: $7E
    jp   SetEntitySpriteVariant                   ; $5169: $C3 $0C $3B

.countdownReachedZero
    call IncrementEntityState                     ; $516C: $CD $12 $3B
    call GetEntityPrivateCountdown1               ; $516F: $CD $00 $0C
    ld   [hl], $A0                                ; $5172: $36 $A0
    call GetEntityDropTimer                       ; $5174: $CD $FB $0B
    ld   [hl], $FF                                ; $5177: $36 $FF
    jp_open_dialog $0B6                           ; $5179

Data_004_517E::
    db   $03, $02, $04, $02

Data_004_5182::
    db   $28, $38, $48, $58, $68, $78, $28, $78, $28, $78, $28, $38, $48, $58, $68, $78

Data_004_5192::
    db   $30, $30, $30, $30, $30, $30, $40, $40, $50, $50, $60, $60, $60, $60, $60, $60

Data_004_51A2::
    db   $28, $38, $48, $58, $68, $78, $18, $88, $18, $88, $18, $88, $18, $88, $28, $38
    db   $48, $58, $68, $78

Data_004_51B6::
    db   $20, $20, $20, $20, $20, $20, $30, $30, $40, $40, $50, $50, $60, $60, $70, $70
    db   $70, $70, $70, $70

Data_004_51CA::
    db   $00, $13, $01, $12, $02, $11, $03, $10, $04, $0F, $05, $0E, $06, $0D, $07, $0C
    db   $08, $0B, $09, $0A

Data_004_51DE::
    db   $18, $88, $18, $88

Data_004_51E2::
    db   $20, $70, $70, $20

Data_004_51E6::
    db   $00, $FF

; Facade-entity related code
func_004_51E8::
    ldh  a, [hFrameCounter]                       ; $51E8: $F0 $E7

jr_004_51EA:
    and  $3F                                      ; $51EA: $E6 $3F
    jr   nz, jr_004_51FA                          ; $51EC: $20 $0C

jr_004_51EE:
    call GetRandomByte                            ; $51EE: $CD $0D $28
    and  $01                                      ; $51F1: $E6 $01
    jr   nz, jr_004_51FA                          ; $51F3: $20 $05

    call GetEntityTransitionCountdown             ; $51F5: $CD $05 $0C
    ld   [hl], $1F                                ; $51F8: $36 $1F

jr_004_51FA:
    ldh  a, [hFrameCounter]                       ; $51FA: $F0 $E7
    rra                                           ; $51FC: $1F
    rra                                           ; $51FD: $1F
    rra                                           ; $51FE: $1F
    and  $01                                      ; $51FF: $E6 $01
    ld   e, a                                     ; $5201: $5F

jr_004_5202:
    ld   d, b                                     ; $5202: $50
    ld   hl, Data_004_51E6                        ; $5203: $21 $E6 $51
    add  hl, de                                   ; $5206: $19
    ld   a, [hl]                                  ; $5207: $7E
    ld   [wScreenShakeHorizontal], a              ; $5208: $EA $55 $C1
    call GetEntityDropTimer                       ; $520B: $CD $FB $0B
    jr   nz, jr_004_5273                          ; $520E: $20 $63

    call GetRandomByte                            ; $5210: $CD $0D $28
    and  $0F                                      ; $5213: $E6 $0F
    add  $18                                      ; $5215: $C6 $18
    ld   [hl], a                                  ; $5217: $77
    ld   hl, wEntitiesInertiaTable                ; $5218: $21 $D0 $C3
    add  hl, bc                                   ; $521B: $09
    ld   a, [hl]                                  ; $521C: $7E
    cp   $14                                      ; $521D: $FE $14
    jr   c, jr_004_5273                           ; $521F: $38 $52

    ld   hl, wEntitiesPrivateState3Table          ; $5221: $21 $D0 $C2
    add  hl, bc                                   ; $5224: $09
    ld   a, [hl]                                  ; $5225: $7E
    cp   $04                                      ; $5226: $FE $04
    jr   c, jr_004_5273                           ; $5228: $38 $49

    ld   a, ENTITY_FACADE                         ; $522A: $3E $5A
    call SpawnNewEntity_trampoline                ; $522C: $CD $86 $3B
    jr   c, jr_004_5273                           ; $522F: $38 $42

    ld   hl, wEntitiesPrivateState1Table          ; $5231: $21 $B0 $C2
    add  hl, de                                   ; $5234: $19
    ld   [hl], $01                                ; $5235: $36 $01

jr_004_5237:
    call GetRandomByte                            ; $5237: $CD $0D $28
    and  $0F                                      ; $523A: $E6 $0F
    ld   hl, wEntitiesPrivateState2Table          ; $523C: $21 $C0 $C2
    add  hl, bc                                   ; $523F: $09
    cp   [hl]                                     ; $5240: $BE
    jr   z, jr_004_5237                           ; $5241: $28 $F4

    ld   [hl], a                                  ; $5243: $77
    push bc                                       ; $5244: $C5
    ld   c, a                                     ; $5245: $4F
    ld   hl, Data_004_5182                        ; $5246: $21 $82 $51
    add  hl, bc                                   ; $5249: $09
    ld   a, [hl]                                  ; $524A: $7E
    ld   hl, wEntitiesPosXTable                   ; $524B: $21 $00 $C2
    add  hl, de                                   ; $524E: $19
    ld   [hl], a                                  ; $524F: $77
    ld   hl, Data_004_5192                        ; $5250: $21 $92 $51
    add  hl, bc                                   ; $5253: $09

    ld   a, [hl]                                  ; $5254: $7E
    ld   hl, wEntitiesPosYTable                   ; $5255: $21 $10 $C2
    add  hl, de                                   ; $5258: $19
    ld   [hl], a                                  ; $5259: $77
    ld   hl, wEntitiesTransitionCountdownTable    ; $525A: $21 $E0 $C2
    add  hl, de                                   ; $525D: $19
    ld   [hl], $7F                                ; $525E: $36 $7F
    ld   hl, wEntitiesPhysicsFlagsTable           ; $5260: $21 $40 $C3
    add  hl, de                                   ; $5263: $19
    ld   [hl], $C2                                ; $5264: $36 $C2
    ld   hl, wEntitiesHitboxFlagsTable            ; $5266: $21 $50 $C3
    add  hl, de                                   ; $5269: $19
    ld   [hl], $00                                ; $526A: $36 $00
    ld   hl, wEntitiesOptions1Table               ; $526C: $21 $30 $C4
    add  hl, de                                   ; $526F: $19
    ld   [hl], ENTITY_OPT1_NONE                   ; $5270: $36 $00
    pop  bc                                       ; $5272: $C1

jr_004_5273:
    call GetEntityPrivateCountdown1               ; $5273: $CD $00 $0C
    jr   nz, jr_004_52C9                          ; $5276: $20 $51

    ld   [hl], $40                                ; $5278: $36 $40
    ld   hl, wEntitiesInertiaTable                ; $527A: $21 $D0 $C3
    add  hl, bc                                   ; $527D: $09
    ld   a, [hl]                                  ; $527E: $7E
    cp   $14                                      ; $527F: $FE $14
    jr   nc, jr_004_52C9                          ; $5281: $30 $46

    ld   a, ENTITY_FACADE                         ; $5283: $3E $5A
    call SpawnNewEntity_trampoline                ; $5285: $CD $86 $3B
    jr   c, jr_004_52C9                           ; $5288: $38 $3F

    ld   hl, wEntitiesPrivateState1Table          ; $528A: $21 $B0 $C2
    add  hl, de                                   ; $528D: $19
    ld   [hl], $02                                ; $528E: $36 $02
    push bc                                       ; $5290: $C5
    ld   hl, wEntitiesInertiaTable                ; $5291: $21 $D0 $C3
    add  hl, bc                                   ; $5294: $09
    ld   c, [hl]                                  ; $5295: $4E
    inc  [hl]                                     ; $5296: $34
    ld   hl, Data_004_51CA                        ; $5297: $21 $CA $51
    add  hl, bc                                   ; $529A: $09
    ld   c, [hl]                                  ; $529B: $4E
    ld   hl, Data_004_51A2                        ; $529C: $21 $A2 $51
    add  hl, bc                                   ; $529F: $09
    ld   a, [hl]                                  ; $52A0: $7E
    ld   hl, wEntitiesPosXTable                   ; $52A1: $21 $00 $C2
    add  hl, de                                   ; $52A4: $19
    ld   [hl], a                                  ; $52A5: $77
    ld   hl, Data_004_51B6                        ; $52A6: $21 $B6 $51
    add  hl, bc                                   ; $52A9: $09
    ld   a, [hl]                                  ; $52AA: $7E
    ld   hl, wEntitiesPosYTable                   ; $52AB: $21 $10 $C2
    add  hl, de                                   ; $52AE: $19
    ld   [hl], a                                  ; $52AF: $77
    ld   hl, wEntitiesPhysicsFlagsTable           ; $52B0: $21 $40 $C3
    add  hl, de                                   ; $52B3: $19
    ld   [hl], $12                                ; $52B4: $36 $12
    ld   hl, wEntitiesHitboxFlagsTable            ; $52B6: $21 $50 $C3
    add  hl, de                                   ; $52B9: $19
    ld   [hl], $00                                ; $52BA: $36 $00
    ld   hl, wEntitiesOptions1Table               ; $52BC: $21 $30 $C4
    add  hl, de                                   ; $52BF: $19
    ld   [hl], ENTITY_OPT1_NONE                   ; $52C0: $36 $00
    ld   hl, wEntitiesHealthGroup                 ; $52C2: $21 $D0 $C4
    add  hl, de                                   ; $52C5: $19
    ld   [hl], $02                                ; $52C6: $36 $02
    pop  bc                                       ; $52C8: $C1

jr_004_52C9:
    ld   hl, wEntitiesPrivateCountdown2Table      ; $52C9: $21 $00 $C3
    add  hl, bc                                   ; $52CC: $09
    ld   a, [hl]                                  ; $52CD: $7E
    and  a                                        ; $52CE: $A7
    jr   nz, jr_004_5340                          ; $52CF: $20 $6F

    ld   [hl], $40                                ; $52D1: $36 $40
    ld   hl, wEntitiesPrivateState3Table          ; $52D3: $21 $D0 $C2
    add  hl, bc                                   ; $52D6: $09
    ld   a, [hl]                                  ; $52D7: $7E
    cp   $04                                      ; $52D8: $FE $04
    jr   nc, jr_004_5340                          ; $52DA: $30 $64

    ld   hl, wEntitiesInertiaTable                ; $52DC: $21 $D0 $C3
    add  hl, bc                                   ; $52DF: $09
    ld   a, [hl]                                  ; $52E0: $7E
    cp   $12                                      ; $52E1: $FE $12
    jr   c, jr_004_5340                           ; $52E3: $38 $5B

    ld   a, ENTITY_FACADE                         ; $52E5: $3E $5A
    call SpawnNewEntity_trampoline                ; $52E7: $CD $86 $3B
    jr   c, jr_004_5340                           ; $52EA: $38 $54

    ld   hl, wEntitiesPrivateState1Table          ; $52EC: $21 $B0 $C2
    add  hl, de                                   ; $52EF: $19
    ld   [hl], $03                                ; $52F0: $36 $03
    push bc                                       ; $52F2: $C5
    ld   hl, wEntitiesPrivateState3Table          ; $52F3: $21 $D0 $C2
    add  hl, bc                                   ; $52F6: $09
    ld   c, [hl]                                  ; $52F7: $4E
    inc  [hl]                                     ; $52F8: $34
    ld   hl, Data_004_51DE                        ; $52F9: $21 $DE $51
    add  hl, bc                                   ; $52FC: $09
    ld   a, [hl]                                  ; $52FD: $7E
    ld   hl, wEntitiesPosXTable                   ; $52FE: $21 $00 $C2
    add  hl, de                                   ; $5301: $19
    ld   [hl], a                                  ; $5302: $77
    ldh  [hActiveEntityPosX], a                   ; $5303: $E0 $EE
    ld   hl, Data_004_51E2                        ; $5305: $21 $E2 $51
    add  hl, bc                                   ; $5308: $09
    ld   a, [hl]                                  ; $5309: $7E
    ld   hl, wEntitiesPosYTable                   ; $530A: $21 $10 $C2
    add  hl, de                                   ; $530D: $19
    ld   [hl], a                                  ; $530E: $77
    ldh  [hActiveEntityPosY], a                   ; $530F: $E0 $EF
    ld   hl, wEntitiesPhysicsFlagsTable           ; $5311: $21 $40 $C3
    add  hl, de                                   ; $5314: $19
    ld   [hl], $12                                ; $5315: $36 $12
    ld   hl, wEntitiesHitboxFlagsTable            ; $5317: $21 $50 $C3
    add  hl, de                                   ; $531A: $19
    ld   [hl], $00                                ; $531B: $36 $00
    ld   hl, wEntitiesOptions1Table               ; $531D: $21 $30 $C4
    add  hl, de                                   ; $5320: $19
    ld   [hl], ENTITY_OPT1_NONE                   ; $5321: $36 $00
    ld   hl, wEntitiesHealthGroup                 ; $5323: $21 $D0 $C4
    add  hl, de                                   ; $5326: $19
    ld   [hl], $1B                                ; $5327: $36 $1B
    ld   c, e                                     ; $5329: $4B
    ld   b, d                                     ; $532A: $42
    ld   hl, wEntitiesSpeedXTable                 ; $532B: $21 $40 $C2
    add  hl, bc                                   ; $532E: $09
    ld   [hl], $01                                ; $532F: $36 $01
    call label_3B23                               ; $5331: $CD $23 $3B
    ld   hl, wEntitiesCollisionsTable             ; $5334: $21 $A0 $C2
    add  hl, bc                                   ; $5337: $09
    ld   a, [hl]                                  ; $5338: $7E
    and  a                                        ; $5339: $A7
    jr   nz, jr_004_533F                          ; $533A: $20 $03

    call func_004_6D7A                            ; $533C: $CD $7A $6D

jr_004_533F:
    pop  bc                                       ; $533F: $C1

jr_004_5340:
    call GetEntityTransitionCountdown             ; $5340: $CD $05 $0C
    rra                                           ; $5343: $1F
    rra                                           ; $5344: $1F
    rra                                           ; $5345: $1F
    and  $03                                      ; $5346: $E6 $03
    ld   e, a                                     ; $5348: $5F
    ld   d, b                                     ; $5349: $50
    ld   hl, Data_004_517E                        ; $534A: $21 $7E $51
    add  hl, de                                   ; $534D: $19
    ld   a, [hl]                                  ; $534E: $7E
    call SetEntitySpriteVariant                   ; $534F: $CD $0C $3B
    ld   hl, wEntitiesFlashCountdownTable         ; $5352: $21 $20 $C4
    add  hl, bc                                   ; $5355: $09
    ld   a, [hl]                                  ; $5356: $7E
    and  a                                        ; $5357: $A7
    jr   z, jr_004_535F                           ; $5358: $28 $05

    ld   a, $02                                   ; $535A: $3E $02
    call SetEntitySpriteVariant                   ; $535C: $CD $0C $3B

jr_004_535F:
    ld   hl, wEntitiesPrivateState5Table          ; $535F: $21 $90 $C3
    add  hl, bc                                   ; $5362: $09
    ld   a, [hl]                                  ; $5363: $7E
    and  a                                        ; $5364: $A7
    jr   z, jr_004_537E                           ; $5365: $28 $17

    dec  [hl]                                     ; $5367: $35
    rra                                           ; $5368: $1F
    rra                                           ; $5369: $1F
    rra                                           ; $536A: $1F
    rra                                           ; $536B: $1F
    and  $0F                                      ; $536C: $E6 $0F
    ld   e, a                                     ; $536E: $5F
    ld   d, b                                     ; $536F: $50
    ld   hl, Data_004_537F                        ; $5370: $21 $7F $53
    add  hl, de                                   ; $5373: $19
    ld   a, [hl]                                  ; $5374: $7E
    call SetEntitySpriteVariant                   ; $5375: $CD $0C $3B
    ld   hl, wEntitiesPhysicsFlagsTable           ; $5378: $21 $40 $C3
    add  hl, bc                                   ; $537B: $09
    ld   [hl], $48                                ; $537C: $36 $48

jr_004_537E:
    ret                                           ; $537E: $C9

Data_004_537F::
    db   $02, $01, $00, $FF, $FF, $FF, $FF, $FF, $FF, $FF, $FF, $FF, $FF, $00, $01, $02

Data_004_538F::
    db   $F8, $F0, $70, $03, $F8, $F8, $72, $03, $F8, $10, $72, $23, $F8, $18, $70, $23
    db   $08, $F8, $7C, $03, $08, $00, $7E, $03, $08, $08, $7E, $23, $08, $10, $7C, $23
    db   $F8, $F0, $74, $03, $F8, $F8, $76, $03, $F8, $10, $76, $23, $F8, $18, $74, $23
    db   $08, $F8, $7C, $03, $08, $00, $7E, $03, $08, $08, $7E, $23, $08, $10, $7C, $23
    db   $F8, $F0, $74, $03, $F8, $F8, $76, $03, $F8, $10, $76, $23, $F8, $18, $74, $23
    db   $08, $F8, $60, $03, $08, $00, $62, $03, $08, $08, $62, $23, $08, $10, $60, $23
    db   $F8, $F0, $78, $03, $F8, $F8, $7A, $03, $F8, $10, $7A, $23, $F8, $18, $78, $23
    db   $08, $F8, $60, $03, $08, $00, $62, $03, $08, $08, $62, $23, $08, $10, $60, $23
    db   $F8, $F0, $70, $03, $F8, $F8, $72, $03, $F8, $10, $72, $23, $F8, $18, $70, $23
    db   $08, $F8, $60, $03, $08, $00, $62, $03, $08, $08, $62, $23, $08, $10, $60, $23

func_004_542F::
    ld   hl, wEntitiesSpriteVariantTable          ; $542F: $21 $B0 $C3
    add  hl, bc                                   ; $5432: $09
    ld   a, [hl]                                  ; $5433: $7E
    rla                                           ; $5434: $17
    rla                                           ; $5435: $17
    rla                                           ; $5436: $17
    rla                                           ; $5437: $17
    rla                                           ; $5438: $17
    and  $E0                                      ; $5439: $E6 $E0
    ld   e, a                                     ; $543B: $5F
    ld   d, b                                     ; $543C: $50
    ld   hl, Data_004_538F                        ; $543D: $21 $8F $53
    add  hl, de                                   ; $5440: $19
    ld   c, $08                                   ; $5441: $0E $08
    jp   RenderActiveEntitySpritesRect           ; $5443: $C3 $E6 $3C

; define sprite variants by selecting tile n° and setting OAM attributes (palette + flags) in a list
FacadeSpriteVariants::
.variant0
    db $68, $06
    db $68, $26
.variant1
    db $6A, $06
    db $6A, $26
.variant2
    db $6C, $06
    db $6C, $26
.variant3
    db $6E, $06
    db $6E, $26

Data_004_5456::
    db   $00, $01, $02, $03, $03, $03, $03, $03, $03, $02, $01, $00, $00, $00, $00, $00

FacadeState1Handler:
    ld   de, FacadeSpriteVariants                 ; $5466: $11 $46 $54
    call RenderActiveEntitySpritesPair            ; $5469: $CD $C0 $3B
    call ReturnIfNonInteractive_04                ; $546C: $CD $A3 $7F
    call GetEntityTransitionCountdown             ; $546F: $CD $05 $0C
    jp   z, func_004_6D7A                         ; $5472: $CA $7A $6D

    cp   $50                                      ; $5475: $FE $50
    jr   nz, jr_004_547E                          ; $5477: $20 $05

    ld   hl, hJingle                              ; $5479: $21 $F2 $FF
    ld   [hl], JINGLE_FACADE_HOLE                 ; $547C: $36 $40

jr_004_547E:
    rra                                           ; $547E: $1F
    rra                                           ; $547F: $1F
    rra                                           ; $5480: $1F
    and  $0F                                      ; $5481: $E6 $0F
    ld   e, a                                     ; $5483: $5F
    ld   d, b                                     ; $5484: $50
    ld   hl, Data_004_5456                        ; $5485: $21 $56 $54
    add  hl, de                                   ; $5488: $19
    ld   a, [hl]                                  ; $5489: $7E
    call SetEntitySpriteVariant                   ; $548A: $CD $0C $3B
    cp   $03                                      ; $548D: $FE $03
    jr   nz, jr_004_54F0                          ; $548F: $20 $5F

    ld   a, [wLinkMotionState]                    ; $5491: $FA $1C $C1
    cp   LINK_MOTION_FALLING_DOWN                 ; $5494: $FE $06
    jr   z, jr_004_54F0                           ; $5496: $28 $58

    ldh  a, [hLinkPositionZ]                      ; $5498: $F0 $A2
    and  a                                        ; $549A: $A7
    jr   nz, jr_004_54F0                          ; $549B: $20 $53

    call func_004_6E35                            ; $549D: $CD $35 $6E
    add  $08                                      ; $54A0: $C6 $08
    cp   $10                                      ; $54A2: $FE $10
    jr   nc, jr_004_54F0                          ; $54A4: $30 $4A

    call func_004_6E45                            ; $54A6: $CD $45 $6E
    add  $08                                      ; $54A9: $C6 $08
    cp   $10                                      ; $54AB: $FE $10
    jr   nc, jr_004_54F0                          ; $54AD: $30 $41

    ld   a, $0C                                   ; $54AF: $3E $0C
    call GetVectorTowardsLink_trampoline          ; $54B1: $CD $B5 $3B
    ldh  a, [hMultiPurpose0]                      ; $54B4: $F0 $D7
    cpl                                           ; $54B6: $2F
    inc  a                                        ; $54B7: $3C
    ldh  [hLinkSpeedY], a                         ; $54B8: $E0 $9B
    ldh  a, [hMultiPurpose1]                      ; $54BA: $F0 $D8
    cpl                                           ; $54BC: $2F
    inc  a                                        ; $54BD: $3C
    ldh  [hLinkSpeedX], a                         ; $54BE: $E0 $9A
    push bc                                       ; $54C0: $C5
    call UpdateFinalLinkPosition                  ; $54C1: $CD $A8 $21
    pop  bc                                       ; $54C4: $C1
    call func_004_6E35                            ; $54C5: $CD $35 $6E
    add  $03                                      ; $54C8: $C6 $03
    cp   $06                                      ; $54CA: $FE $06
    jr   nc, jr_004_54F0                          ; $54CC: $30 $22

    call func_004_6E45                            ; $54CE: $CD $45 $6E
    add  $03                                      ; $54D1: $C6 $03
    cp   $06                                      ; $54D3: $FE $06
    jr   nc, jr_004_54F0                          ; $54D5: $30 $19

    ldh  a, [hActiveEntityPosX]                   ; $54D7: $F0 $EE
    ldh  [hLinkPositionX], a                      ; $54D9: $E0 $98
    ld   a, LINK_MOTION_FALLING_DOWN              ; $54DB: $3E $06
    ld   [wLinkMotionState], a                    ; $54DD: $EA $1C $C1
    call ResetSpinAttack                          ; $54E0: $CD $AF $0C
    ld   [wC198], a                               ; $54E3: $EA $98 $C1
    call GetEntityTransitionCountdown             ; $54E6: $CD $05 $0C
    ld   [hl], $40                                ; $54E9: $36 $40
    ld   a, $50                                   ; $54EB: $3E $50
    ld   [wDBCB], a                               ; $54ED: $EA $CB $DB

jr_004_54F0:
    ret                                           ; $54F0: $C9

; define sprite variants by selecting tile n° and setting OAM attributes (palette + flags) in a list
FacadeMap01SpriteVariants::
.variant0
    db $40, $06
    db $40, $26
.variant1
    db $42, $06
    db $42, $26

; define sprite variants by selecting tile n° and setting OAM attributes (palette + flags) in a list
FacadeMapOtherSpriteVariants::
.variant0
    db $70, $06
    db $70, $26
.variant1
    db $72, $06
    db $72, $26

; define sprite variants by selecting tile n° and setting OAM attributes (palette + flags) in a list
FacadeMap06SpriteVariants::
.variant0
    db $40, $07
    db $40, $27
.variant1
    db $42, $07
    db $42, $27

FacadeState2Handler:
    ld   de, FacadeMap06SpriteVariants            ; $5509: $11 $01 $55
    ldh  a, [hMapId]                              ; $550C: $F0 $F7
    cp   MAP_EAGLES_TOWER                         ; @TODO ??? Is this right?
    jr   z, .render                               ; $5510: $28 $0A

    ld   de, FacadeMap01SpriteVariants            ; $5512: $11 $F1 $54
    cp   $01                                      ; $5515: $FE $01
    jr   nz, .render                              ; $5517: $20 $03

    ld   de, FacadeMapOtherSpriteVariants         ; $5519: $11 $F9 $54

.render:
    call RenderActiveEntitySpritesPair            ; $551C: $CD $C0 $3B
    call DecrementEntityIgnoreHitsCountdown       ; $551F: $CD $56 $0C
    ld   hl, wEntitiesFlashCountdownTable         ; $5522: $21 $20 $C4
    add  hl, bc                                   ; $5525: $09
    ld   a, [hl]                                  ; $5526: $7E
    and  a                                        ; $5527: $A7
    jr   nz, label_004_5596                       ; $5528: $20 $6C

    call ReturnIfNonInteractive_04                ; $552A: $CD $A3 $7F
    ldh  a, [hFrameCounter]                       ; $552D: $F0 $E7
    rra                                           ; $552F: $1F
    rra                                           ; $5530: $1F
    rra                                           ; $5531: $1F
    and  $01                                      ; $5532: $E6 $01
    call SetEntitySpriteVariant                   ; $5534: $CD $0C $3B
    ldh  a, [hFrameCounter]                       ; $5537: $F0 $E7
    and  $07                                      ; $5539: $E6 $07
    jr   nz, jr_004_5541                          ; $553B: $20 $04

    ld   a, JINGLE_FLYING_TILE                    ; $553D: $3E $3F
    ldh  [hJingle], a                             ; $553F: $E0 $F2

jr_004_5541:
    ldh  a, [hActiveEntityState]                  ; $5541: $F0 $F0
    JP_TABLE                                      ; $5543
._00 dw func_004_554A                             ; $5544
._01 dw func_004_5569                             ; $5546
._02 dw func_004_5586                             ; $5548

func_004_554A::
    call GetEntityTransitionCountdown             ; $554A: $CD $05 $0C
    ld   [hl], $60                                ; $554D: $36 $60
    call IncrementEntityState                     ; $554F: $CD $12 $3B
    ld   hl, wEntitiesPrivateState4Table          ; $5552: $21 $40 $C4
    add  hl, bc                                   ; $5555: $09
    ld   a, [hl]                                  ; $5556: $7E
    cp   $01                                      ; $5557: $FE $01
    jp   z, label_004_5607                        ; $5559: $CA $07 $56

    cp   $10                                      ; $555C: $FE $10
    jp   z, label_004_5615                        ; $555E: $CA $15 $56

    cp   $20                                      ; $5561: $FE $20
    jp   z, label_004_560E                        ; $5563: $CA $0E $56

    jp   label_004_5623                           ; $5566: $C3 $23 $56

func_004_5569::
    call label_3B70                               ; $5569: $CD $70 $3B
    call GetEntityTransitionCountdown             ; $556C: $CD $05 $0C
    jr   z, jr_004_557E                           ; $556F: $28 $0D

    cp   $30                                      ; $5571: $FE $30
    ret  c                                        ; $5573: $D8

    and  $03                                      ; $5574: $E6 $03
    jr   nz, jr_004_557D                          ; $5576: $20 $05

    ld   hl, wEntitiesPosZTable                   ; $5578: $21 $10 $C3
    add  hl, bc                                   ; $557B: $09
    inc  [hl]                                     ; $557C: $34

jr_004_557D:
    ret                                           ; $557D: $C9

jr_004_557E:
    call IncrementEntityState                     ; $557E: $CD $12 $3B
    ld   a, $18                                   ; $5581: $3E $18
    jp   ApplyVectorTowardsLink_trampoline        ; $5583: $C3 $AA $3B

func_004_5586::
    call UpdateEntityPosWithSpeed_04              ; $5586: $CD $CA $6D
    call label_3B23                               ; $5589: $CD $23 $3B
    call label_3B39                               ; $558C: $CD $39 $3B
    ld   hl, wEntitiesCollisionsTable             ; $558F: $21 $A0 $C2
    add  hl, bc                                   ; $5592: $09
    ld   a, [hl]                                  ; $5593: $7E
    and  a                                        ; $5594: $A7
    ret  z                                        ; $5595: $C8

label_004_5596:
    jp   label_3E34                               ; $5596: $C3 $34 $3E

; define sprite variants by selecting tile n° and setting OAM attributes (palette + flags) in a list
Facade3SpriteVariants::
.variant0
    db $F0, $16
    db $F0, $36

FacadeState3Handler::
    ld   de, Facade3SpriteVariants                ; $559D: $11 $99 $55
    call RenderActiveEntitySpritesPair            ; $55A0: $CD $C0 $3B
    ld   hl, wEntitiesFlashCountdownTable         ; $55A3: $21 $20 $C4
    add  hl, bc                                   ; $55A6: $09
    ld   a, [hl]                                  ; $55A7: $7E
    and  a                                        ; $55A8: $A7
    jr   nz, label_004_5596                       ; $55A9: $20 $EB

    call ReturnIfNonInteractive_04                ; $55AB: $CD $A3 $7F
    ldh  a, [hActiveEntityState]                  ; $55AE: $F0 $F0
    JP_TABLE                                      ; $55B0
._00 dw func_004_55B7                             ; $55B1
._01 dw func_004_55C3                             ; $55B3
._02 dw func_004_55E0                             ; $55B5

func_004_55B7::
    call func_004_561C                            ; $55B7: $CD $1C $56
    call IncrementEntityState                     ; $55BA: $CD $12 $3B
    call GetEntityTransitionCountdown             ; $55BD: $CD $05 $0C
    ld   [hl], $60                                ; $55C0: $36 $60
    ret                                           ; $55C2: $C9

func_004_55C3::
    call label_3B70                               ; $55C3: $CD $70 $3B
    call GetEntityTransitionCountdown             ; $55C6: $CD $05 $0C
    jr   z, jr_004_55D8                           ; $55C9: $28 $0D

    cp   $30                                      ; $55CB: $FE $30
    ret  c                                        ; $55CD: $D8

    and  $03                                      ; $55CE: $E6 $03
    jr   nz, jr_004_55D7                          ; $55D0: $20 $05

    ld   hl, wEntitiesPosZTable                   ; $55D2: $21 $10 $C3
    add  hl, bc                                   ; $55D5: $09
    inc  [hl]                                     ; $55D6: $34

jr_004_55D7:
    ret                                           ; $55D7: $C9

jr_004_55D8:
    call IncrementEntityState                     ; $55D8: $CD $12 $3B
    ld   a, $18                                   ; $55DB: $3E $18
    jp   ApplyVectorTowardsLink_trampoline        ; $55DD: $C3 $AA $3B

func_004_55E0::
    call UpdateEntityPosWithSpeed_04              ; $55E0: $CD $CA $6D
    call label_3B23                               ; $55E3: $CD $23 $3B
    call label_3B39                               ; $55E6: $CD $39 $3B
    ld   hl, wEntitiesCollisionsTable             ; $55E9: $21 $A0 $C2
    add  hl, bc                                   ; $55EC: $09
    ld   a, [hl]                                  ; $55ED: $7E
    and  a                                        ; $55EE: $A7
    jp   nz, label_004_5596                       ; $55EF: $C2 $96 $55

    ret                                           ; $55F2: $C9

Data_004_55F3::
    db   $10, $12, $11, $13

Data_004_55F7::
    db   $10, $12, $11, $13

Data_004_55FB::
    db   $14, $16, $15, $17

Data_004_55FF::
    db   $76, $77, $76, $77

Data_004_5603::
    db   $76, $49, $76, $49

label_004_5607:
    ld   de, Data_004_55FB                        ; $5607: $11 $FB $55
    ld   a, $AA                                   ; $560A: $3E $AA
    jr   jr_004_5628                              ; $560C: $18 $1A

label_004_560E:
    ld   de, Data_004_55FF                        ; $560E: $11 $FF $55
    ld   a, $AE                                   ; $5611: $3E $AE
    jr   jr_004_5628                              ; $5613: $18 $13

label_004_5615:
    ld   de, Data_004_5603                        ; $5615: $11 $03 $56
    ld   a, $1D                                   ; $5618: $3E $1D
    jr   jr_004_5628                              ; $561A: $18 $0C

func_004_561C::
    ld   de, Data_004_55F7                        ; $561C: $11 $F7 $55
    ld   a, $0D                                   ; $561F: $3E $0D
    jr   jr_004_5628                              ; $5621: $18 $05

label_004_5623:
    ld   de, Data_004_55F3                        ; $5623: $11 $F3 $55
    ld   a, $0D                                   ; $5626: $3E $0D

jr_004_5628:
    ldh  [hMultiPurpose0], a                      ; $5628: $E0 $D7
    push de                                       ; $562A: $D5
    ldh  a, [hActiveEntityPosY]                   ; $562B: $F0 $EF
    sub  $0F                                      ; $562D: $D6 $0F
    ldh  [hIntersectedObjectTop], a               ; $562F: $E0 $CD
    ldh  a, [hActiveEntityPosX]                   ; $5631: $F0 $EE
    sub  $07                                      ; $5633: $D6 $07
    ldh  [hIntersectedObjectLeft], a              ; $5635: $E0 $CE
    swap a                                        ; $5637: $CB $37
    and  $0F                                      ; $5639: $E6 $0F
    ld   e, a                                     ; $563B: $5F
    ldh  a, [hIntersectedObjectTop]               ; $563C: $F0 $CD
    and  $F0                                      ; $563E: $E6 $F0
    or   e                                        ; $5640: $B3
    ld   e, a                                     ; $5641: $5F
    ld   d, $00                                   ; $5642: $16 $00
    ld   hl, wRoomObjects                         ; $5644: $21 $11 $D7
    add  hl, de                                   ; $5647: $19
    ldh  a, [hMultiPurpose0]                      ; $5648: $F0 $D7
    ld   [hl], a                                  ; $564A: $77
    call label_2887                               ; $564B: $CD $87 $28
    ldh  a, [hIsGBC]                              ; $564E: $F0 $FE
    and  a                                        ; $5650: $A7
    jr   z, jr_004_565F                           ; $5651: $28 $0C

    push bc                                       ; $5653: $C5
    ldh  a, [hMultiPurpose0]                      ; $5654: $F0 $D7
    ld   [wDDD8], a                               ; $5656: $EA $D8 $DD
    ld   a, $04                                   ; $5659: $3E $04
    call func_91D                                ; $565B: $CD $1D $09
    pop  bc                                       ; $565E: $C1

jr_004_565F:
    ld   a, [wRequests]                           ; $565F: $FA $00 $D6
    ld   e, a                                     ; $5662: $5F
    ld   d, $00                                   ; $5663: $16 $00
    ld   hl, wRequestDestinationHigh              ; $5665: $21 $01 $D6
    add  hl, de                                   ; $5668: $19
    add  $0A                                      ; $5669: $C6 $0A
    ld   [wRequests], a                           ; $566B: $EA $00 $D6
    pop  de                                       ; $566E: $D1
    ldh  a, [hIntersectedObjectBGAddressHigh]     ; $566F: $F0 $CF
    ld   [hl+], a                                 ; $5671: $22
    ldh  a, [hIntersectedObjectBGAddressLow]      ; $5672: $F0 $D0
    ld   [hl+], a                                 ; $5674: $22
    ld   a, $81                                   ; $5675: $3E $81
    ld   [hl+], a                                 ; $5677: $22
    ld   a, [de]                                  ; $5678: $1A
    inc  de                                       ; $5679: $13
    ld   [hl+], a                                 ; $567A: $22
    ld   a, [de]                                  ; $567B: $1A
    inc  de                                       ; $567C: $13
    ld   [hl+], a                                 ; $567D: $22
    ldh  a, [hIntersectedObjectBGAddressHigh]     ; $567E: $F0 $CF
    ld   [hl+], a                                 ; $5680: $22
    ldh  a, [hIntersectedObjectBGAddressLow]      ; $5681: $F0 $D0
    inc  a                                        ; $5683: $3C
    ld   [hl+], a                                 ; $5684: $22
    ld   a, $81                                   ; $5685: $3E $81
    ld   [hl+], a                                 ; $5687: $22
    ld   a, [de]                                  ; $5688: $1A
    inc  de                                       ; $5689: $13
    ld   [hl+], a                                 ; $568A: $22
    ld   a, [de]                                  ; $568B: $1A
    ld   [hl+], a                                 ; $568C: $22
    xor  a                                        ; $568D: $AF
    ld   [hl], a                                  ; $568E: $77
    ret                                           ; $568F: $C9

EntityInitMoldorm::
    xor  a                                        ; $5690: $AF
    ld   [wD201], a                               ; $5691: $EA $01 $D2
    ld   e, $80                                   ; $5694: $1E $80
    ld   hl, wD100                                ; $5696: $21 $00 $D1

jr_004_5699:
    xor  a                                        ; $5699: $AF
    ld   [hl+], a                                 ; $569A: $22
    dec  e                                        ; $569B: $1D
    jr   nz, jr_004_5699                          ; $569C: $20 $FB

    ret                                           ; $569E: $C9

Data_004_569F::
    db   $06, $07, $00, $01, $02, $03, $04, $05

func_004_56A7::
    call ReturnIfNonInteractive_04                ; $56A7: $CD $A3 $7F
    jp   label_3B39                               ; $56AA: $C3 $39 $3B

MoldormEntityHandler::
    call label_394D                               ; $56AD: $CD $4D $39
    call func_004_56A7                            ; $56B0: $CD $A7 $56
    call func_004_5902                            ; $56B3: $CD $02 $59
    call DecrementEntityIgnoreHitsCountdown       ; $56B6: $CD $56 $0C
    ld   a, [wRoomTransitionState]                ; $56B9: $FA $24 $C1
    and  a                                        ; $56BC: $A7
    jp   nz, EntityInitMoldorm                        ; $56BD: $C2 $90 $56

    call BossIntro                                ; $56C0: $CD $E8 $3E
    ldh  a, [hActiveEntityStatus]                 ; $56C3: $F0 $EA
    cp   ENTITY_STATUS_ACTIVE                     ; $56C5: $FE $05
    jp   z, MoldormEntityActiveHandler            ; $56C7: $CA $91 $57

    ; Where to jump to load reward for killing boss of level 1
    ldh  a, [hActiveEntityState]                  ; $56CA: $F0 $F0
    JP_TABLE                                      ; $56CC: $C7
._00 dw MoldormDestructionFlashInitHandler
._01 dw MoldormDestructionFlash1Handler
._02 dw MoldormDestructionFlash2Handler
._03 dw BossDestructionHandler

MoldormDestructionFlashInitHandler::
    call GetEntityTransitionCountdown             ; $56D5: $CD $05 $0C
    ld   [hl], $60                                ; $56D8: $36 $60
    ld   hl, wEntitiesFlashCountdownTable         ; $56DA: $21 $20 $C4
    add  hl, bc                                   ; $56DD: $09
    ld   [hl], $FF                                ; $56DE: $36 $FF
    jp   IncrementEntityState                     ; $56E0: $C3 $12 $3B

MoldormDestructionFlash1Handler::
    call GetEntityTransitionCountdown             ; $56E3: $CD $05 $0C
    ret  nz                                       ; $56E6: $C0

    ; Transition to next stage
    ld   [hl], $FF                                ; $56E7: $36 $FF
    ld   hl, wEntitiesFlashCountdownTable         ; $56E9: $21 $20 $C4
    add  hl, bc                                   ; $56EC: $09
    ld   [hl], $FF                                ; $56ED: $36 $FF
    jp   IncrementEntityState                     ; $56EF: $C3 $12 $3B

MoldormDestructionFlash2Handler::
    call GetEntityTransitionCountdown             ; $56F2: $CD $05 $0C
    and  $1F                                      ; $56F5: $E6 $1F
    ret  nz                                       ; $56F7: $C0

    ; Transition to next stage
    ld   hl, wEntitiesPrivateState3Table          ; $56F8: $21 $D0 $C2
    add  hl, bc                                   ; $56FB: $09
    ld   a, [hl]                                  ; $56FC: $7E
    cp   $04                                      ; $56FD: $FE $04
    jr   z, jr_004_5705                           ; $56FF: $28 $04

    inc  [hl]                                     ; $5701: $34
    jp   func_004_5A05                            ; $5702: $C3 $05 $5A

jr_004_5705:
    call GetEntityTransitionCountdown             ; $5705: $CD $05 $0C
    ld   [hl], $30                                ; $5708: $36 $30
    jp   IncrementEntityState                     ; $570A: $C3 $12 $3B

Data_004_570D::
    db   $00, $06, $08, $06, $00, $FA, $F8, $FA

Data_004_5715::
    db   $F8, $FA, $00, $06, $08, $06, $00, $FA

; Loop until boss destruction animation is done, then call to load heart
; This particular counter is called on Level 1 and 2 Boss at least
BossDestructionHandler::
    call GetEntityTransitionCountdown             ; $571D
    jp   z, DropHeartContainer                    ; $5720: $CA $51 $57

    and  $03                                      ; $5723: $E6 $03
    jr   nz, .return                              ; $5725: $20 $29

    ld   a, [hl]                                  ; $5727: $7E
    rra                                           ; $5728: $1F
    rra                                           ; $5729: $1F
    and  $07                                      ; $572A: $E6 $07
    ld   e, a                                     ; $572C: $5F
    ld   d, b                                     ; $572D: $50
    ld   hl, Data_004_570D                        ; $572E: $21 $0D $57
    add  hl, de                                   ; $5731: $19
    ldh  a, [hActiveEntityPosX]                   ; $5732: $F0 $EE
    add  [hl]                                     ; $5734: $86
    ldh  [hActiveEntityPosX], a                   ; $5735: $E0 $EE
    ld   hl, Data_004_5715                        ; $5737: $21 $15 $57
    add  hl, de                                   ; $573A: $19
    ldh  a, [hActiveEntityVisualPosY]             ; $573B: $F0 $EC
    add  [hl]                                     ; $573D: $86
    ldh  [hActiveEntityVisualPosY], a             ; $573E: $E0 $EC
    call func_004_5A05                            ; $5740: $CD $05 $5A
    call GetEntityTransitionCountdown             ; $5743: $CD $05 $0C
    cp   $10                                      ; $5746: $FE $10
    jr   nz, .return                              ; $5748: $20 $06

    ld   hl, wEntitiesPrivateState3Table          ; $574A: $21 $D0 $C2
    add  hl, bc                                   ; $574D: $09
    ld   [hl], $05                                ; $574E: $36 $05

.return
    ret                                           ; $5750: $C9

; Load heart container value to load when boss is killed
DropHeartContainer::
    ld   a, ENTITY_HEART_CONTAINER                ; $5751: $3E $36
    call SpawnNewEntity_trampoline                ; $5753: $CD $86 $3B
    ldh  a, [hMultiPurpose0]                      ; $5756: $F0 $D7
    cp   $88                                      ; $5758: $FE $88
    jr   c, jr_004_575E                           ; $575A: $38 $02

    ld   a, $88                                   ; $575C: $3E $88

jr_004_575E:
    cp   $18                                      ; $575E: $FE $18
    jr   nc, jr_004_5764                          ; $5760: $30 $02
=======
ClearEntityStatusBank04::
    ld   hl, wEntitiesStatusTable                 ; $6D7A: $21 $80 $C2
    add  hl, bc                                   ; $6D7D: $09
    ld   [hl], b                                  ; $6D7E: $70
    ret                                           ; $6D7F: $C9
>>>>>>> 1d3f8530

; If the entity is ignoring hits, apply its recoil velocity.
ApplyRecoilIfNeeded_04::
    ld   hl, wEntitiesIgnoreHitsCountdownTable    ; $6D80: $21 $10 $C4
    add  hl, bc                                   ; $6D83: $09
    ld   a, [hl]                                  ; $6D84: $7E
    and  a                                        ; $6D85: $A7
    jr   z, .return                               ; $6D86: $28 $41

    dec  a                                        ; $6D88: $3D
    ld   [hl], a                                  ; $6D89: $77

    call label_3E8E                               ; $6D8A: $CD $8E $3E

    ;
    ; Temporarily replace the entity speed by the recoil speed
    ;

    ld   hl, wEntitiesSpeedXTable                 ; $6D8D: $21 $40 $C2
    add  hl, bc                                   ; $6D90: $09
    ld   a, [hl]                                  ; $6D91: $7E
    push af                                       ; $6D92: $F5

<<<<<<< HEAD
jr_004_5777:
    ld   hl, wEntitiesPosYTable                   ; $5777: $21 $10 $C2
    add  hl, de                                   ; $577A: $19
    ld   [hl], a                                  ; $577B: $77
    ld   hl, wEntitiesSpeedZTable                 ; $577C: $21 $20 $C3
    add  hl, de                                   ; $577F: $19
    ld   [hl], $10                                ; $5780: $36 $10
    ldh  a, [hMultiPurpose3]                      ; $5782: $F0 $DA
    ld   hl, wEntitiesPosZTable                   ; $5784: $21 $10 $C3
    add  hl, de                                   ; $5787: $19
    ld   [hl], a                                  ; $5788: $77
    ld   hl, hNoiseSfx                            ; $5789: $21 $F4 $FF
    ld   [hl], $1A                                ; $578C: $36 $1A
    jp   func_004_6D7A                            ; $578E: $C3 $7A $6D

MoldormEntityActiveHandler::
    call CopyEntityPositionToActivePosition       ; $5791: $CD $8A $3D
    call ReturnIfNonInteractive_04                ; $5794: $CD $A3 $7F
    xor  a                                        ; $5797: $AF
    ld   [wD3D6], a                               ; $5798: $EA $D6 $D3
    ld   e, $10                                   ; $579B: $1E $10
    ld   hl, wEntitiesHealthTable                 ; $579D: $21 $60 $C3
    add  hl, bc                                   ; $57A0: $09
    ld   a, [hl]                                  ; $57A1: $7E
    cp   $02                                      ; $57A2: $FE $02
    jr   c, jr_004_57AE                           ; $57A4: $38 $08

    ld   hl, wEntitiesPrivateCountdown2Table      ; $57A6: $21 $00 $C3
    add  hl, bc                                   ; $57A9: $09
    ld   a, [hl]                                  ; $57AA: $7E
    and  a                                        ; $57AB: $A7
    jr   z, jr_004_57B8                           ; $57AC: $28 $0A

jr_004_57AE:
    call jr_004_57C6                              ; $57AE: $CD $C6 $57
    ld   a, $01                                   ; $57B1: $3E $01
    ld   [wD3D6], a                               ; $57B3: $EA $D6 $D3
    ld   e, $0B                                   ; $57B6: $1E $0B

jr_004_57B8:
    ld   hl, wD201                                ; $57B8: $21 $01 $D2
    ld   a, [hl]                                  ; $57BB: $7E
    inc  a                                        ; $57BC: $3C
    ld   [hl], a                                  ; $57BD: $77
    cp   e                                        ; $57BE: $BB
    jr   c, jr_004_57C6                           ; $57BF: $38 $05

    ld   [hl], b                                  ; $57C1: $70
    ld   a, $1B                                   ; $57C2: $3E $1B
    ldh  [hNoiseSfx], a                           ; $57C4: $E0 $F4

jr_004_57C6:
    ld   hl, wEntitiesInertiaTable                ; $57C6: $21 $D0 $C3
    add  hl, bc                                   ; $57C9: $09
    ld   a, [hl]                                  ; $57CA: $7E
    inc  a                                        ; $57CB: $3C
    and  $7F                                      ; $57CC: $E6 $7F
    ld   [hl], a                                  ; $57CE: $77
    ld   e, a                                     ; $57CF: $5F
    ld   d, b                                     ; $57D0: $50
    ld   hl, wIsFileSelectionArrowShifted         ; $57D1: $21 $00 $D0
    add  hl, de                                   ; $57D4: $19
    ldh  a, [hActiveEntityPosX]                   ; $57D5: $F0 $EE
    ld   [hl], a                                  ; $57D7: $77
    ld   hl, wD100                                ; $57D8: $21 $00 $D1
    add  hl, de                                   ; $57DB: $19
    ldh  a, [hActiveEntityVisualPosY]             ; $57DC: $F0 $EC
    ld   [hl], a                                  ; $57DE: $77
    call func_004_5AE6                            ; $57DF: $CD $E6 $5A
    ld   hl, wEntitiesPrivateState1Table          ; $57E2: $21 $B0 $C2
    add  hl, bc                                   ; $57E5: $09
    ld   e, [hl]                                  ; $57E6: $5E
    srl  e                                        ; $57E7: $CB $3B
    ld   d, b                                     ; $57E9: $50
    ld   hl, Data_004_569F                        ; $57EA: $21 $9F $56
    add  hl, de                                   ; $57ED: $19
    ld   a, [hl]                                  ; $57EE: $7E
    jp   SetEntitySpriteVariant                   ; $57EF: $C3 $0C $3B

Data_004_57F2::
    db   $F8, $F8, $60, $00, $F8, $00, $62, $00   ; $57F2
    db   $F8, $08, $62, $20, $F8, $10, $60, $20   ; $57FA
    db   $08, $F8, $64, $00, $08, $00, $66, $00   ; $5802
    db   $08, $08, $66, $20, $08, $10, $64, $20   ; $580A
    db   $F8, $F8, $60, $00, $F8, $00, $62, $00   ; $5812
    db   $F8, $08, $62, $20, $F8, $10, $60, $20   ; $581A
    db   $08, $F8, $6C, $00, $08, $00, $6E, $00   ; $5822
    db   $08, $08, $62, $60, $08, $10, $60, $60   ; $582A
    db   $F8, $F8, $68, $00, $F8, $00, $6A, $00   ; $5832
    db   $F8, $08, $62, $20, $F8, $10, $60, $20   ; $583A
    db   $08, $F8, $68, $40, $08, $00, $6A, $40   ; $5842
    db   $08, $08, $62, $60, $08, $10, $60, $60   ; $584A
    db   $F8, $F8, $6C, $40, $F8, $00, $6E, $40   ; $5852
    db   $F8, $08, $62, $20, $F8, $10, $60, $20   ; $585A
    db   $08, $F8, $60, $40, $08, $00, $62, $40   ; $5862
    db   $08, $08, $62, $60, $08, $10, $60, $60   ; $586A
    db   $F8, $F8, $64, $40, $F8, $00, $66, $40   ; $5872
    db   $F8, $08, $66, $60, $F8, $10, $64, $60   ; $587A
    db   $08, $F8, $60, $40, $08, $00, $62, $40   ; $5882
    db   $08, $08, $62, $60, $08, $10, $60, $60   ; $588A
    db   $F8, $F8, $60, $00, $F8, $00, $62, $00   ; $5892
    db   $F8, $08, $6E, $60, $F8, $10, $6C, $60   ; $589A
    db   $08, $F8, $60, $40, $08, $00, $62, $40   ; $58A2
    db   $08, $08, $62, $60, $08, $10, $60, $60   ; $58AA
    db   $F8, $F8, $60, $00, $F8, $00, $62, $00   ; $58B2
    db   $F8, $08, $6A, $20, $F8, $10, $68, $20   ; $58BA
    db   $08, $F8, $60, $40, $08, $00, $62, $40   ; $58C2
    db   $08, $08, $6A, $60, $08, $10, $68, $60   ; $58CA
    db   $F8, $F8, $60, $00, $F8, $00, $62, $00   ; $58D2
    db   $F8, $08, $62, $20, $F8, $10, $60, $20   ; $58DA
    db   $08, $F8, $60, $40, $08, $00, $62, $40   ; $58E2
    db   $08, $08, $6E, $20, $08, $10, $6C, $20   ; $58EA

; define sprite variants by selecting tile n° and setting OAM attributes (palette + flags) in a list
Unknown023SpriteVariants:: ; $58F2
.variant0
    db $70, $00
    db $70, $20
.variant1
    db $72, $00
    db $72, $20
.variant2
    db $74, $00
    db $74, $20
.variant3
    db $76, $00
    db $76, $20

func_004_5902::
    ld   hl, wEntitiesPrivateState3Table          ; $5902: $21 $D0 $C2
    add  hl, bc                                   ; $5905: $09
    ld   a, [hl]                                  ; $5906: $7E
    cp   $05                                      ; $5907: $FE $05
    jp   nc, jr_004_5A04                          ; $5909: $D2 $04 $5A

    ld   hl, wEntitiesPhysicsFlagsTable           ; $590C: $21 $40 $C3
    add  hl, bc                                   ; $590F: $09
    ld   [hl], $08                                ; $5910: $36 $08
    ld   hl, wEntitiesSpriteVariantTable          ; $5912: $21 $B0 $C3
    add  hl, bc                                   ; $5915: $09
    ld   a, [hl]                                  ; $5916: $7E
    rla                                           ; $5917: $17
    rla                                           ; $5918: $17
    rla                                           ; $5919: $17
    rla                                           ; $591A: $17
    rla                                           ; $591B: $17
    and  $E0                                      ; $591C: $E6 $E0
    ld   e, a                                     ; $591E: $5F
    ld   d, b                                     ; $591F: $50
    ld   hl, Data_004_57F2                        ; $5920: $21 $F2 $57
    add  hl, de                                   ; $5923: $19

jr_004_5924:
    ld   c, $08                                   ; $5924: $0E $08
    call RenderActiveEntitySpritesRect            ; $5926: $CD $E6 $3C
    ld   hl, wEntitiesPhysicsFlagsTable           ; $5929: $21 $40 $C3
    add  hl, bc                                   ; $592C: $09
    ld   [hl], $02                                ; $592D: $36 $02
    ld   hl, wEntitiesInertiaTable                ; $592F: $21 $D0 $C3
    add  hl, bc                                   ; $5932: $09
    ld   a, [hl]                                  ; $5933: $7E
    ldh  [hMultiPurpose0], a                      ; $5934: $E0 $D7
    ld   hl, wEntitiesPrivateState3Table          ; $5936: $21 $D0 $C2
    add  hl, bc                                   ; $5939: $09
    ld   a, [hl]                                  ; $593A: $7E
    cp   $04                                      ; $593B: $FE $04
    jp   nc, jr_004_5A04                          ; $593D: $D2 $04 $5A

    ldh  a, [hMultiPurpose0]                      ; $5940: $F0 $D7
    sub  $0C                                      ; $5942: $D6 $0C
    and  $7F                                      ; $5944: $E6 $7F
    ld   e, a                                     ; $5946: $5F
    ld   d, b                                     ; $5947: $50
    ld   hl, wIsFileSelectionArrowShifted         ; $5948: $21 $00 $D0
    add  hl, de                                   ; $594B: $19
    ld   a, [hl]                                  ; $594C: $7E
    ldh  [hActiveEntityPosX], a                   ; $594D: $E0 $EE
    ld   hl, wD100                                ; $594F: $21 $00 $D1
    add  hl, de                                   ; $5952: $19
    ld   a, [hl]                                  ; $5953: $7E
    ldh  [hActiveEntityVisualPosY], a             ; $5954: $E0 $EC
    ld   a, $00                                   ; $5956: $3E $00
    ldh  [hActiveEntitySpriteVariant], a          ; $5958: $E0 $F1
    ld   de, Unknown023SpriteVariants             ; $595A: $11 $F2 $58
    call RenderActiveEntitySpritesPair            ; $595D: $CD $C0 $3B
    ld   hl, wEntitiesPrivateState3Table          ; $5960: $21 $D0 $C2

jr_004_5963:
    add  hl, bc                                   ; $5963: $09
    ld   a, [hl]                                  ; $5964: $7E
    cp   $03                                      ; $5965: $FE $03
    jp   nc, jr_004_5A04                          ; $5967: $D2 $04 $5A

    ldh  a, [hMultiPurpose0]                      ; $596A: $F0 $D7
    sub  $18                                      ; $596C: $D6 $18
    and  $7F                                      ; $596E: $E6 $7F
    ld   e, a                                     ; $5970: $5F
    ld   d, b                                     ; $5971: $50
    ld   hl, wIsFileSelectionArrowShifted         ; $5972: $21 $00 $D0
    add  hl, de                                   ; $5975: $19
    ld   a, [hl]                                  ; $5976: $7E
    ldh  [hActiveEntityPosX], a                   ; $5977: $E0 $EE
    ld   hl, wD100                                ; $5979: $21 $00 $D1
    add  hl, de                                   ; $597C: $19
    ld   a, [hl]                                  ; $597D: $7E
    ldh  [hActiveEntityVisualPosY], a             ; $597E: $E0 $EC
    ld   a, $00                                   ; $5980: $3E $00
    ldh  [hActiveEntitySpriteVariant], a          ; $5982: $E0 $F1
    ld   de, Unknown023SpriteVariants             ; $5984: $11 $F2 $58
    call RenderActiveEntitySpritesPair            ; $5987: $CD $C0 $3B
    ld   hl, wEntitiesPrivateState3Table          ; $598A: $21 $D0 $C2
    add  hl, bc                                   ; $598D: $09
    ld   a, [hl]                                  ; $598E: $7E
    cp   $02                                      ; $598F: $FE $02
    jr   nc, jr_004_5A04                          ; $5991: $30 $71

    ldh  a, [hMultiPurpose0]                      ; $5993: $F0 $D7
    sub  $24                                      ; $5995: $D6 $24
    and  $7F                                      ; $5997: $E6 $7F
    ld   e, a                                     ; $5999: $5F
    ld   d, b                                     ; $599A: $50
    ld   hl, wIsFileSelectionArrowShifted         ; $599B: $21 $00 $D0
    add  hl, de                                   ; $599E: $19
    ld   a, [hl]                                  ; $599F: $7E
    ldh  [hActiveEntityPosX], a                   ; $59A0: $E0 $EE
    ld   hl, wD100                                ; $59A2: $21 $00 $D1
    add  hl, de                                   ; $59A5: $19
    ld   a, [hl]                                  ; $59A6: $7E
    ldh  [hActiveEntityVisualPosY], a             ; $59A7: $E0 $EC
    ld   a, $01                                   ; $59A9: $3E $01
    ldh  [hActiveEntitySpriteVariant], a          ; $59AB: $E0 $F1
    ld   de, Unknown023SpriteVariants             ; $59AD: $11 $F2 $58
    call RenderActiveEntitySpritesPair            ; $59B0: $CD $C0 $3B
    ld   hl, wEntitiesPrivateState3Table          ; $59B3: $21 $D0 $C2
    add  hl, bc                                   ; $59B6: $09
    ld   a, [hl]                                  ; $59B7: $7E
    and  a                                        ; $59B8: $A7
    jr   nz, jr_004_5A04                          ; $59B9: $20 $49

    ldh  a, [hMultiPurpose0]                      ; $59BB: $F0 $D7
    sub  $2E                                      ; $59BD: $D6 $2E
    and  $7F                                      ; $59BF: $E6 $7F
    ld   e, a                                     ; $59C1: $5F
    ld   d, b                                     ; $59C2: $50
    ld   hl, wIsFileSelectionArrowShifted         ; $59C3: $21 $00 $D0
    add  hl, de                                   ; $59C6: $19
    ld   a, [hl]                                  ; $59C7: $7E
    ldh  [hActiveEntityPosX], a                   ; $59C8: $E0 $EE
    ld   hl, wD100                                ; $59CA: $21 $00 $D1
    add  hl, de                                   ; $59CD: $19
    ld   a, [hl]                                  ; $59CE: $7E
    ldh  [hActiveEntityVisualPosY], a             ; $59CF: $E0 $EC
    ldh  a, [hFrameCounter]                       ; $59D1: $F0 $E7
    rra                                           ; $59D3: $1F
    rra                                           ; $59D4: $1F
    rra                                           ; $59D5: $1F
    and  $01                                      ; $59D6: $E6 $01
    add  $02                                      ; $59D8: $C6 $02
    ldh  [hActiveEntitySpriteVariant], a          ; $59DA: $E0 $F1
    ldh  a, [hFrameCounter]                       ; $59DC: $F0 $E7
    rla                                           ; $59DE: $17
    rla                                           ; $59DF: $17
    and  OAMF_PAL1                                ; $59E0: $E6 $10
    ld   hl, hActiveEntityFlipAttribute           ; $59E2: $21 $ED $FF
    xor  [hl]                                     ; $59E5: $AE
    ld   [hl], a                                  ; $59E6: $77
    ld   de, Unknown023SpriteVariants             ; $59E7: $11 $F2 $58
    call RenderActiveEntitySpritesPair            ; $59EA: $CD $C0 $3B
    ld   hl, wEntitiesFlashCountdownTable         ; $59ED: $21 $20 $C4
    add  hl, bc                                   ; $59F0: $09
    ld   a, [hl]                                  ; $59F1: $7E
    and  a                                        ; $59F2: $A7
    jr   nz, jr_004_5A04                          ; $59F3: $20 $0F

    ld   hl, wEntitiesOptions1Table               ; $59F5: $21 $30 $C4
    add  hl, bc                                   ; $59F8: $09
    ld   [hl], ENTITY_OPT1_IS_BOSS|ENTITY_OPT1_IMMUNE_WATER_PIT                                ; $59F9: $36 $90
    call label_3B70                               ; $59FB: $CD $70 $3B
    ld   hl, wEntitiesOptions1Table               ; $59FE: $21 $30 $C4
    add  hl, bc                                   ; $5A01: $09
    ld   [hl], ENTITY_OPT1_IS_BOSS|ENTITY_OPT1_SWORD_CLINK_OFF|ENTITY_OPT1_IMMUNE_WATER_PIT                                ; $5A02: $36 $D0

jr_004_5A04:
    ret                                           ; $5A04: $C9

func_004_5A05::
    call ReturnIfNonInteractive_04.allowInactiveEntity ; $5A05: $CD $A9 $7F
    ldh  a, [hActiveEntityPosX]                   ; $5A08: $F0 $EE
    ldh  [hMultiPurpose0], a                      ; $5A0A: $E0 $D7
    ldh  a, [hActiveEntityVisualPosY]             ; $5A0C: $F0 $EC
    ldh  [hMultiPurpose1], a                      ; $5A0E: $E0 $D8
    ld   a, TRANSCIENT_VFX_POOF                   ; $5A10: $3E $02
    call AddTranscientVfx                         ; $5A12: $CD $C7 $0C
    ld   a, $13                                   ; $5A15: $3E $13
    ldh  [hNoiseSfx], a                           ; $5A17: $E0 $F4
    ret                                           ; $5A19: $C9

func_004_5A1A::
    ld   hl, wEntitiesLoadOrderTable              ; $5A1A: $21 $60 $C4
    add  hl, bc                                   ; $5A1D: $09
    ld   e, [hl]                                  ; $5A1E: $5E
    sla  e                                        ; $5A1F: $CB $23
    sla  e                                        ; $5A21: $CB $23
    sla  e                                        ; $5A23: $CB $23
    sla  e                                        ; $5A25: $CB $23
    sla  e                                        ; $5A27: $CB $23
    ld   d, b                                     ; $5A29: $50
    ld   hl, wIsFileSelectionArrowShifted         ; $5A2A: $21 $00 $D0
    add  hl, de                                   ; $5A2D: $19
    push de                                       ; $5A2E: $D5
    ld   e, $20                                   ; $5A2F: $1E $20

jr_004_5A31:
    xor  a                                        ; $5A31: $AF
    ld   [hl+], a                                 ; $5A32: $22
    dec  e                                        ; $5A33: $1D
    ld   a, e                                     ; $5A34: $7B
    cp   $00                                      ; $5A35: $FE $00
    jr   nz, jr_004_5A31                          ; $5A37: $20 $F8

    pop  de                                       ; $5A39: $D1
    ld   hl, wD100                                ; $5A3A: $21 $00 $D1
    add  hl, de                                   ; $5A3D: $19
    ld   e, $20                                   ; $5A3E: $1E $20

jr_004_5A40:
    xor  a                                        ; $5A40: $AF
    ld   [hl+], a                                 ; $5A41: $22
    dec  e                                        ; $5A42: $1D
    ld   a, e                                     ; $5A43: $7B
    cp   $00                                      ; $5A44: $FE $00
    jr   nz, jr_004_5A40                          ; $5A46: $20 $F8

    ret                                           ; $5A48: $C9

; define sprite variants by selecting tile n° and setting OAM attributes (palette + flags) in a list
Unknown024SpriteVariants::
.variant0
    db $70, $00
    db $70, $20
.variant1
    db $70, $40
    db $70, $60
.variant2
    db $72, $00
    db $74, $00
.variant3
    db $74, $20
    db $72, $20
.variant4
    db $76, $00
    db $78, $00
.variant5
    db $78, $20
    db $76, $20
.variant6
    db $76, $40
    db $78, $40
.variant7
    db $78, $60
    db $76, $60
.variant8
    db $7A, $00
    db $7A, $20
.variant9
    db $7C, $00
    db $7C, $20

Data_004_5A71::
    db   $03, $03, $05, $05, $00, $00, $04, $04, $02, $02, $06, $06, $01, $01, $07, $07

Data_004_5A81::
    db   $00, $06, $0C, $0E

Data_004_5A85::
    db   $10, $0E, $0C, $06, $00, $FA, $F4, $F2, $F0, $F2, $F4, $FA, $00, $06, $0C, $0E

MiniMoldromEntityHandler::
    call func_004_5B7F                            ; $5A95: $CD $7F $5B
    ld   a, [wRoomTransitionState]                ; $5A98: $FA $24 $C1
    and  a                                        ; $5A9B: $A7
    jr   nz, jr_004_5AA6                          ; $5A9C: $20 $08

    ld   hl, wEntitiesIgnoreHitsCountdownTable    ; $5A9E: $21 $10 $C4
    add  hl, bc                                   ; $5AA1: $09
    ld   a, [hl]                                  ; $5AA2: $7E
    and  a                                        ; $5AA3: $A7
    jr   z, jr_004_5AA9                           ; $5AA4: $28 $03

jr_004_5AA6:
    call func_004_5A1A                            ; $5AA6: $CD $1A $5A

jr_004_5AA9:
    call ReturnIfNonInteractive_04                ; $5AA9: $CD $A3 $7F
    ld   hl, wEntitiesInertiaTable                ; $5AAC: $21 $D0 $C3
    add  hl, bc                                   ; $5AAF: $09
    ld   a, [hl]                                  ; $5AB0: $7E
    inc  a                                        ; $5AB1: $3C
    and  $1F                                      ; $5AB2: $E6 $1F
    ld   [hl], a                                  ; $5AB4: $77
    ldh  [hMultiPurpose0], a                      ; $5AB5: $E0 $D7
    ld   hl, wEntitiesLoadOrderTable              ; $5AB7: $21 $60 $C4
    add  hl, bc                                   ; $5ABA: $09
    ld   e, [hl]                                  ; $5ABB: $5E
    sla  e                                        ; $5ABC: $CB $23
    sla  e                                        ; $5ABE: $CB $23
    sla  e                                        ; $5AC0: $CB $23
    sla  e                                        ; $5AC2: $CB $23
    sla  e                                        ; $5AC4: $CB $23
    ld   d, $00                                   ; $5AC6: $16 $00
    push de                                       ; $5AC8: $D5
    ld   hl, wIsFileSelectionArrowShifted         ; $5AC9: $21 $00 $D0
    add  hl, de                                   ; $5ACC: $19
    ldh  a, [hMultiPurpose0]                      ; $5ACD: $F0 $D7
    ld   e, a                                     ; $5ACF: $5F
    add  hl, de                                   ; $5AD0: $19
    ldh  a, [hActiveEntityPosX]                   ; $5AD1: $F0 $EE
    ld   [hl], a                                  ; $5AD3: $77
    pop  de                                       ; $5AD4: $D1
    ld   hl, wD100                                ; $5AD5: $21 $00 $D1
    add  hl, de                                   ; $5AD8: $19
    ldh  a, [hMultiPurpose0]                      ; $5AD9: $F0 $D7
    ld   e, a                                     ; $5ADB: $5F
    add  hl, de                                   ; $5ADC: $19
    ldh  a, [hActiveEntityVisualPosY]             ; $5ADD: $F0 $EC
    ld   [hl], a                                  ; $5ADF: $77
    call ApplyRecoilIfNeeded_04                   ; $5AE0: $CD $80 $6D
    call label_3B39                               ; $5AE3: $CD $39 $3B

func_004_5AE6::
    ld   hl, wEntitiesFlashCountdownTable         ; $5AE6: $21 $20 $C4
    add  hl, bc                                   ; $5AE9: $09
    ld   a, [hl]                                  ; $5AEA: $7E
    and  a                                        ; $5AEB: $A7
    jr   nz, jr_004_5AF1                          ; $5AEC: $20 $03

    call UpdateEntityPosWithSpeed_04              ; $5AEE: $CD $CA $6D

jr_004_5AF1:
    call label_3B23                               ; $5AF1: $CD $23 $3B
    ld   hl, wEntitiesCollisionsTable             ; $5AF4: $21 $A0 $C2
    add  hl, bc                                   ; $5AF7: $09
    ld   a, [hl]                                  ; $5AF8: $7E
    and  a                                        ; $5AF9: $A7
    jr   z, jr_004_5B28                           ; $5AFA: $28 $2C

    ld   e, $08                                   ; $5AFC: $1E $08
    bit  0, a                                     ; $5AFE: $CB $47
    jr   nz, jr_004_5B10                          ; $5B00: $20 $0E

    ld   e, $00                                   ; $5B02: $1E $00
    bit  1, a                                     ; $5B04: $CB $4F
    jr   nz, jr_004_5B10                          ; $5B06: $20 $08

    ld   e, $04                                   ; $5B08: $1E $04
    bit  2, a                                     ; $5B0A: $CB $57
    jr   nz, jr_004_5B10                          ; $5B0C: $20 $02

    ld   e, $0C                                   ; $5B0E: $1E $0C

jr_004_5B10:
    ld   hl, wEntitiesPrivateState1Table          ; $5B10: $21 $B0 $C2
    add  hl, bc                                   ; $5B13: $09
    ld   [hl], e                                  ; $5B14: $73
    call GetRandomByte                            ; $5B15: $CD $0D $28
    rra                                           ; $5B18: $1F
    jr   c, jr_004_5B23                           ; $5B19: $38 $08

    ld   hl, wEntitiesPrivateState2Table          ; $5B1B: $21 $C0 $C2
    add  hl, bc                                   ; $5B1E: $09
    ld   a, [hl]                                  ; $5B1F: $7E
    cpl                                           ; $5B20: $2F
    inc  a                                        ; $5B21: $3C
    ld   [hl], a                                  ; $5B22: $77

jr_004_5B23:
    call GetEntityTransitionCountdown             ; $5B23: $CD $05 $0C
    ld   [hl], $10                                ; $5B26: $36 $10

jr_004_5B28:
    call GetEntityPrivateCountdown1               ; $5B28: $CD $00 $0C
    jr   nz, jr_004_5B66                          ; $5B2B: $20 $39

    ld   [hl], $04                                ; $5B2D: $36 $04
    ldh  a, [hActiveEntityType]                   ; $5B2F: $F0 $EB
    cp   ENTITY_MOLDORM                           ; $5B31: $FE $59
    jr   nz, jr_004_5B37                          ; $5B33: $20 $02

    ld   [hl], $06                                ; $5B35: $36 $06

jr_004_5B37:
    ld   hl, wEntitiesPrivateState2Table          ; $5B37: $21 $C0 $C2
    add  hl, bc                                   ; $5B3A: $09
    ld   a, [hl]                                  ; $5B3B: $7E
    ld   hl, wEntitiesPrivateState1Table          ; $5B3C: $21 $B0 $C2
    add  hl, bc                                   ; $5B3F: $09
    add  [hl]                                     ; $5B40: $86
    and  $0F                                      ; $5B41: $E6 $0F
    ld   [hl], a                                  ; $5B43: $77
    ld   hl, wEntitiesPrivateState1Table          ; $5B44: $21 $B0 $C2
    add  hl, bc                                   ; $5B47: $09
    ld   e, [hl]                                  ; $5B48: $5E
    ld   d, b                                     ; $5B49: $50
    ld   hl, Data_004_5A71                        ; $5B4A: $21 $71 $5A
    add  hl, de                                   ; $5B4D: $19
    ld   a, [hl]                                  ; $5B4E: $7E
    call SetEntitySpriteVariant                   ; $5B4F: $CD $0C $3B
    ld   hl, Data_004_5A81                        ; $5B52: $21 $81 $5A
    add  hl, de                                   ; $5B55: $19
    ld   a, [hl]                                  ; $5B56: $7E
    ld   hl, wEntitiesSpeedYTable                 ; $5B57: $21 $50 $C2
    add  hl, bc                                   ; $5B5A: $09
    ld   [hl], a                                  ; $5B5B: $77
    ld   hl, Data_004_5A85                        ; $5B5C: $21 $85 $5A
    add  hl, de                                   ; $5B5F: $19
    ld   a, [hl]                                  ; $5B60: $7E
    ld   hl, wEntitiesSpeedXTable                 ; $5B61: $21 $40 $C2
    add  hl, bc                                   ; $5B64: $09
    ld   [hl], a                                  ; $5B65: $77

jr_004_5B66:
    call GetEntityTransitionCountdown             ; $5B66: $CD $05 $0C
    jr   nz, jr_004_5B7E                          ; $5B69: $20 $13

    call GetRandomByte                            ; $5B6B: $CD $0D $28
    and  $1F                                      ; $5B6E: $E6 $1F
    add  $10                                      ; $5B70: $C6 $10
    ld   [hl], a                                  ; $5B72: $77
    call GetRandomByte                            ; $5B73: $CD $0D $28
    and  $02                                      ; $5B76: $E6 $02
    dec  a                                        ; $5B78: $3D
    ld   hl, wEntitiesPrivateState2Table          ; $5B79: $21 $C0 $C2
    add  hl, bc                                   ; $5B7C: $09
    ld   [hl], a                                  ; $5B7D: $77

jr_004_5B7E:
    ret                                           ; $5B7E: $C9

func_004_5B7F::
    ld   de, Unknown024SpriteVariants             ; $5B7F: $11 $49 $5A
    call RenderActiveEntitySpritesPair            ; $5B82: $CD $C0 $3B
    call ReturnIfNonInteractive_04                ; $5B85: $CD $A3 $7F
    ld   hl, wEntitiesInertiaTable                ; $5B88: $21 $D0 $C3
    add  hl, bc                                   ; $5B8B: $09
    ld   a, [hl]                                  ; $5B8C: $7E
    ldh  [hMultiPurpose0], a                      ; $5B8D: $E0 $D7
    ld   hl, wEntitiesLoadOrderTable              ; $5B8F: $21 $60 $C4
    add  hl, bc                                   ; $5B92: $09
    ld   e, [hl]                                  ; $5B93: $5E
    sla  e                                        ; $5B94: $CB $23
    sla  e                                        ; $5B96: $CB $23
    sla  e                                        ; $5B98: $CB $23
    sla  e                                        ; $5B9A: $CB $23
    sla  e                                        ; $5B9C: $CB $23
    ld   d, b                                     ; $5B9E: $50
    push de                                       ; $5B9F: $D5
    push de                                       ; $5BA0: $D5
    ld   hl, wIsFileSelectionArrowShifted         ; $5BA1: $21 $00 $D0
    add  hl, de                                   ; $5BA4: $19
    ldh  a, [hMultiPurpose0]                      ; $5BA5: $F0 $D7
    sub  $09                                      ; $5BA7: $D6 $09
    and  $1F                                      ; $5BA9: $E6 $1F
    ld   e, a                                     ; $5BAB: $5F
    ld   d, b                                     ; $5BAC: $50
    add  hl, de                                   ; $5BAD: $19
    ld   a, [hl]                                  ; $5BAE: $7E
    ldh  [hActiveEntityPosX], a                   ; $5BAF: $E0 $EE
    pop  de                                       ; $5BB1: $D1
    ld   hl, wD100                                ; $5BB2: $21 $00 $D1
    add  hl, de                                   ; $5BB5: $19
    ldh  a, [hMultiPurpose0]                      ; $5BB6: $F0 $D7
    sub  $09                                      ; $5BB8: $D6 $09
    and  $1F                                      ; $5BBA: $E6 $1F
    ld   e, a                                     ; $5BBC: $5F
    ld   d, b                                     ; $5BBD: $50
    add  hl, de                                   ; $5BBE: $19
    ld   a, [hl]                                  ; $5BBF: $7E
    ldh  [hActiveEntityVisualPosY], a             ; $5BC0: $E0 $EC
    ld   a, $08                                   ; $5BC2: $3E $08
    ldh  [hActiveEntitySpriteVariant], a          ; $5BC4: $E0 $F1
    ld   de, Unknown024SpriteVariants             ; $5BC6: $11 $49 $5A
    call RenderActiveEntitySpritesPair            ; $5BC9: $CD $C0 $3B
    pop  de                                       ; $5BCC: $D1
    push de                                       ; $5BCD: $D5
    ld   hl, wIsFileSelectionArrowShifted         ; $5BCE: $21 $00 $D0
    add  hl, de                                   ; $5BD1: $19
    ldh  a, [hMultiPurpose0]                      ; $5BD2: $F0 $D7
    sub  $10                                      ; $5BD4: $D6 $10
    and  $1F                                      ; $5BD6: $E6 $1F
    ld   e, a                                     ; $5BD8: $5F
    ld   d, b                                     ; $5BD9: $50
    add  hl, de                                   ; $5BDA: $19
    ld   a, [hl]                                  ; $5BDB: $7E
    ldh  [hActiveEntityPosX], a                   ; $5BDC: $E0 $EE
    pop  de                                       ; $5BDE: $D1
    ld   hl, wD100                                ; $5BDF: $21 $00 $D1
    add  hl, de                                   ; $5BE2: $19
    ldh  a, [hMultiPurpose0]                      ; $5BE3: $F0 $D7
    sub  $10                                      ; $5BE5: $D6 $10
    and  $1F                                      ; $5BE7: $E6 $1F
    ld   e, a                                     ; $5BE9: $5F
    ld   d, b                                     ; $5BEA: $50
    add  hl, de                                   ; $5BEB: $19
    ld   a, [hl]                                  ; $5BEC: $7E
    ldh  [hActiveEntityVisualPosY], a             ; $5BED: $E0 $EC
    ld   a, $09                                   ; $5BEF: $3E $09
    ldh  [hActiveEntitySpriteVariant], a          ; $5BF1: $E0 $F1
    ld   de, Unknown024SpriteVariants             ; $5BF3: $11 $49 $5A
    call RenderActiveEntitySpritesPair            ; $5BF6: $CD $C0 $3B
    jp   CopyEntityPositionToActivePosition       ; $5BF9: $C3 $8A $3D

; define sprite variants by selecting tile n° and setting OAM attributes (palette + flags) in a list
GhiniSpriteVariants::
.variant0
    db $58, $02
    db $5A, $02
.variant1
    db $5C, $02
    db $5E, $02

Data_004_5C04::
    db   $0C, $F4

Data_004_5C06::
    db   $08, $F8

GiantGhiniEntityHandler::
    call func_004_5DA6                            ; $5C08: $CD $A6 $5D
    jr   jr_004_5C16                              ; $5C0B: $18 $09

GhiniEntityHandler::
HidingGhiniEntityHandler::
    call func_004_7F90                            ; $5C0D: $CD $90 $7F
    ld   de, GhiniSpriteVariants                  ; $5C10: $11 $FC $5B
    call RenderActiveEntitySpritesPair            ; $5C13: $CD $C0 $3B

jr_004_5C16:
    ldh  a, [hActiveEntityState]                  ; $5C16: $F0 $F0
    and  a                                        ; $5C18: $A7
    jr   z, jr_004_5C43                           ; $5C19: $28 $28

    ld   a, $FF                                   ; $5C1B: $3E $FF
    call SetEntitySpriteVariant                   ; $5C1D: $CD $0C $3B
    call func_004_6E35                            ; $5C20: $CD $35 $6E
    add  $10                                      ; $5C23: $C6 $10
    cp   $20                                      ; $5C25: $FE $20
    jr   nc, jr_004_5C42                          ; $5C27: $30 $19

    call func_004_6E45                            ; $5C29: $CD $45 $6E
    add  $10                                      ; $5C2C: $C6 $10
    cp   $20                                      ; $5C2E: $FE $20
    jr   nc, jr_004_5C42                          ; $5C30: $30 $10

    ld   a, [wCollisionType]                      ; $5C32: $FA $33 $C1
    and  a                                        ; $5C35: $A7
    jr   z, jr_004_5C42                           ; $5C36: $28 $0A

    call IncrementEntityState                     ; $5C38: $CD $12 $3B
    ld   [hl], b                                  ; $5C3B: $70
    ld   hl, wEntitiesPrivateCountdown2Table      ; $5C3C: $21 $00 $C3
    add  hl, bc                                   ; $5C3F: $09
    ld   [hl], $30                                ; $5C40: $36 $30

jr_004_5C42:
    ret                                           ; $5C42: $C9

jr_004_5C43:
    ldh  a, [hFrameCounter]                       ; $5C43: $F0 $E7
    rra                                           ; $5C45: $1F
    rra                                           ; $5C46: $1F
    rra                                           ; $5C47: $1F
    rra                                           ; $5C48: $1F
    xor  c                                        ; $5C49: $A9
    and  $01                                      ; $5C4A: $E6 $01
    call SetEntitySpriteVariant                   ; $5C4C: $CD $0C $3B
    ldh  a, [hFrameCounter]                       ; $5C4F: $F0 $E7
    and  $00                                      ; $5C51: $E6 $00
    jr   z, jr_004_5C5A                           ; $5C53: $28 $05

    ld   a, $FF                                   ; $5C55: $3E $FF
    call SetEntitySpriteVariant                   ; $5C57: $CD $0C $3B

jr_004_5C5A:
    call ReturnIfNonInteractive_04                ; $5C5A: $CD $A3 $7F
    call ApplyRecoilIfNeeded_04                   ; $5C5D: $CD $80 $6D
    call label_3B70                               ; $5C60: $CD $70 $3B

func_004_5C63::
    call UpdateEntityPosWithSpeed_04              ; $5C63: $CD $CA $6D
    call AddEntityZSpeedToPos_04                  ; $5C66: $CD $03 $6E
    call func_004_5D08                            ; $5C69: $CD $08 $5D
    ld   hl, wEntitiesPrivateCountdown2Table      ; $5C6C: $21 $00 $C3
    add  hl, bc                                   ; $5C6F: $09
    ld   a, [hl]                                  ; $5C70: $7E
    and  a                                        ; $5C71: $A7
    jp   nz, jr_004_5D07                          ; $5C72: $C2 $07 $5D

    call label_3B44                               ; $5C75: $CD $44 $3B
    call GetEntityTransitionCountdown             ; $5C78: $CD $05 $0C
    jr   nz, jr_004_5C8C                          ; $5C7B: $20 $0F

    call GetRandomByte                            ; $5C7D: $CD $0D $28
    and  $1F                                      ; $5C80: $E6 $1F
    add  $20                                      ; $5C82: $C6 $20
    ld   [hl], a                                  ; $5C84: $77
    and  $01                                      ; $5C85: $E6 $01
    ld   hl, wEntitiesPrivateState1Table          ; $5C87: $21 $B0 $C2
    add  hl, bc                                   ; $5C8A: $09
    ld   [hl], a                                  ; $5C8B: $77

jr_004_5C8C:
    call GetEntityPrivateCountdown1               ; $5C8C: $CD $00 $0C
    jr   nz, jr_004_5CA0                          ; $5C8F: $20 $0F

    call GetRandomByte                            ; $5C91: $CD $0D $28
    and  $0F                                      ; $5C94: $E6 $0F
    add  $18                                      ; $5C96: $C6 $18
    ld   [hl], a                                  ; $5C98: $77
    and  $01                                      ; $5C99: $E6 $01
    ld   hl, wEntitiesPrivateState2Table          ; $5C9B: $21 $C0 $C2
    add  hl, bc                                   ; $5C9E: $09
    ld   [hl], a                                  ; $5C9F: $77

jr_004_5CA0:
    ldh  a, [hFrameCounter]                       ; $5CA0: $F0 $E7
    xor  c                                        ; $5CA2: $A9
    and  $03                                      ; $5CA3: $E6 $03
    jr   nz, jr_004_5D07                          ; $5CA5: $20 $60

    ld   hl, wEntitiesPrivateState1Table          ; $5CA7: $21 $B0 $C2
    add  hl, bc                                   ; $5CAA: $09
    ldh  a, [hActiveEntityPosX]                   ; $5CAB: $F0 $EE
    cp   $28                                      ; $5CAD: $FE $28
    jr   nc, jr_004_5CB5                          ; $5CAF: $30 $04

    ld   [hl], $00                                ; $5CB1: $36 $00
    jr   jr_004_5CBB                              ; $5CB3: $18 $06

jr_004_5CB5:
    cp   $78                                      ; $5CB5: $FE $78
    jr   c, jr_004_5CC0                           ; $5CB7: $38 $07

    ld   [hl], $01                                ; $5CB9: $36 $01

jr_004_5CBB:
    call GetEntityTransitionCountdown             ; $5CBB: $CD $05 $0C
    ld   [hl], $20                                ; $5CBE: $36 $20

jr_004_5CC0:
    ld   hl, wEntitiesPrivateState2Table          ; $5CC0: $21 $C0 $C2
    add  hl, bc                                   ; $5CC3: $09
    ldh  a, [hActiveEntityVisualPosY]             ; $5CC4: $F0 $EC
    cp   $28                                      ; $5CC6: $FE $28
    jr   nc, jr_004_5CCE                          ; $5CC8: $30 $04

    ld   [hl], $00                                ; $5CCA: $36 $00
    jr   jr_004_5CD4                              ; $5CCC: $18 $06

jr_004_5CCE:
    cp   $60                                      ; $5CCE: $FE $60
    jr   c, jr_004_5CD9                           ; $5CD0: $38 $07

    ld   [hl], $01                                ; $5CD2: $36 $01

jr_004_5CD4:
    call GetEntityPrivateCountdown1               ; $5CD4: $CD $00 $0C
    ld   [hl], $20                                ; $5CD7: $36 $20

jr_004_5CD9:
    ld   hl, wEntitiesPrivateState1Table          ; $5CD9: $21 $B0 $C2
    add  hl, bc                                   ; $5CDC: $09
    ld   e, [hl]                                  ; $5CDD: $5E
    ld   d, b                                     ; $5CDE: $50
    ld   hl, Data_004_5C04                        ; $5CDF: $21 $04 $5C
    add  hl, de                                   ; $5CE2: $19
    ld   a, [hl]                                  ; $5CE3: $7E
    ld   hl, wEntitiesSpeedXTable                 ; $5CE4: $21 $40 $C2
    add  hl, bc                                   ; $5CE7: $09
    sub  [hl]                                     ; $5CE8: $96
    and  $80                                      ; $5CE9: $E6 $80
    jr   nz, jr_004_5CEF                          ; $5CEB: $20 $02

    inc  [hl]                                     ; $5CED: $34
    inc  [hl]                                     ; $5CEE: $34

jr_004_5CEF:
    dec  [hl]                                     ; $5CEF: $35
    ld   hl, wEntitiesPrivateState2Table          ; $5CF0: $21 $C0 $C2
    add  hl, bc                                   ; $5CF3: $09
    ld   e, [hl]                                  ; $5CF4: $5E
    ld   d, b                                     ; $5CF5: $50
    ld   hl, Data_004_5C06                        ; $5CF6: $21 $06 $5C
    add  hl, de                                   ; $5CF9: $19
    ld   a, [hl]                                  ; $5CFA: $7E
    ld   hl, wEntitiesSpeedYTable                 ; $5CFB: $21 $50 $C2
    add  hl, bc                                   ; $5CFE: $09
    sub  [hl]                                     ; $5CFF: $96
    and  $80                                      ; $5D00: $E6 $80
    jr   nz, jr_004_5D06                          ; $5D02: $20 $02

    inc  [hl]                                     ; $5D04: $34
    inc  [hl]                                     ; $5D05: $34

jr_004_5D06:
    dec  [hl]                                     ; $5D06: $35

jr_004_5D07:
    ret                                           ; $5D07: $C9

func_004_5D08::
    ldh  a, [hFrameCounter]                       ; $5D08: $F0 $E7
    and  $03                                      ; $5D0A: $E6 $03
    jr   nz, jr_004_5D25                          ; $5D0C: $20 $17

    ld   hl, wEntitiesPosZTable                   ; $5D0E: $21 $10 $C3
    add  hl, bc                                   ; $5D11: $09
    ld   a, [hl]                                  ; $5D12: $7E
    cp   $10                                      ; $5D13: $FE $10
    jr   z, jr_004_5D25                           ; $5D15: $28 $0E

    bit  7, a                                     ; $5D17: $CB $7F
    jr   z, jr_004_5D1E                           ; $5D19: $28 $03

    inc  [hl]                                     ; $5D1B: $34
    jr   jr_004_5D25                              ; $5D1C: $18 $07

jr_004_5D1E:
    cp   $10                                      ; $5D1E: $FE $10
    jr   nc, jr_004_5D24                          ; $5D20: $30 $02

    inc  [hl]                                     ; $5D22: $34
    ret                                           ; $5D23: $C9

jr_004_5D24:
    dec  [hl]                                     ; $5D24: $35

jr_004_5D25:
    ret                                           ; $5D25: $C9

Data_004_5D26::
    db   $F8, $F8, $60, $02, $F8, $00, $62, $02, $F8, $08, $62, $22, $F8, $10, $60, $22
    db   $08, $F8, $64, $02, $08, $00, $66, $02, $08, $08, $68, $02, $08, $10, $6A, $02
    db   $F8, $F8, $60, $02, $F8, $00, $62, $02, $F8, $08, $62, $22, $F8, $10, $60, $22
    db   $08, $F8, $64, $02, $08, $00, $6C, $02, $08, $08, $6E, $02, $08, $10, $6A, $02
    db   $F8, $F8, $60, $02, $F8, $00, $62, $02, $F8, $08, $62, $22, $F8, $10, $60, $22
    db   $08, $F8, $6A, $22, $08, $00, $68, $22, $08, $08, $66, $22, $08, $10, $64, $22
    db   $F8, $F8, $60, $02, $F8, $00, $62, $02, $F8, $08, $62, $22, $F8, $10, $60, $22
    db   $08, $F8, $6A, $22, $08, $00, $6E, $22, $08, $08, $6C, $22, $08, $10, $64, $22

func_004_5DA6::
    call func_004_7F90                            ; $5DA6: $CD $90 $7F
    ldh  a, [hActiveEntityFlipAttribute]          ; $5DA9: $F0 $ED
    push af                                       ; $5DAB: $F5
    rla                                           ; $5DAC: $17
    and  $40                                      ; $5DAD: $E6 $40
    ldh  [hMultiPurpose0], a                      ; $5DAF: $E0 $D7
    pop  af                                       ; $5DB1: $F1
    and  OAMF_BANK1 | OAMF_PALMASK                ; $5DB2: $E6 $0F
    ldh  [hActiveEntityFlipAttribute], a          ; $5DB4: $E0 $ED
    ld   hl, wEntitiesSpriteVariantTable          ; $5DB6: $21 $B0 $C3
    add  hl, bc                                   ; $5DB9: $09
    ld   a, [hl]                                  ; $5DBA: $7E
    rla                                           ; $5DBB: $17
    rla                                           ; $5DBC: $17
    rla                                           ; $5DBD: $17
    rla                                           ; $5DBE: $17
    rla                                           ; $5DBF: $17
    and  $E0                                      ; $5DC0: $E6 $E0
    ld   hl, hMultiPurpose0                       ; $5DC2: $21 $D7 $FF
    add  [hl]                                     ; $5DC5: $86
    ld   e, a                                     ; $5DC6: $5F
    ld   d, b                                     ; $5DC7: $50
    ld   hl, Data_004_5D26                        ; $5DC8: $21 $26 $5D
    add  hl, de                                   ; $5DCB: $19
    ld   c, $08                                   ; $5DCC: $0E $08
    jp   RenderActiveEntitySpritesRect           ; $5DCE: $C3 $E6 $3C

; define sprite variants by selecting tile n° and setting OAM attributes (palette + flags) in a list
PairoddSpriteVariants::
.variant0
    db $70, $01
    db $72, $01
.variant1
    db $72, $21
    db $70, $21
.variant2
    db $74, $01
    db $74, $21
.variant3
    db $00, $00
    db $00, $00
.variant4
    db $7A, $01
    db $7A, $21
.variant5
    db $FF, $00
    db $FF, $00
.variant6
    db $76, $01
    db $78, $01
.variant7
    db $78, $21
    db $76, $21

PairoddEntityHandler::
    ldh  a, [hActiveEntitySpriteVariant]          ; $5DF1: $F0 $F1
    cp   $03                                      ; $5DF3: $FE $03
    jr   nz, jr_004_5E1C                          ; $5DF5: $20 $25

    ldh  a, [hActiveEntityPosX]                   ; $5DF7: $F0 $EE
    sub  $08                                      ; $5DF9: $D6 $08
    ldh  [hActiveEntityPosX], a                   ; $5DFB: $E0 $EE
    ld   a, $06                                   ; $5DFD: $3E $06
    ldh  [hActiveEntitySpriteVariant], a          ; $5DFF: $E0 $F1
    ld   de, PairoddSpriteVariants                ; $5E01: $11 $D1 $5D
    call RenderActiveEntitySpritesPair            ; $5E04: $CD $C0 $3B
    ldh  a, [hActiveEntityPosX]                   ; $5E07: $F0 $EE

label_004_5E09:
    add  $10                                      ; $5E09: $C6 $10
    ldh  [hActiveEntityPosX], a                   ; $5E0B: $E0 $EE
    ld   a, $07                                   ; $5E0D: $3E $07
    ldh  [hActiveEntitySpriteVariant], a          ; $5E0F: $E0 $F1
    ld   de, PairoddSpriteVariants                ; $5E11: $11 $D1 $5D
    call RenderActiveEntitySpritesPair            ; $5E14: $CD $C0 $3B
    call CopyEntityPositionToActivePosition       ; $5E17: $CD $8A $3D
    jr   jr_004_5E22                              ; $5E1A: $18 $06

jr_004_5E1C:
    ld   de, PairoddSpriteVariants                ; $5E1C: $11 $D1 $5D
    call RenderActiveEntitySpritesPair            ; $5E1F: $CD $C0 $3B

jr_004_5E22:
    call ReturnIfNonInteractive_04                ; $5E22: $CD $A3 $7F
    call ApplyRecoilIfNeeded_04                   ; $5E25: $CD $80 $6D

    ldh  a, [hActiveEntityState]                  ; $5E28: $F0 $F0
    JP_TABLE                                      ; $5E2A
._00 dw PairoddState0Handler                      ; $5E2B
._01 dw PairoddState1Handler                      ; $5E2D
._02 dw PairoddState2Handler                      ; $5E2F

PairoddState0Handler::
    call label_3B39                               ; $5E31: $CD $39 $3B
    ldh  a, [hFrameCounter]                       ; $5E34: $F0 $E7
    rra                                           ; $5E36: $1F
    rra                                           ; $5E37: $1F
    rra                                           ; $5E38: $1F
    rra                                           ; $5E39: $1F
    and  $01                                      ; $5E3A: $E6 $01
    call SetEntitySpriteVariant                   ; $5E3C: $CD $0C $3B
    call GetEntityTransitionCountdown             ; $5E3F: $CD $05 $0C
    cp   $18                                      ; $5E42: $FE $18
    jr   nz, .jr_004_5E4A                         ; $5E44: $20 $04

    call SpawnPairoddProjectile                   ; $5E46: $CD $C6 $5E
    and  a                                        ; $5E49: $A7

.jr_004_5E4A
    jr   nc, .return                              ; $5E4A: $30 $26

    call func_004_6E35                            ; $5E4C: $CD $35 $6E
    add  $20                                      ; $5E4F: $C6 $20
    cp   $40                                      ; $5E51: $FE $40
    jr   nc, .return                              ; $5E53: $30 $1D

    call func_004_6E45                            ; $5E55: $CD $45 $6E
    add  $20                                      ; $5E58: $C6 $20
    cp   $40                                      ; $5E5A: $FE $40
    jr   nc, .return                              ; $5E5C: $30 $14

    ld   hl, wEntitiesFlashCountdownTable         ; $5E5E: $21 $20 $C4
    add  hl, bc                                   ; $5E61: $09
    ld   a, [hl]                                  ; $5E62: $7E
    and  a                                        ; $5E63: $A7
    jr   nz, .return                              ; $5E64: $20 $0C

    call GetEntityTransitionCountdown                 ; $5E66: $CD $05 $0C
    ld   [hl], $20                                ; $5E69: $36 $20
    call IncrementEntityState                     ; $5E6B: $CD $12 $3B
    ld   a, JINGLE_ENEMY_SHRIEK                   ; $5E6E: $3E $3C
    ldh  [hJingle], a                             ; $5E70: $E0 $F2

.return
    ret                                           ; $5E72: $C9

Data_004_5E73::
    db   $04, $03, $02

PairoddState1Handler::
    call GetEntityTransitionCountdown             ; $5E76: $CD $05 $0C
    cp   $18                                      ; $5E79: $FE $18
    jp   nc, label_3B39                           ; $5E7B: $D2 $39 $3B

    and  a                                        ; $5E7E: $A7
    jr   nz, jr_004_5EA4                          ; $5E7F: $20 $23

    ld   [hl], $40                                ; $5E81: $36 $40
    call IncrementEntityState                     ; $5E83: $CD $12 $3B
    ld   a, $FF                                   ; $5E86: $3E $FF
    call SetEntitySpriteVariant                   ; $5E88: $CD $0C $3B
    ld   hl, wEntitiesPosYTable                   ; $5E8B: $21 $10 $C2
    add  hl, bc                                   ; $5E8E: $09
    ld   a, [hl]                                  ; $5E8F: $7E
    sub  $48                                      ; $5E90: $D6 $48
    ld   e, a                                     ; $5E92: $5F
    ld   a, $48                                   ; $5E93: $3E $48
    sub  e                                        ; $5E95: $93
    ld   [hl], a                                  ; $5E96: $77
    ld   hl, wEntitiesPosXTable                   ; $5E97: $21 $00 $C2
    add  hl, bc                                   ; $5E9A: $09
    ld   a, [hl]                                  ; $5E9B: $7E
    sub  $50                                      ; $5E9C: $D6 $50
    ld   e, a                                     ; $5E9E: $5F
    ld   a, $50                                   ; $5E9F: $3E $50
    sub  e                                        ; $5EA1: $93
    ld   [hl], a                                  ; $5EA2: $77
    ret                                           ; $5EA3: $C9

jr_004_5EA4:
    rra                                           ; $5EA4: $1F
    rra                                           ; $5EA5: $1F
    rra                                           ; $5EA6: $1F
    and  $03                                      ; $5EA7: $E6 $03
    ld   e, a                                     ; $5EA9: $5F
    ld   d, b                                     ; $5EAA: $50
    ld   hl, Data_004_5E73                        ; $5EAB: $21 $73 $5E
    add  hl, de                                   ; $5EAE: $19
    ld   a, [hl]                                  ; $5EAF: $7E
    jp   SetEntitySpriteVariant                   ; $5EB0: $C3 $0C $3B

Data_004_5EB3::
    db   $02, $03, $04

PairoddState2Handler::
    call GetEntityTransitionCountdown             ; $5EB6: $CD $05 $0C
    cp   $18                                      ; $5EB9: $FE $18
    ret  nc                                       ; $5EBB: $D0

    and  a                                        ; $5EBC: $A7
    jr   nz, jr_004_5EE5                          ; $5EBD: $20 $26

    ld   [hl], $30                                ; $5EBF: $36 $30
    call IncrementEntityState                     ; $5EC1: $CD $12 $3B
    ld   [hl], b                                  ; $5EC4: $70
    ret                                           ; $5EC5: $C9

SpawnPairoddProjectile::
    ld   a, ENTITY_PAIRODD_PROJECTILE             ; $5EC6: $3E $58
    call SpawnNewEntity_trampoline                ; $5EC8: $CD $86 $3B
    jr   c, .return                               ; $5ECB: $38 $17

    ld   hl, wEntitiesPosXTable                   ; $5ECD: $21 $00 $C2
    add  hl, de                                   ; $5ED0: $19
    ldh  a, [hMultiPurpose0]                      ; $5ED1: $F0 $D7
    ld   [hl], a                                  ; $5ED3: $77
    ld   hl, wEntitiesPosYTable                   ; $5ED4: $21 $10 $C2
    add  hl, de                                   ; $5ED7: $19
    ldh  a, [hMultiPurpose1]                      ; $5ED8: $F0 $D8
    ld   [hl], a                                  ; $5EDA: $77
    push bc                                       ; $5EDB: $C5
    ld   c, e                                     ; $5EDC: $4B
    ld   b, d                                     ; $5EDD: $42
    ld   a, $18                                   ; $5EDE: $3E $18
    call ApplyVectorTowardsLink_trampoline        ; $5EE0: $CD $AA $3B
    pop  bc                                       ; $5EE3: $C1

.return
    ret                                           ; $5EE4: $C9

jr_004_5EE5:
    rra                                           ; $5EE5: $1F
    rra                                           ; $5EE6: $1F
    rra                                           ; $5EE7: $1F
    and  $03                                      ; $5EE8: $E6 $03
    ld   e, a                                     ; $5EEA: $5F
    ld   d, b                                     ; $5EEB: $50
    ld   hl, Data_004_5EB3                        ; $5EEC: $21 $B3 $5E
    add  hl, de                                   ; $5EEF: $19
    ld   a, [hl]                                  ; $5EF0: $7E
    jp   SetEntitySpriteVariant                   ; $5EF1: $C3 $0C $3B

; define sprite variants by selecting tile n° and setting OAM attributes (palette + flags) in a list
PairoddProjectileSpriteVariants::
.variant0
    db $7C, $00
    db $7C, $20
.variant1
    db $7E, $00
    db $7E, $20

PairoddProjectileEntityHandler::
    ld   de, PairoddProjectileSpriteVariants      ; $5EFC: $11 $F4 $5E
    call RenderActiveEntitySpritesPair            ; $5EFF: $CD $C0 $3B
    call ReturnIfNonInteractive_04                ; $5F02: $CD $A3 $7F
    ldh  a, [hFrameCounter]                       ; $5F05: $F0 $E7
    rra                                           ; $5F07: $1F
    rra                                           ; $5F08: $1F
    rra                                           ; $5F09: $1F
    and  $01                                      ; $5F0A: $E6 $01
    call SetEntitySpriteVariant                   ; $5F0C: $CD $0C $3B
    call UpdateEntityPosWithSpeed_04              ; $5F0F: $CD $CA $6D
    call label_3B2E                               ; $5F12: $CD $2E $3B
    call CheckLinkCollisionWithProjectile_trampoline; $5F15: $CD $4F $3B
    call label_3B70                               ; $5F18: $CD $70 $3B
    ld   hl, wEntitiesCollisionsTable             ; $5F1B: $21 $A0 $C2
    add  hl, bc                                   ; $5F1E: $09
    ld   a, [hl]                                  ; $5F1F: $7E
    and  a                                        ; $5F20: $A7
    ret  z                                        ; $5F21: $C8

    call func_004_6D7A                            ; $5F22: $CD $7A $6D
    jp   label_004_6C20                           ; $5F25: $C3 $20 $6C

Data_004_5F28::
    db   $00, $F0, $78, $01, $00, $F8, $7A, $01, $00, $00, $70, $01, $00, $08, $72, $01

Data_004_5F38::
    db   $00, $F0, $7C, $01, $00, $F8, $7E, $01, $00, $00, $70, $01, $00, $08, $72, $01

Data_004_5F48::
    db   $00, $F0, $78, $01, $00, $F8, $7A, $01, $00, $00, $74, $01, $00, $08, $76, $01

; define sprite variants by selecting tile n° and setting OAM attributes (palette + flags) in a list
FishermanFishingGameSpriteVariants::
.variant0
    db $9A, $16
    db $9C, $16

FishermanFishingGameEntityHandler::
    ld   hl, wEntitiesPrivateState4Table          ; $5F5C: $21 $40 $C4
    add  hl, bc                                   ; $5F5F: $09
    ld   a, [hl]                                  ; $5F60: $7E
    and  a                                        ; $5F61: $A7
    jr   z, jr_004_5F96                           ; $5F62: $28 $32

    ldh  a, [hActiveEntityVisualPosY]             ; $5F64: $F0 $EC
    add  $04                                      ; $5F66: $C6 $04
    ldh  [hActiveEntityVisualPosY], a             ; $5F68: $E0 $EC
    ld   de, FishermanFishingGameSpriteVariants   ; $5F6A: $11 $58 $5F
    call RenderActiveEntitySpritesPair            ; $5F6D: $CD $C0 $3B
    call UpdateEntityPosWithSpeed_04              ; $5F70: $CD $CA $6D
    call AddEntityZSpeedToPos_04                  ; $5F73: $CD $03 $6E
    ld   hl, wEntitiesSpeedZTable                 ; $5F76: $21 $20 $C3
    add  hl, bc                                   ; $5F79: $09
    dec  [hl]                                     ; $5F7A: $35
    ld   hl, wEntitiesPosZTable                   ; $5F7B: $21 $10 $C3
    add  hl, bc                                   ; $5F7E: $09
    ld   a, [hl]                                  ; $5F7F: $7E
    and  $80                                      ; $5F80: $E6 $80
    jr   z, jr_004_5F91                           ; $5F82: $28 $0D

    call func_004_6D7A                            ; $5F84: $CD $7A $6D
    xor  a                                        ; $5F87: $AF
    ld   [wDB7F], a                               ; $5F88: $EA $7F $DB
    ld   [wC167], a                               ; $5F8B: $EA $67 $C1
    jp   CreateTradingItemEntity                  ; $5F8E: $C3 $0C $0C

jr_004_5F91:
    ld   a, $02                                   ; $5F91: $3E $02
    ldh  [hLinkInteractiveMotionBlocked], a       ; $5F93: $E0 $A1
    ret                                           ; $5F95: $C9

jr_004_5F96:
    ldh  a, [hIsSideScrolling]                    ; $5F96: $F0 $F9
    and  a                                        ; $5F98: $A7
    jp   nz, label_004_60A4                       ; $5F99: $C2 $A4 $60

    ld   hl, wEntitiesPhysicsFlagsTable           ; $5F9C: $21 $40 $C3
    add  hl, bc                                   ; $5F9F: $09
    ld   [hl], $84                                ; $5FA0: $36 $84
    ld   hl, wEntitiesPrivateState5Table          ; $5FA2: $21 $90 $C3
    add  hl, bc                                   ; $5FA5: $09
    ld   a, [hl]                                  ; $5FA6: $7E
    ldh  [hMultiPurposeG], a                               ; $5FA7: $E0 $E8
    ld   a, [wDialogState]                        ; $5FA9: $FA $9F $C1
    and  a                                        ; $5FAC: $A7
    ld   hl, Data_004_5F48                        ; $5FAD: $21 $48 $5F
    jr   nz, jr_004_5FC2                          ; $5FB0: $20 $10

    ld   hl, wEntitiesInertiaTable                ; $5FB2: $21 $D0 $C3
    add  hl, bc                                   ; $5FB5: $09
    ld   a, [hl]                                  ; $5FB6: $7E
    inc  [hl]                                     ; $5FB7: $34
    ld   hl, Data_004_5F28                        ; $5FB8: $21 $28 $5F
    and  $30                                      ; $5FBB: $E6 $30
    jr   z, jr_004_5FC2                           ; $5FBD: $28 $03

    ld   hl, Data_004_5F38                        ; $5FBF: $21 $38 $5F

jr_004_5FC2:
    ld   c, $04                                   ; $5FC2: $0E $04
    call RenderActiveEntitySpritesRect            ; $5FC4: $CD $E6 $3C
    ld   a, $04                                   ; $5FC7: $3E $04
    call func_015_7964_trampoline                 ; $5FC9: $CD $A0 $3D
    call func_004_7BE3                            ; $5FCC: $CD $E3 $7B
    ldh  a, [hActiveEntityState]                  ; $5FCF: $F0 $F0
    JP_TABLE                                      ; $5FD1
._00 dw func_004_5FD8                             ; $5FD2
._01 dw func_004_5FEF                             ; $5FD4
._02 dw func_004_6041                             ; $5FD6

func_004_5FD8::
    ld   a, [wGameplayType]                       ; $5FD8: $FA $95 $DB
    cp   $0B                                      ; $5FDB: $FE $0B
    ret  nz                                       ; $5FDD: $C0

    call func_004_7C4B                            ; $5FDE: $CD $4B $7C
    ret  nc                                       ; $5FE1: $D0

    ld   a, $02                                   ; $5FE2: $3E $02
    ld   [wC167], a                               ; $5FE4: $EA $67 $C1
    call_open_dialog $045                         ; $5FE7
    jp   IncrementEntityState                     ; $5FEC: $C3 $12 $3B

func_004_5FEF::
    ld   a, [wDialogState]                        ; $5FEF: $FA $9F $C1
    and  a                                        ; $5FF2: $A7
    ret  nz                                       ; $5FF3: $C0

    call IncrementEntityState                     ; $5FF4: $CD $12 $3B
    ld   a, [wDialogAskSelectionIndex]                               ; $5FF7: $FA $77 $C1
    and  a                                        ; $5FFA: $A7
    jr   z, jr_004_6007                           ; $5FFB: $28 $0A

    ld   [hl], b                                  ; $5FFD: $70
    xor  a                                        ; $5FFE: $AF
    ld   [wC167], a                               ; $5FFF: $EA $67 $C1
    jp_open_dialog $046                           ; $6002

jr_004_6007:
    push hl                                       ; $6007: $E5
    push de                                       ; $6008: $D5
    ld   a, [wAddRupeeBufferLow]                  ; $6009: $FA $90 $DB
    ld   e, a                                     ; $600C: $5F
    ld   a, [wAddRupeeBufferHigh]                 ; $600D: $FA $8F $DB
    ld   d, a                                     ; $6010: $57
    ld   a, [wRupeeCountLow]                      ; $6011: $FA $5E $DB
    ld   l, a                                     ; $6014: $6F
    ld   a, [wRupeeCountHigh]                     ; $6015: $FA $5D $DB
    ld   h, a                                     ; $6018: $67

jr_004_6019:
    ld   a, e                                     ; $6019: $7B
    or   d                                        ; $601A: $B2
    jr   z, jr_004_6023                           ; $601B: $28 $06

    daa                                           ; $601D: $27
    inc  hl                                       ; $601E: $23
    daa                                           ; $601F: $27
    dec  de                                       ; $6020: $1B
    jr   jr_004_6019                              ; $6021: $18 $F6

    ; Play the fishing game: remove the price from the player's rupees
jr_004_6023:
    ld   a, l                                     ; $6023: $7D
    sub  $10                                      ; $6024: $D6 $10
    ld   a, h                                     ; $6026: $7C
    sbc  $00                                      ; $6027: $DE $00
    pop  de                                       ; $6029: $D1
    pop  hl                                       ; $602A: $E1
    jr   c, jr_004_6037                           ; $602B: $38 $0A

    ld   a, FISHING_GAME_PRICE
    ld   [wSubstractRupeeBufferLow], a            ; $602F: $EA $92 $DB
    jp_open_dialog $047                           ; $6032

jr_004_6037:
    ld   [hl], b                                  ; $6037: $70
    xor  a                                        ; $6038: $AF
    ld   [wC167], a                               ; $6039: $EA $67 $C1
    jp_open_dialog $04E                           ; $603C

func_004_6041::
    ld   a, [wDialogState]                        ; $6041: $FA $9F $C1

jr_004_6044:
    and  a                                        ; $6044: $A7
    ret  nz                                       ; $6045: $C0

    call UnloadAllEntities                        ; $6046: $CD $83 $3E
    jp   label_004_67FB                           ; $6049: $C3 $FB $67

; define sprite variants by selecting tile n° and setting OAM attributes (palette + flags) in a list
Unknown025SpriteVariants::
.variant0
    db $58, $00
    db $5A, $00
.variant1
    db $56, $20
    db $FF, $00
.variant2
    db $5C, $00
    db $5E, $00
.variant3
    db $58, $00
    db $5A, $00
.variant4
    db $58, $00
    db $5A, $00
.variant5
    db $5C, $00
    db $5E, $00
.variant6
    db $5C, $00
    db $5E, $00
.variant7
    db $56, $00
    db $FF, $00
.variant8
    db $5E, $20
    db $5C, $20
.variant9
    db $58, $00
    db $5A, $00

Data_004_6074::
    db   $06, $16, $10, $10, $38, $38, $39, $39, $16, $38

Data_004_607E::
    db   $F6, $00, $F1, $F0, $F0, $F0, $F0, $FE, $04, $F2

Data_004_6088::
    db   $00, $F0, $FA, $00, $00, $F8, $F8, $F8, $F2, $FE

Data_004_6092::
    db   $E8, $00, $E0, $E8, $00, $00, $00, $00, $14

Data_004_609B::
    db   $10, $E0, $F8, $10, $00, $00, $00, $00, $F0

label_004_60A4:
    ld   a, $01                                   ; $60A4
    ld   [wC167], a
    ld   hl, wEntitiesPrivateState1Table          ; $60A9: $21 $B0 $C2
    add  hl, bc                                   ; $60AC: $09
    ld   a, [hl]                                  ; $60AD: $7E
    JP_TABLE                                      ; $60AE: $C7
._00 dw func_004_60D0                             ; $60AF
._01 dw func_004_6281                             ; $60B1
._02 dw func_004_643A                             ; $60B3
._03 dw func_004_6721                             ; $60B5

FishStartX:
    db   $18, $58, $60, $18, $88

FishStartY:
    db   $40, $4C, $34, $68, $50

FishStartDirection:
    db   $01, $00, $00, $01, $00

FishType:
    db   $02, $02, $02, $03, $03

FishMoveDelay:
    db   $00, $3E, $1E, $10, $30

func_004_60D0::
    ld   a, $02                                   ; $60D0: $3E $02
    ldh  [hLinkInteractiveMotionBlocked], a       ; $60D2: $E0 $A1
    ld   hl, wEntitiesPrivateState2Table          ; $60D4: $21 $C0 $C2
    add  hl, bc                                   ; $60D7: $09
    ld   a, [hl]                                  ; $60D8: $7E
    and  a                                        ; $60D9: $A7
    jr   nz, jr_004_6120                          ; $60DA: $20 $44

    inc  [hl]                                     ; $60DC: $34
    push bc                                       ; $60DD: $C5
    ld   c, $05                                   ; $60DE: $0E $05

jr_004_60E0:
    ld   a, ENTITY_FISHERMAN_FISHING_GAME         ; $60E0: $3E $54
    call SpawnNewEntity_trampoline                ; $60E2: $CD $86 $3B

    ; Set entity X and Y position
    ; (The indexes go from 5 to 1, so index 0 is never used)
    ld   hl, (FishStartX - 1)                     ; $60E5: $21 $B6 $60
    add  hl, bc                                   ; $60E8: $09
    ld   a, [hl]                                  ; $60E9: $7E
    ld   hl, wEntitiesPosXTable                   ; $60EA: $21 $00 $C2
    add  hl, de                                   ; $60ED: $19
    ld   [hl], a                                  ; $60EE: $77
    ld   hl, (FishStartY - 1)                     ; $60EF: $21 $BB $60
    add  hl, bc                                   ; $60F2: $09
    ld   a, [hl]                                  ; $60F3: $7E
    ld   hl, wEntitiesPosYTable                   ; $60F4: $21 $10 $C2
    add  hl, de                                   ; $60F7: $19
    ld   [hl], a                                  ; $60F8: $77

    ld   hl, (FishStartDirection - 1)             ; $60F9: $21 $C0 $60
    add  hl, bc                                   ; $60FC: $09
    ld   a, [hl]                                  ; $60FD: $7E
    ld   hl, wEntitiesDirectionTable              ; $60FE: $21 $80 $C3
    add  hl, de                                   ; $6101: $19
    ld   [hl], a                                  ; $6102: $77
    ld   hl, (FishType - 1)                       ; $6103: $21 $C5 $60
    add  hl, bc                                   ; $6106: $09
    ld   a, [hl]                                  ; $6107: $7E
    ld   hl, wEntitiesPrivateState1Table          ; $6108: $21 $B0 $C2
    add  hl, de                                   ; $610B: $19
    ld   [hl], a                                  ; $610C: $77
    ld   hl, (FishMoveDelay - 1)                  ; $610D: $21 $CA $60
    add  hl, bc                                   ; $6110: $09
    ld   a, [hl]                                  ; $6111: $7E
    ld   hl, wEntitiesTransitionCountdownTable    ; $6112: $21 $E0 $C2
    add  hl, de                                   ; $6115: $19
    ld   [hl], a                                  ; $6116: $77
    dec  c                                        ; $6117: $0D
    jr   nz, jr_004_60E0                          ; $6118: $20 $C6

    xor  a                                        ; $611A: $AF
    ld   [wD004], a                               ; $611B: $EA $04 $D0
    pop  bc                                       ; $611E: $C1
    ret                                           ; $611F: $C9

jr_004_6120:
    ldh  a, [hActiveEntitySpriteVariant]          ; $6120: $F0 $F1
    ld   e, a                                     ; $6122: $5F
    ld   d, b                                     ; $6123: $50
    ld   hl, Data_004_6074                        ; $6124: $21 $74 $60
    add  hl, de                                   ; $6127: $19
    ld   a, [hl]                                  ; $6128: $7E
    ldh  [hLinkAnimationState], a                 ; $6129: $E0 $9D
    ld   hl, Data_004_607E                        ; $612B: $21 $7E $60
    add  hl, de                                   ; $612E: $19
    ldh  a, [hLinkPositionX]                      ; $612F: $F0 $98
    add  [hl]                                     ; $6131: $86
    ldh  [hActiveEntityPosX], a                   ; $6132: $E0 $EE
    ld   hl, Data_004_6088                        ; $6134: $21 $88 $60
    add  hl, de                                   ; $6137: $19
    ldh  a, [hLinkPositionY]                      ; $6138: $F0 $99
    add  [hl]                                     ; $613A: $86
    ldh  [hActiveEntityVisualPosY], a             ; $613B: $E0 $EC
    ld   de, Unknown025SpriteVariants             ; $613D: $11 $4C $60
    call RenderActiveEntitySpritesPair            ; $6140: $CD $C0 $3B
    ldh  a, [hActiveEntityState]                  ; $6143: $F0 $F0
    JP_TABLE                                      ; $6145
._00 dw func_004_6154                             ; $6146
._01 dw func_004_617B                             ; $6148
._02 dw func_004_61E4                             ; $614A
._03 dw func_004_61E5                             ; $614C
._04 dw func_004_6247                             ; $614E
._05 dw func_004_6252                             ; $6150
._06 dw func_004_626C                             ; $6152

func_004_6154::
    ld   a, [wDialogState]                        ; $6154: $FA $9F $C1
    and  a                                        ; $6157: $A7
    jr   nz, jr_004_616C                          ; $6158: $20 $12

    ldh  a, [hJoypadState]                        ; $615A: $F0 $CC
    and  J_A | J_B                                ; $615C: $E6 $30
    jr   z, jr_004_616C                           ; $615E: $28 $0C

    call IncrementEntityState                     ; $6160: $CD $12 $3B
    call GetEntityTransitionCountdown             ; $6163: $CD $05 $0C
    ld   [hl], $23                                ; $6166: $36 $23
    xor  a                                        ; $6168: $AF
    ld   [wIntroSubTimer], a                      ; $6169: $EA $02 $D0

jr_004_616C:
    ld   a, $09                                   ; $616C: $3E $09
    jp   label_004_61BA                           ; $616E: $C3 $BA $61

Data_004_6171::
    db   $01, $08, $08, $08, $08, $08, $01, $02, $03, $00

func_004_617B::
    call GetEntityTransitionCountdown             ; $617B: $CD $05 $0C
    jr   nz, jr_004_61B6                          ; $617E: $20 $36

    call IncrementEntityState                     ; $6180: $CD $12 $3B
    ld   a, $02                                   ; $6183: $3E $02
    ld   [wEntitiesSpriteVariantTable], a         ; $6185: $EA $B0 $C3
    ld   a, ENTITY_FISHERMAN_FISHING_GAME         ; $6188: $3E $54
    call SpawnNewEntity_trampoline                ; $618A: $CD $86 $3B
    ld   hl, wEntitiesPosXTable                   ; $618D: $21 $00 $C2
    add  hl, de                                   ; $6190: $19
    ld   [hl], $78                                ; $6191: $36 $78
    ld   hl, wEntitiesPosYTable                   ; $6193: $21 $10 $C2
    add  hl, de                                   ; $6196: $19
    ld   [hl], $18                                ; $6197: $36 $18
    ld   hl, wEntitiesSpeedXTable                 ; $6199: $21 $40 $C2
    add  hl, de                                   ; $619C: $19
    ld   [hl], $E2                                ; $619D: $36 $E2
    ld   hl, wEntitiesSpeedYTable                 ; $619F: $21 $50 $C2
    add  hl, de                                   ; $61A2: $19
    ld   [hl], $FA                                ; $61A3: $36 $FA
    ld   hl, wEntitiesPrivateState1Table          ; $61A5: $21 $B0 $C2
    add  hl, de                                   ; $61A8: $19
    ld   [hl], $01                                ; $61A9: $36 $01
    ld   hl, wEntitiesTransitionCountdownTable    ; $61AB: $21 $E0 $C2
    add  hl, de                                   ; $61AE: $19
    ld   [hl], $14                                ; $61AF: $36 $14
    ld   a, JINGLE_JUMP_DOWN                      ; $61B1: $3E $08
    ldh  [hJingle], a                             ; $61B3: $E0 $F2
    ret                                           ; $61B5: $C9

jr_004_61B6:
    rra                                           ; $61B6: $1F
    rra                                           ; $61B7: $1F
    and  $1F                                      ; $61B8: $E6 $1F

label_004_61BA:
    ld   e, a                                     ; $61BA: $5F
    ld   d, b                                     ; $61BB: $50
    ld   hl, Data_004_6171                        ; $61BC: $21 $71 $61
    add  hl, de                                   ; $61BF: $19
    ld   a, [hl]                                  ; $61C0: $7E
    ld   [wEntitiesSpriteVariantTable], a         ; $61C1: $EA $B0 $C3
    ld   e, a                                     ; $61C4: $5F
    ld   d, b                                     ; $61C5: $50
    ld   hl, Data_004_6092                        ; $61C6: $21 $92 $60
    add  hl, de                                   ; $61C9: $19
    ldh  a, [hLinkPositionX]                      ; $61CA: $F0 $98
    add  [hl]                                     ; $61CC: $86
    ldh  [hActiveEntityPosX], a                   ; $61CD: $E0 $EE
    ld   hl, Data_004_609B                        ; $61CF: $21 $9B $60
    add  hl, de                                   ; $61D2: $19
    ldh  a, [hLinkPositionY]                      ; $61D3: $F0 $99
    add  [hl]                                     ; $61D5: $86
    ldh  [hActiveEntityVisualPosY], a             ; $61D6: $E0 $EC
    xor  a                                        ; $61D8: $AF
    ldh  [hActiveEntitySpriteVariant], a          ; $61D9: $E0 $F1
    ld   de, Unknown026SpriteVariants             ; $61DB: $11 $6D $62
    call RenderActiveEntitySpritesPair            ; $61DE: $CD $C0 $3B
    jp   CopyEntityPositionToActivePosition       ; $61E1: $C3 $8A $3D

func_004_61E4::
    ret                                           ; $61E4: $C9

func_004_61E5::
    ld   a, [wDialogState]                        ; $61E5: $FA $9F $C1
    and  a                                        ; $61E8: $A7
    ret  nz                                       ; $61E9: $C0

    ld   a, [wDialogAskSelectionIndex]                               ; $61EA: $FA $77 $C1
    and  a                                        ; $61ED: $A7
    jr   nz, jr_004_6237                          ; $61EE: $20 $47

    ld   a, [wD004]                               ; $61F0: $FA $04 $D0
    cp   $05                                      ; $61F3: $FE $05
    jr   c, jr_004_6202                           ; $61F5: $38 $0B

    call_open_dialog $04B                         ; $61F7
    call IncrementEntityState                     ; $61FC: $CD $12 $3B
    ld   [hl], $05                                ; $61FF: $36 $05
    ret                                           ; $6201: $C9

jr_004_6202:
    push hl                                       ; $6202: $E5
    push de                                       ; $6203: $D5
    ld   a, [wAddRupeeBufferLow]                  ; $6204: $FA $90 $DB
    ld   e, a                                     ; $6207: $5F
    ld   a, [wAddRupeeBufferHigh]                 ; $6208: $FA $8F $DB
    ld   d, a                                     ; $620B: $57
    ld   a, [wRupeeCountLow]                      ; $620C: $FA $5E $DB
    ld   l, a                                     ; $620F: $6F
    ld   a, [wRupeeCountHigh]                     ; $6210: $FA $5D $DB
    ld   h, a                                     ; $6213: $67

jr_004_6214:
    ld   a, e                                     ; $6214: $7B
    or   d                                        ; $6215: $B2
    jr   z, jr_004_621E                           ; $6216: $28 $06

    daa                                           ; $6218: $27
    inc  hl                                       ; $6219: $23
    daa                                           ; $621A: $27
    dec  de                                       ; $621B: $1B
    jr   jr_004_6214                              ; $621C: $18 $F6

    ; Play again: remove the price from the player's rupees
jr_004_621E:
    ld   a, l                                     ; $621E: $7D
    sub  $10                                      ; $621F: $D6 $10
    ld   a, h                                     ; $6221: $7C
    sbc  $00                                      ; $6222: $DE $00
    pop  de                                       ; $6224: $D1
    pop  hl                                       ; $6225: $E1
    jr   c, jr_004_623F                           ; $6226: $38 $17

    ld   a, FISHING_GAME_PRICE                    ; $6228: $3E $0A
    ld   [wSubstractRupeeBufferLow], a            ; $622A: $EA $92 $DB
    call_open_dialog $047                         ; $622D
    call IncrementEntityState                     ; $6232: $CD $12 $3B
    ld   [hl], b                                  ; $6235: $70
    ret                                           ; $6236: $C9

jr_004_6237:
    call_open_dialog $046                         ; $6237
    jp   IncrementEntityState                     ; $623C: $C3 $12 $3B

jr_004_623F:
    call_open_dialog $04E                         ; $623F
    jp   IncrementEntityState                     ; $6244: $C3 $12 $3B

func_004_6247::
    ld   a, [wDialogState]                        ; $6247: $FA $9F $C1
    and  a                                        ; $624A: $A7
    ret  nz                                       ; $624B: $C0

    call UnloadAllEntities                        ; $624C: $CD $83 $3E
    jp   label_004_67FB                           ; $624F: $C3 $FB $67

func_004_6252::
    ld   a, [wDialogState]                        ; $6252: $FA $9F $C1
    and  a                                        ; $6255: $A7
    ret  nz                                       ; $6256: $C0

    call IncrementEntityState                     ; $6257: $CD $12 $3B
    ld   [hl], $04                                ; $625A: $36 $04
    ld   a, [wDialogAskSelectionIndex]                               ; $625C: $FA $77 $C1
    and  a                                        ; $625F: $A7
    jr   nz, jr_004_6267                          ; $6260: $20 $05

    jp_open_dialog $04C                           ; $6262

jr_004_6267:
    jp_open_dialog $046                           ; $6267

func_004_626C::
    ret                                           ; $626C: $C9

; define sprite variants by selecting tile n° and setting OAM attributes (palette + flags) in a list
Unknown026SpriteVariants::
.variant0
    db $50, $02
    db $54, $02
.variant1
    db $50, $02
    db $52, $02
.variant2
    db $50, $42
    db $54, $02
.variant3
    db $54, $42
    db $50, $42
.variant4
    db $54, $62
    db $50, $62

func_004_6281::
    ld   a, c                                     ; $6281: $79
    ld   [wD003], a                               ; $6282: $EA $03 $D0
    ld   de, Unknown026SpriteVariants             ; $6285: $11 $6D $62
    call RenderActiveEntitySpritesPair            ; $6288: $CD $C0 $3B
    ldh  a, [hActiveEntityPosX]                   ; $628B: $F0 $EE
    ld   [wIsFileSelectionArrowShifted], a        ; $628D: $EA $00 $D0
    ldh  a, [hActiveEntityPosY]                   ; $6290: $F0 $EF
    ld   [wIntroTimer], a                         ; $6292: $EA $01 $D0
    call ReturnIfNonInteractive_04                ; $6295: $CD $A3 $7F
    ldh  a, [hActiveEntityState]                  ; $6298: $F0 $F0
    JP_TABLE                                      ; $629A
._00 dw func_004_629F                             ; $629B
._01 dw func_004_6308                             ; $629D

func_004_629F::
    call AddEntitySpeedToPos_04
    call UpdateEntityYPosWithSpeed_04             ; $62A2: $CD $CD $6D
    ldh  a, [hPressedButtonsMask]                 ; $62A5: $F0 $CB
    and  $01                                      ; $62A7: $E6 $01
    jr   z, jr_004_62BC                           ; $62A9: $28 $11

    ldh  a, [hFrameCounter]                       ; $62AB: $F0 $E7
    and  $01                                      ; $62AD: $E6 $01
    jr   nz, jr_004_62BC                          ; $62AF: $20 $0B

    ld   hl, wEntitiesSpeedXTable                 ; $62B1: $21 $40 $C2
    add  hl, bc                                   ; $62B4: $09
    ld   a, [hl]                                  ; $62B5: $7E
    and  a                                        ; $62B6: $A7
    jr   z, jr_004_62BC                           ; $62B7: $28 $03

    inc  [hl]                                     ; $62B9: $34
    jr   jr_004_62C1                              ; $62BA: $18 $05

jr_004_62BC:
    call GetEntityTransitionCountdown             ; $62BC: $CD $05 $0C
    jr   nz, jr_004_62E7                          ; $62BF: $20 $26

jr_004_62C1:
    ldh  a, [hFrameCounter]                       ; $62C1: $F0 $E7
    and  $01                                      ; $62C3: $E6 $01
    jr   nz, jr_004_62D1                          ; $62C5: $20 $0A

    ld   hl, wEntitiesSpeedYTable                 ; $62C7: $21 $50 $C2
    add  hl, bc                                   ; $62CA: $09
    ld   a, [hl]                                  ; $62CB: $7E
    cp   $20                                      ; $62CC: $FE $20
    jr   z, jr_004_62D1                           ; $62CE: $28 $01

    inc  [hl]                                     ; $62D0: $34

jr_004_62D1:
    ld   hl, wEntitiesInertiaTable                ; $62D1: $21 $D0 $C3
    add  hl, bc                                   ; $62D4: $09
    ld   a, [hl]                                  ; $62D5: $7E
    inc  a                                        ; $62D6: $3C
    cp   $03                                      ; $62D7: $FE $03
    ld   [hl], a                                  ; $62D9: $77
    jr   nz, jr_004_62E7                          ; $62DA: $20 $0B

    xor  a                                        ; $62DC: $AF
    ld   [hl], a                                  ; $62DD: $77
    ld   hl, wEntitiesSpeedXTable                 ; $62DE: $21 $40 $C2
    add  hl, bc                                   ; $62E1: $09
    ld   a, [hl]                                  ; $62E2: $7E
    and  a                                        ; $62E3: $A7
    jr   z, jr_004_62E7                           ; $62E4: $28 $01

    inc  [hl]                                     ; $62E6: $34

jr_004_62E7:
    ld   hl, wEntitiesPosYTable                   ; $62E7: $21 $10 $C2
    add  hl, bc                                   ; $62EA: $09
    ld   a, [hl]                                  ; $62EB: $7E
    cp   $2A                                      ; $62EC: $FE $2A
    jr   c, jr_004_6307                           ; $62EE: $38 $17

    call ClearEntitySpeed                         ; $62F0: $CD $7F $3D
    call IncrementEntityState                     ; $62F3: $CD $12 $3B

label_004_62F6:
    ldh  a, [hActiveEntityVisualPosY]             ; $62F6: $F0 $EC
    ldh  [hMultiPurpose1], a                      ; $62F8: $E0 $D8
    ldh  a, [hActiveEntityPosX]                   ; $62FA: $F0 $EE
    ldh  [hMultiPurpose0], a                      ; $62FC: $E0 $D7
    ld   a, TRANSCIENT_VFX_WATER_SPLASH           ; $62FE: $3E $01
    call AddTranscientVfx                         ; $6300: $CD $C7 $0C
    ld   a, JINGLE_WATER_DIVE                     ; $6303: $3E $0E
    ldh  [hJingle], a                             ; $6305: $E0 $F2

jr_004_6307:
    ret                                           ; $6307: $C9

func_004_6308::
    ld   hl, wEntitiesSpriteVariantTable          ; $6308: $21 $B0 $C3
    ld   [hl], $00                                ; $630B: $36 $00
    call GetEntityTransitionCountdown             ; $630D: $CD $05 $0C
    jr   z, jr_004_6317                           ; $6310: $28 $05

    ld   hl, wEntitiesSpriteVariantTable          ; $6312: $21 $B0 $C3
    ld   [hl], $04                                ; $6315: $36 $04

jr_004_6317:
    call GetEntityPrivateCountdown1               ; $6317: $CD $00 $0C
    jr   z, jr_004_6321                           ; $631A: $28 $05

    ld   hl, wEntitiesSpriteVariantTable          ; $631C: $21 $B0 $C3
    ld   [hl], $05                                ; $631F: $36 $05

jr_004_6321:
    ldh  a, [hFrameCounter]                       ; $6321: $F0 $E7
    rra                                           ; $6323: $1F
    rra                                           ; $6324: $1F
    rra                                           ; $6325: $1F
    rra                                           ; $6326: $1F
    and  $01                                      ; $6327: $E6 $01
    call SetEntitySpriteVariant                   ; $6329: $CD $0C $3B
    call UpdateEntityPosWithSpeed_04              ; $632C: $CD $CA $6D
    ldh  a, [hFrameCounter]                       ; $632F: $F0 $E7
    and  $07                                      ; $6331: $E6 $07
    jr   nz, jr_004_6354                          ; $6333: $20 $1F

    ld   hl, wEntitiesSpeedYTable                 ; $6335: $21 $50 $C2
    add  hl, bc                                   ; $6338: $09
    ld   a, [hl]                                  ; $6339: $7E
    sub  $04                                      ; $633A: $D6 $04
    jr   z, jr_004_6345                           ; $633C: $28 $07

    and  $80                                      ; $633E: $E6 $80
    jr   z, jr_004_6344                           ; $6340: $28 $02

    inc  [hl]                                     ; $6342: $34
    inc  [hl]                                     ; $6343: $34

jr_004_6344:
    dec  [hl]                                     ; $6344: $35

jr_004_6345:
    ld   hl, wEntitiesSpeedXTable                 ; $6345: $21 $40 $C2
    add  hl, bc                                   ; $6348: $09
    ld   a, [hl]                                  ; $6349: $7E
    and  a                                        ; $634A: $A7
    jr   z, jr_004_6354                           ; $634B: $28 $07

    and  $80                                      ; $634D: $E6 $80
    jr   z, jr_004_6353                           ; $634F: $28 $02

    inc  [hl]                                     ; $6351: $34
    inc  [hl]                                     ; $6352: $34

jr_004_6353:
    dec  [hl]                                     ; $6353: $35

jr_004_6354:
    ldh  a, [hJoypadState]                        ; $6354: $F0 $CC
    and  J_A | J_B                                ; $6356: $E6 $30
    jr   z, jr_004_63B9                           ; $6358: $28 $5F

    call GetEntityTransitionCountdown             ; $635A: $CD $05 $0C
    ld   [hl], $08                                ; $635D: $36 $08
    ldh  a, [hLinkPositionX]                      ; $635F: $F0 $98
    push af                                       ; $6361: $F5
    sub  $17                                      ; $6362: $D6 $17
    ldh  [hLinkPositionX], a                      ; $6364: $E0 $98
    ld   a, $04                                   ; $6366: $3E $04
    call ApplyVectorTowardsLink_trampoline        ; $6368: $CD $AA $3B
    pop  af                                       ; $636B: $F1
    ldh  [hLinkPositionX], a                      ; $636C: $E0 $98
    ldh  a, [hActiveEntityVisualPosY]             ; $636E: $F0 $EC
    cp   $25                                      ; $6370: $FE $25
    jr   nc, jr_004_63AD                          ; $6372: $30 $39

    ldh  a, [hActiveEntityPosX]                   ; $6374: $F0 $EE
    cp   $70                                      ; $6376: $FE $70
    jr   c, jr_004_63AD                           ; $6378: $38 $33

    ld   hl, wEntitiesStateTable                  ; $637A: $21 $90 $C2
    ld   [hl], $03                                ; $637D: $36 $03
    call_open_dialog $048                         ; $637F
    call func_004_6D7A                            ; $6384: $CD $7A $6D
    ld   e, $0F                                   ; $6387: $1E $0F
    ld   d, b                                     ; $6389: $50

jr_004_638A:
    ld   hl, wEntitiesStatusTable                 ; $638A: $21 $80 $C2
    add  hl, de                                   ; $638D: $19
    ld   a, [hl]                                  ; $638E: $7E
    and  a                                        ; $638F: $A7
    jr   z, jr_004_63A7                           ; $6390: $28 $15

    ld   hl, wEntitiesPrivateState1Table          ; $6392: $21 $B0 $C2
    add  hl, de                                   ; $6395: $19
    ld   a, [hl]                                  ; $6396: $7E
    cp   $02                                      ; $6397: $FE $02
    jr   c, jr_004_63A7                           ; $6399: $38 $0C

    ld   hl, wEntitiesStateTable                  ; $639B: $21 $90 $C2
    add  hl, de                                   ; $639E: $19
    ld   a, [hl]                                  ; $639F: $7E
    cp   $02                                      ; $63A0: $FE $02
    jr   c, jr_004_63A7                           ; $63A2: $38 $03

    and  $01                                      ; $63A4: $E6 $01
    ld   [hl], a                                  ; $63A6: $77

jr_004_63A7:
    dec  e                                        ; $63A7: $1D
    ld   a, e                                     ; $63A8: $7B
    cp   $FF                                      ; $63A9: $FE $FF
    jr   nz, jr_004_638A                          ; $63AB: $20 $DD

jr_004_63AD:
    ldh  a, [hFrameCounter]                       ; $63AD: $F0 $E7
    rra                                           ; $63AF: $1F
    rra                                           ; $63B0: $1F
    rra                                           ; $63B1: $1F
    and  $01                                      ; $63B2: $E6 $01
    call SetEntitySpriteVariant                   ; $63B4: $CD $0C $3B
    jr   jr_004_63DE                              ; $63B7: $18 $25

jr_004_63B9:
    ldh  a, [hJoypadState]                        ; $63B9: $F0 $CC
    and  J_RIGHT | J_UP                           ; $63BB: $E6 $05
    jr   z, jr_004_63DE                           ; $63BD: $28 $1F

    ldh  a, [hActiveEntityVisualPosY]             ; $63BF: $F0 $EC
    cp   $30                                      ; $63C1: $FE $30
    jr   c, jr_004_63DE                           ; $63C3: $38 $19

    ld   hl, wEntitiesPrivateCountdown2Table      ; $63C5: $21 $00 $C3
    add  hl, bc                                   ; $63C8: $09
    ld   a, [hl]                                  ; $63C9: $7E
    and  a                                        ; $63CA: $A7
    jr   nz, jr_004_63DE                          ; $63CB: $20 $11

    ld   hl, wEntitiesSpeedYTable                 ; $63CD: $21 $50 $C2
    add  hl, bc                                   ; $63D0: $09
    ld   [hl], $FA                                ; $63D1: $36 $FA
    ld   hl, wEntitiesPrivateCountdown2Table      ; $63D3: $21 $00 $C3
    add  hl, bc                                   ; $63D6: $09
    ld   [hl], $50                                ; $63D7: $36 $50
    call GetEntityPrivateCountdown1               ; $63D9: $CD $00 $0C
    ld   [hl], $10                                ; $63DC: $36 $10

jr_004_63DE:
    ldh  a, [hActiveEntityPosX]                   ; $63DE: $F0 $EE
    ld   hl, wEntitiesPosXTable                   ; $63E0: $21 $00 $C2
    add  hl, bc                                   ; $63E3: $09
    cp   [hl]                                     ; $63E4: $BE
    jr   nz, jr_004_63F0                          ; $63E5: $20 $09

    ldh  a, [hActiveEntityPosY]                   ; $63E7: $F0 $EF
    ld   hl, wEntitiesPosYTable                   ; $63E9: $21 $10 $C2
    add  hl, bc                                   ; $63EC: $09
    cp   [hl]                                     ; $63ED: $BE
    jr   z, jr_004_6402                           ; $63EE: $28 $12

jr_004_63F0:
    ld   hl, wEntitiesSpeedYTable                 ; $63F0: $21 $50 $C2
    add  hl, bc                                   ; $63F3: $09
    ld   a, [hl]                                  ; $63F4: $7E
    push af                                       ; $63F5: $F5
    push hl                                       ; $63F6: $E5
    and  $80                                      ; $63F7: $E6 $80
    jr   z, jr_004_63FC                           ; $63F9: $28 $01

    ld   [hl], b                                  ; $63FB: $70

jr_004_63FC:
    call label_3B23                               ; $63FC: $CD $23 $3B
    pop  hl                                       ; $63FF: $E1
    pop  af                                       ; $6400: $F1
    ld   [hl], a                                  ; $6401: $77

jr_004_6402:
    ld   hl, wEntitiesCollisionsTable             ; $6402: $21 $A0 $C2
    add  hl, bc                                   ; $6405: $09
    ld   a, [hl]                                  ; $6406: $7E
    and  a                                        ; $6407: $A7
    jr   z, jr_004_640E                           ; $6408: $28 $04

    xor  a                                        ; $640A: $AF
    call SetEntitySpriteVariant                   ; $640B: $CD $0C $3B

jr_004_640E:
    ld   hl, wEntitiesSpeedYTable                 ; $640E: $21 $50 $C2
    add  hl, bc                                   ; $6411: $09
    ld   a, [hl]                                  ; $6412: $7E
    rla                                           ; $6413: $17
    ret  c                                        ; $6414: $D8

    ld   a, $02                                   ; $6415: $3E $02
    jp   SetEntitySpriteVariant                   ; $6417: $C3 $0C $3B

; define sprite variants by selecting tile n° and setting OAM attributes (palette + flags) in a list
Unknown027SpriteVariants::
.variant0
    db $4C, $00
    db $4A, $00
.variant1
    db $4C, $00
    db $4E, $00
.variant2
    db $48, $00
    db $4A, $00
.variant3
    db $48, $00
    db $4E, $00
.variant4
    db $4A, $20
    db $4C, $20
.variant5
    db $4E, $20
    db $4C, $20
.variant6
    db $4A, $20
    db $48, $20
.variant7
    db $4E, $20
    db $48, $20

func_004_643A::
    ld   hl, wEntitiesDirectionTable              ; $643A: $21 $80 $C3
    add  hl, bc                                   ; $643D: $09
    ld   a, [hl]                                  ; $643E: $7E
    and  a                                        ; $643F: $A7
    jr   nz, jr_004_6448                          ; $6440: $20 $06

    ldh  a, [hActiveEntitySpriteVariant]          ; $6442: $F0 $F1
    add  $04                                      ; $6444: $C6 $04
    ldh  [hActiveEntitySpriteVariant], a          ; $6446: $E0 $F1

jr_004_6448:
    ld   de, Unknown027SpriteVariants             ; $6448: $11 $1A $64
    call RenderActiveEntitySpritesPair            ; $644B: $CD $C0 $3B

label_004_644E:
    call ReturnIfNonInteractive_04                ; $644E: $CD $A3 $7F
    call UpdateEntityPosWithSpeed_04              ; $6451: $CD $CA $6D
    ldh  a, [hActiveEntityState]                  ; $6454: $F0 $F0
    JP_TABLE                                      ; $6456
._00 dw func_004_6463                             ; $6457
._01 dw func_004_649B                             ; $6459
._02 dw func_004_64F2                             ; $645B
._03 dw func_004_652D                             ; $645D
._04 dw func_004_657A                             ; $645F
._05 dw func_004_6689                             ; $6461

func_004_6463::
    call func_004_679B                            ; $6463: $CD $9B $67
    ld   hl, wEntitiesPrivateState1Table          ; $6466: $21 $B0 $C2
    add  hl, bc                                   ; $6469: $09
    ld   a, [hl]                                  ; $646A: $7E
    cp   $03                                      ; $646B: $FE $03
    jp   z, label_004_6738                        ; $646D: $CA $38 $67

    call GetEntityTransitionCountdown             ; $6470: $CD $05 $0C
    jr   nz, jr_004_6482                          ; $6473: $20 $0D

    ld   [hl], $30                                ; $6475: $36 $30
    ld   hl, wEntitiesDirectionTable              ; $6477: $21 $80 $C3
    add  hl, bc                                   ; $647A: $09
    ld   a, [hl]                                  ; $647B: $7E
    xor  $01                                      ; $647C: $EE $01
    ld   [hl], a                                  ; $647E: $77
    call IncrementEntityState                     ; $647F: $CD $12 $3B

jr_004_6482:
    ldh  a, [hFrameCounter]                       ; $6482: $F0 $E7
    and  $03                                      ; $6484: $E6 $03
    jr   nz, jr_004_6497                          ; $6486: $20 $0F

    ld   hl, wEntitiesSpeedXTable                 ; $6488: $21 $40 $C2
    add  hl, bc                                   ; $648B: $09
    ld   a, [hl]                                  ; $648C: $7E
    and  a                                        ; $648D: $A7
    jr   z, jr_004_6497                           ; $648E: $28 $07

    and  $80                                      ; $6490: $E6 $80
    jr   z, jr_004_6496                           ; $6492: $28 $02

    inc  [hl]                                     ; $6494: $34
    inc  [hl]                                     ; $6495: $34

jr_004_6496:
    dec  [hl]                                     ; $6496: $35

jr_004_6497:
    jr   jr_004_64E0                              ; $6497: $18 $47

Data_004_6499::
    db   $10, $F0

func_004_649B::
    call func_004_679B                            ; $649B: $CD $9B $67
    ld   hl, wEntitiesPrivateState1Table          ; $649E: $21 $B0 $C2
    add  hl, bc                                   ; $64A1: $09
    ld   a, [hl]                                  ; $64A2: $7E
    cp   $03                                      ; $64A3: $FE $03
    jp   z, label_004_6762                        ; $64A5: $CA $62 $67

    call GetEntityTransitionCountdown             ; $64A8: $CD $05 $0C
    jr   nz, jr_004_64B3                          ; $64AB: $20 $06

    ld   [hl], $50                                ; $64AD: $36 $50
    call IncrementEntityState                     ; $64AF: $CD $12 $3B
    ld   [hl], b                                  ; $64B2: $70

jr_004_64B3:
    ldh  a, [hFrameCounter]                       ; $64B3: $F0 $E7
    rra                                           ; $64B5: $1F
    rra                                           ; $64B6: $1F
    rra                                           ; $64B7: $1F
    and  $01                                      ; $64B8: $E6 $01
    call SetEntitySpriteVariant                   ; $64BA: $CD $0C $3B
    ldh  a, [hFrameCounter]                       ; $64BD: $F0 $E7
    and  $03                                      ; $64BF: $E6 $03
    jr   nz, jr_004_64E0                          ; $64C1: $20 $1D

    ld   hl, wEntitiesSpeedXTable                 ; $64C3: $21 $40 $C2
    add  hl, bc                                   ; $64C6: $09
    ld   a, [hl]                                  ; $64C7: $7E
    push hl                                       ; $64C8: $E5
    ld   hl, wEntitiesDirectionTable              ; $64C9: $21 $80 $C3
    add  hl, bc                                   ; $64CC: $09
    ld   e, [hl]                                  ; $64CD: $5E
    ld   d, $00                                   ; $64CE: $16 $00
    ld   hl, Data_004_6499                        ; $64D0: $21 $99 $64
    add  hl, de                                   ; $64D3: $19
    sub  [hl]                                     ; $64D4: $96
    pop  hl                                       ; $64D5: $E1
    and  a                                        ; $64D6: $A7
    jr   z, jr_004_64E0                           ; $64D7: $28 $07

    and  $80                                      ; $64D9: $E6 $80
    jr   z, jr_004_64DF                           ; $64DB: $28 $02

    inc  [hl]                                     ; $64DD: $34
    inc  [hl]                                     ; $64DE: $34

jr_004_64DF:
    dec  [hl]                                     ; $64DF: $35

jr_004_64E0:
    ld   hl, wEntitiesPosYTable                   ; $64E0: $21 $10 $C2
    add  hl, bc                                   ; $64E3: $09
    ld   a, [hl]                                  ; $64E4: $7E
    cp   $34                                      ; $64E5: $FE $34
    jr   nc, jr_004_64EF                          ; $64E7: $30 $06

    inc  [hl]                                     ; $64E9: $34
    ld   hl, wEntitiesSpeedYTable                 ; $64EA: $21 $50 $C2
    add  hl, bc                                   ; $64ED: $09
    ld   [hl], b                                  ; $64EE: $70

jr_004_64EF:
    ret                                           ; $64EF: $C9

Data_004_64F0::
    db   $F2, $14

func_004_64F2::
    ldh  a, [hFrameCounter]                       ; $64F2: $F0 $E7
    rra                                           ; $64F4: $1F
    rra                                           ; $64F5: $1F
    rra                                           ; $64F6: $1F
    and  $01                                      ; $64F7: $E6 $01
    call SetEntitySpriteVariant                   ; $64F9: $CD $0C $3B
    call GetEntityTransitionCountdown             ; $64FC: $CD $05 $0C
    jr   nz, jr_004_6504                          ; $64FF: $20 $03

    call IncrementEntityState                     ; $6501: $CD $12 $3B

jr_004_6504:
    ldh  a, [hLinkPositionX]                      ; $6504: $F0 $98
    push af                                       ; $6506: $F5
    ldh  a, [hLinkPositionY]                      ; $6507: $F0 $99
    push af                                       ; $6509: $F5
    ld   hl, wEntitiesDirectionTable              ; $650A: $21 $80 $C3
    add  hl, bc                                   ; $650D: $09
    ld   e, [hl]                                  ; $650E: $5E
    ld   d, b                                     ; $650F: $50
    ld   hl, Data_004_64F0                        ; $6510: $21 $F0 $64
    add  hl, de                                   ; $6513: $19
    ld   a, [wIsFileSelectionArrowShifted]        ; $6514: $FA $00 $D0
    add  [hl]                                     ; $6517: $86
    ldh  [hLinkPositionX], a                      ; $6518: $E0 $98
    ld   a, [wIntroTimer]                         ; $651A: $FA $01 $D0
    ldh  [hLinkPositionY], a                      ; $651D: $E0 $99
    ld   a, $04                                   ; $651F: $3E $04
    call ApplyVectorTowardsLink_trampoline        ; $6521: $CD $AA $3B
    pop  af                                       ; $6524: $F1
    ldh  [hLinkPositionY], a                      ; $6525: $E0 $99
    pop  af                                       ; $6527: $F1
    ldh  [hLinkPositionX], a                      ; $6528: $E0 $98
    jp   UpdateEntityPosWithSpeed_04              ; $652A: $C3 $CA $6D

func_004_652D::
    ldh  a, [hFrameCounter]                       ; $652D: $F0 $E7
    rra                                           ; $652F: $1F
    rra                                           ; $6530: $1F
    and  $01                                      ; $6531: $E6 $01
    add  $02                                      ; $6533: $C6 $02
    call SetEntitySpriteVariant                   ; $6535: $CD $0C $3B
    ldh  a, [hLinkPositionX]                      ; $6538: $F0 $98
    push af                                       ; $653A: $F5
    ldh  a, [hLinkPositionY]                      ; $653B: $F0 $99
    push af                                       ; $653D: $F5
    ld   a, [wIsFileSelectionArrowShifted]        ; $653E: $FA $00 $D0
    add  $04                                      ; $6541: $C6 $04
    ldh  [hLinkPositionX], a                      ; $6543: $E0 $98
    ld   a, [wIntroTimer]                         ; $6545: $FA $01 $D0
    ldh  [hLinkPositionY], a                      ; $6548: $E0 $99
    ld   a, $10                                   ; $654A: $3E $10
    call ApplyVectorTowardsLink_trampoline        ; $654C: $CD $AA $3B
    pop  af                                       ; $654F: $F1
    ldh  [hLinkPositionY], a                      ; $6550: $E0 $99
    pop  af                                       ; $6552: $F1
    ldh  [hLinkPositionX], a                      ; $6553: $E0 $98
    call UpdateEntityPosWithSpeed_04              ; $6555: $CD $CA $6D
    ld   a, [wIsFileSelectionArrowShifted]        ; $6558: $FA $00 $D0
    ld   hl, hActiveEntityPosX                    ; $655B: $21 $EE $FF
    sub  [hl]                                     ; $655E: $96
    add  $08                                      ; $655F: $C6 $08
    cp   $10                                      ; $6561: $FE $10
    jr   nc, jr_004_6575                          ; $6563: $30 $10

    call ClearEntitySpeed                         ; $6565: $CD $7F $3D
    call IncrementEntityState                     ; $6568: $CD $12 $3B
    ld   a, [wD003]                               ; $656B: $FA $03 $D0
    ld   e, a                                     ; $656E: $5F
    ld   d, b                                     ; $656F: $50
    ld   hl, wEntitiesStatusTable                 ; $6570: $21 $80 $C2
    add  hl, de                                   ; $6573: $19
    ld   [hl], b                                  ; $6574: $70

jr_004_6575:
    ret                                           ; $6575: $C9

Data_004_6576::
IF __PATCH_0__
    db   $54, $02
ELSE
    db   $54, $00
ENDC

Data_004_6578::
    db   $08, $F8

func_004_657A::
    ld   hl, wEntitiesDirectionTable              ; $657A: $21 $80 $C3
    add  hl, bc                                   ; $657D: $09
    ld   e, [hl]                                  ; $657E: $5E
    ld   d, b                                     ; $657F: $50
    ld   hl, Data_004_6578                        ; $6580: $21 $78 $65
    add  hl, de                                   ; $6583: $19
    ldh  a, [hActiveEntityPosX]                   ; $6584: $F0 $EE
    add  [hl]                                     ; $6586: $86
    ldh  [hActiveEntityPosX], a                   ; $6587: $E0 $EE
    ld   hl, hActiveEntitySpriteVariant           ; $6589: $21 $F1 $FF
    ld   [hl], b                                  ; $658C: $70
    ld   de, Data_004_6576                        ; $658D: $11 $76 $65
    call RenderActiveEntitySprite                 ; $6590: $CD $77 $3C
    call CopyEntityPositionToActivePosition       ; $6593: $CD $8A $3D
    ldh  a, [hFrameCounter]                       ; $6596: $F0 $E7
    rra                                           ; $6598: $1F
    rra                                           ; $6599: $1F
    rra                                           ; $659A: $1F
    and  $01                                      ; $659B: $E6 $01
    call SetEntitySpriteVariant                   ; $659D: $CD $0C $3B
    ldh  a, [hFrameCounter]                       ; $65A0: $F0 $E7
    and  $07                                      ; $65A2: $E6 $07
    jr   nz, jr_004_65DB                          ; $65A4: $20 $35

    ldh  a, [hLinkPositionX]                      ; $65A6: $F0 $98
    push af                                       ; $65A8: $F5
    ldh  a, [hLinkPositionY]                      ; $65A9: $F0 $99
    push af                                       ; $65AB: $F5
    ld   a, $00                                   ; $65AC: $3E $00
    ldh  [hLinkPositionX], a                      ; $65AE: $E0 $98
    ld   a, $59                                   ; $65B0: $3E $59
    ldh  [hLinkPositionY], a                      ; $65B2: $E0 $99
    ld   a, $08                                   ; $65B4: $3E $08
    call GetVectorTowardsLink_trampoline          ; $65B6: $CD $B5 $3B
    ldh  a, [hMultiPurpose0]                      ; $65B9: $F0 $D7
    ld   hl, wEntitiesSpeedYTable                 ; $65BB: $21 $50 $C2
    add  hl, bc                                   ; $65BE: $09
    sub  [hl]                                     ; $65BF: $96
    inc  [hl]                                     ; $65C0: $34
    and  $80                                      ; $65C1: $E6 $80
    jr   z, jr_004_65C7                           ; $65C3: $28 $02

    dec  [hl]                                     ; $65C5: $35
    dec  [hl]                                     ; $65C6: $35

jr_004_65C7:
    ldh  a, [hMultiPurpose1]                      ; $65C7: $F0 $D8
    ld   hl, wEntitiesSpeedXTable                 ; $65C9: $21 $40 $C2
    add  hl, bc                                   ; $65CC: $09
    sub  [hl]                                     ; $65CD: $96
    inc  [hl]                                     ; $65CE: $34
    and  $80                                      ; $65CF: $E6 $80
    jr   z, jr_004_65D5                           ; $65D1: $28 $02

    dec  [hl]                                     ; $65D3: $35
    dec  [hl]                                     ; $65D4: $35

jr_004_65D5:
    pop  af                                       ; $65D5: $F1
    ldh  [hLinkPositionY], a                      ; $65D6: $E0 $99
    pop  af                                       ; $65D8: $F1
    ldh  [hLinkPositionX], a                      ; $65D9: $E0 $98

jr_004_65DB:
    ldh  a, [hJoypadState]                        ; $65DB: $F0 $CC
    and  J_A | J_B                                ; $65DD: $E6 $30
    jr   z, jr_004_6631                           ; $65DF: $28 $50

    ld   hl, wEntitiesPrivateState1Table          ; $65E1: $21 $B0 $C2
    add  hl, bc                                   ; $65E4: $09
    ld   a, [hl]                                  ; $65E5: $7E
    cp   $03                                      ; $65E6: $FE $03
    jr   nz, jr_004_65F1                          ; $65E8: $20 $07

    call GetRandomByte                            ; $65EA: $CD $0D $28
    and  $03                                      ; $65ED: $E6 $03
    jr   z, jr_004_6631                           ; $65EF: $28 $40

jr_004_65F1:
    ldh  a, [hLinkPositionX]                      ; $65F1: $F0 $98
    push af                                       ; $65F3: $F5
    sub  $14                                      ; $65F4: $D6 $14
    ldh  [hLinkPositionX], a                      ; $65F6: $E0 $98
    ldh  a, [hLinkPositionY]                      ; $65F8: $F0 $99
    push af                                       ; $65FA: $F5
    add  $08                                      ; $65FB: $C6 $08
    ldh  [hLinkPositionY], a                      ; $65FD: $E0 $99
    ld   a, $03                                   ; $65FF: $3E $03
    call GetVectorTowardsLink_trampoline          ; $6601: $CD $B5 $3B
    ldh  a, [hMultiPurpose0]                      ; $6604: $F0 $D7
    ld   hl, wEntitiesSpeedYTable                 ; $6606: $21 $50 $C2
    add  hl, bc                                   ; $6609: $09
    sub  [hl]                                     ; $660A: $96
    inc  [hl]                                     ; $660B: $34
    inc  [hl]                                     ; $660C: $34
    and  $80                                      ; $660D: $E6 $80
    jr   z, jr_004_6615                           ; $660F: $28 $04

    dec  [hl]                                     ; $6611: $35
    dec  [hl]                                     ; $6612: $35
    dec  [hl]                                     ; $6613: $35
    dec  [hl]                                     ; $6614: $35

jr_004_6615:
    ldh  a, [hMultiPurpose1]                      ; $6615: $F0 $D8
    ld   hl, wEntitiesSpeedXTable                 ; $6617: $21 $40 $C2
    add  hl, bc                                   ; $661A: $09
    sub  [hl]                                     ; $661B: $96
    inc  [hl]                                     ; $661C: $34
    inc  [hl]                                     ; $661D: $34
    and  $80                                      ; $661E: $E6 $80
    jr   z, jr_004_6626                           ; $6620: $28 $04

    dec  [hl]                                     ; $6622: $35
    dec  [hl]                                     ; $6623: $35
    dec  [hl]                                     ; $6624: $35
    dec  [hl]                                     ; $6625: $35

jr_004_6626:
    pop  af                                       ; $6626: $F1
    ldh  [hLinkPositionY], a                      ; $6627: $E0 $99
    pop  af                                       ; $6629: $F1
    ldh  [hLinkPositionX], a                      ; $662A: $E0 $98
    call GetEntityTransitionCountdown             ; $662C: $CD $05 $0C
    ld   [hl], $10                                ; $662F: $36 $10

jr_004_6631:
    call UpdateEntityPosWithSpeed_04              ; $6631: $CD $CA $6D
    ld   hl, wEntitiesSpeedXTable                 ; $6634: $21 $40 $C2
    add  hl, bc                                   ; $6637: $09
    ld   a, [hl]                                  ; $6638: $7E
    and  a                                        ; $6639: $A7
    jr   z, jr_004_6644                           ; $663A: $28 $08

    rlca                                          ; $663C: $07
    and  $01                                      ; $663D: $E6 $01
    ld   hl, wEntitiesDirectionTable              ; $663F: $21 $80 $C3
    add  hl, bc                                   ; $6642: $09
    ld   [hl], a                                  ; $6643: $77

jr_004_6644:
    ld   hl, wEntitiesSpriteVariantTable          ; $6644: $21 $B0 $C3
    ld   [hl], $05                                ; $6647: $36 $05
    call GetEntityTransitionCountdown             ; $6649: $CD $05 $0C
    jr   z, jr_004_6659                           ; $664C: $28 $0B

    ldh  a, [hFrameCounter]                       ; $664E: $F0 $E7
    and  $30                                      ; $6650: $E6 $30
    jr   z, jr_004_6659                           ; $6652: $28 $05

    ld   hl, wEntitiesSpriteVariantTable          ; $6654: $21 $B0 $C3
    ld   [hl], $07                                ; $6657: $36 $07

jr_004_6659:
    ldh  a, [hActiveEntityVisualPosY]             ; $6659: $F0 $EC
    cp   $2C                                      ; $665B: $FE $2C
    jr   nc, jr_004_6677                          ; $665D: $30 $18

    ldh  a, [hActiveEntityPosX]                   ; $665F: $F0 $EE
    cp   $74                                      ; $6661: $FE $74
    jr   c, jr_004_6677                           ; $6663: $38 $12

    call IncrementEntityState                     ; $6665: $CD $12 $3B
    ld   hl, wEntitiesSpeedXTable                 ; $6668: $21 $40 $C2
    add  hl, bc                                   ; $666B: $09
    ld   [hl], $05                                ; $666C: $36 $05
    ld   hl, wEntitiesSpeedYTable                 ; $666E: $21 $50 $C2
    add  hl, bc                                   ; $6671: $09
    ld   [hl], $F0                                ; $6672: $36 $F0
    jp   label_004_62F6                           ; $6674: $C3 $F6 $62

jr_004_6677:
    ldh  a, [hActiveEntityPosX]                   ; $6677: $F0 $EE
    cp   $03                                      ; $6679: $FE $03
    ret  nc                                       ; $667B: $D0

    ld   hl, wEntitiesStateTable                  ; $667C: $21 $90 $C2
    ld   [hl], $03                                ; $667F: $36 $03
    call_open_dialog $049                         ; $6681
    jp   func_004_6D7A                            ; $6686: $C3 $7A $6D

func_004_6689::
    ld   hl, wEntitiesSpriteVariantTable          ; $6689: $21 $B0 $C3
    ld   [hl], $01                                ; $668C: $36 $01
    call UpdateEntityPosWithSpeed_04              ; $668E: $CD $CA $6D
    ld   hl, wEntitiesSpeedYTable                 ; $6691: $21 $50 $C2
    add  hl, bc                                   ; $6694: $09
    inc  [hl]                                     ; $6695: $34
    nop                                           ; $6696: $00
    ld   a, [hl]                                  ; $6697: $7E
    cp   $0C                                      ; $6698: $FE $0C
    ret  nz                                       ; $669A: $C0

    ld   hl, wEntitiesStateTable                  ; $669B: $21 $90 $C2
    ld   [hl], $03                                ; $669E: $36 $03
    ld   a, c                                     ; $66A0: $79
    cp   $0F                                      ; $66A1: $FE $0F
    jr   nz, jr_004_66E6                          ; $66A3: $20 $41

    ldh  a, [hRoomStatus]                         ; $66A5: $F0 $F8
    and  ROOM_STATUS_EVENT_1                      ; $66A7: $E6 $10
    jr   nz, jr_004_66E6                          ; $66A9: $20 $3B

    ld   a, JINGLE_TREASURE_FOUND                 ; $66AB: $3E $01
    ldh  [hJingle], a                             ; $66AD: $E0 $F2
    ldh  a, [hMapRoom]                            ; $66AF: $F0 $F6
    ld   e, a                                     ; $66B1: $5F
    ld   d, $01                                   ; $66B2: $16 $01
    ld   hl, wIndoorARoomStatus                   ; $66B4: $21 $00 $D9
    add  hl, de                                   ; $66B7: $19
    ld   a, [hl]                                  ; $66B8: $7E
    or   ROOM_STATUS_EVENT_1                      ; $66B9: $F6 $10
    ld   [hl], a                                  ; $66BB: $77
    ldh  [hRoomStatus], a                         ; $66BC: $E0 $F8
    ld   a, [wHeartPiecesCount]                   ; $66BE: $FA $5C $DB
    inc  a                                        ; $66C1: $3C
    ld   [wHeartPiecesCount], a                   ; $66C2: $EA $5C $DB
    cp   $04                                      ; $66C5: $FE $04
    jr   nz, jr_004_66DA                          ; $66C7: $20 $11

    xor  a                                        ; $66C9: $AF
    ld   [wHeartPiecesCount], a                   ; $66CA: $EA $5C $DB
    ld   hl, wAddHealthBuffer                     ; $66CD: $21 $93 $DB
    ld   [hl], $40                                ; $66D0: $36 $40
    ld   hl, wMaxHealth                           ; $66D2: $21 $5B $DB
    inc  [hl]                                     ; $66D5: $34
    ld   a, $FF                                   ; $66D6: $3E $FF
    jr   jr_004_66DC                              ; $66D8: $18 $02

jr_004_66DA:
    ld   a, $FE                                   ; $66DA: $3E $FE

jr_004_66DC:
    call OpenDialogInTable1                       ; $66DC: $CD $73 $23
    ld   hl, wAddRupeeBufferLow                   ; $66DF: $21 $90 $DB
    ld   [hl], $14                                ; $66E2: $36 $14
    jr   jr_004_66FE                              ; $66E4: $18 $18

    ; Check for fish size (in wEntitiesPrivateState1Table)
jr_004_66E6:
    ld   hl, wEntitiesPrivateState1Table          ; $66E6: $21 $B0 $C2
    add  hl, bc                                   ; $66E9: $09
    ld   a, [hl]                                  ; $66EA: $7E
    cp   $03                                      ; $66EB: $FE $03
    ; Nice fish
    ld   e, FISHING_GAME_LARGE_REWARD             ; $66ED: $1E $14
    ld   a, LOW($04A) ; Nice fish dialog id      ; $66EF: $3E $4A
    jr   z, .rewardsSelectionEnd                  ; $66F1: $28 $04
    ; Runt
    ld   e, FISHING_GAME_SMALL_REWARD             ; $66F3: $1E $05
    ld   a, LOW($04D) ; Runt dialog id           ; $66F5: $3E $4D
.rewardsSelectionEnd

    ; Add the prize to the player's rupees
    ld   hl, wAddRupeeBufferLow                   ; $66F7: $21 $90 $DB

    ; Open the prize dialog
    ld   [hl], e                                  ; $66FA: $73
    call OpenDialog                               ; $66FB: $CD $85 $23

jr_004_66FE:
    jp   func_004_6D7A                            ; $66FE: $C3 $7A $6D

; define sprite variants by selecting tile n° and setting OAM attributes (palette + flags) in a list
Unknown028SpriteVariants::
.variant0
    db $44, $00
    db $42, $00
.variant1
    db $44, $00
    db $46, $00
.variant2
    db $40, $00
    db $42, $00
.variant3
    db $40, $00
    db $46, $00
.variant4
    db $42, $20
    db $44, $20
.variant5
    db $46, $20
    db $44, $20
.variant6
    db $42, $20
    db $40, $20
.variant7
    db $46, $20
    db $40, $20

func_004_6721::
    ld   hl, wEntitiesDirectionTable              ; $6721: $21 $80 $C3
    add  hl, bc                                   ; $6724: $09
    ld   a, [hl]                                  ; $6725: $7E
    and  a                                        ; $6726: $A7
    jr   nz, jr_004_672F                          ; $6727: $20 $06

    ldh  a, [hActiveEntitySpriteVariant]          ; $6729: $F0 $F1
    add  $04                                      ; $672B: $C6 $04
    ldh  [hActiveEntitySpriteVariant], a          ; $672D: $E0 $F1

jr_004_672F:
    ld   de, Unknown028SpriteVariants             ; $672F: $11 $01 $67
    call RenderActiveEntitySpritesPair            ; $6732: $CD $C0 $3B
    jp   label_004_644E                           ; $6735: $C3 $4E $64

label_004_6738:
    call GetEntityTransitionCountdown             ; $6738: $CD $05 $0C
    jr   nz, jr_004_674A                          ; $673B: $20 $0D

    ld   [hl], $18                                ; $673D: $36 $18
    ld   hl, wEntitiesDirectionTable              ; $673F: $21 $80 $C3
    add  hl, bc                                   ; $6742: $09
    ld   a, [hl]                                  ; $6743: $7E
    xor  $01                                      ; $6744: $EE $01
    ld   [hl], a                                  ; $6746: $77
    call IncrementEntityState                     ; $6747: $CD $12 $3B

jr_004_674A:
    ldh  a, [hFrameCounter]                       ; $674A: $F0 $E7
    and  $03                                      ; $674C: $E6 $03
    jr   nz, jr_004_675F                          ; $674E: $20 $0F

    ld   hl, wEntitiesSpeedXTable                 ; $6750: $21 $40 $C2
    add  hl, bc                                   ; $6753: $09
    ld   a, [hl]                                  ; $6754: $7E
    and  a                                        ; $6755: $A7
    jr   z, jr_004_675F                           ; $6756: $28 $07

    and  $80                                      ; $6758: $E6 $80
    jr   z, jr_004_675E                           ; $675A: $28 $02

    inc  [hl]                                     ; $675C: $34
    inc  [hl]                                     ; $675D: $34

jr_004_675E:
    dec  [hl]                                     ; $675E: $35

jr_004_675F:
    ret                                           ; $675F: $C9

Data_004_6760::
    db   $08, $F8

label_004_6762:
    call GetEntityTransitionCountdown
    jr   nz, jr_004_676D                          ; $6765: $20 $06

    ld   [hl], $50                                ; $6767: $36 $50
    call IncrementEntityState                     ; $6769: $CD $12 $3B
    ld   [hl], b                                  ; $676C: $70

jr_004_676D:
    ldh  a, [hFrameCounter]                       ; $676D: $F0 $E7
    rra                                           ; $676F: $1F
    rra                                           ; $6770: $1F
    rra                                           ; $6771: $1F
    and  $01                                      ; $6772: $E6 $01
    call SetEntitySpriteVariant                   ; $6774: $CD $0C $3B
    ldh  a, [hFrameCounter]                       ; $6777: $F0 $E7
    and  $03                                      ; $6779: $E6 $03
    jr   nz, jr_004_679A                          ; $677B: $20 $1D

    ld   hl, wEntitiesSpeedXTable                                ; $677D: $21 $40 $C2
    add  hl, bc                                   ; $6780: $09
    ld   a, [hl]                                  ; $6781: $7E
    push hl                                       ; $6782: $E5
    ld   hl, wEntitiesDirectionTable              ; $6783: $21 $80 $C3
    add  hl, bc                                   ; $6786: $09
    ld   e, [hl]                                  ; $6787: $5E
    ld   d, $00                                   ; $6788: $16 $00
    ld   hl, Data_004_6760                        ; $678A: $21 $60 $67
    add  hl, de                                   ; $678D: $19
    sub  [hl]                                     ; $678E: $96
    pop  hl                                       ; $678F: $E1
    and  a                                        ; $6790: $A7
    jr   z, jr_004_679A                           ; $6791: $28 $07

    and  $80                                      ; $6793: $E6 $80
    jr   z, jr_004_6799                           ; $6795: $28 $02

    inc  [hl]                                     ; $6797: $34
    inc  [hl]                                     ; $6798: $34

jr_004_6799:
    dec  [hl]                                     ; $6799: $35

jr_004_679A:
    ret                                           ; $679A: $C9

func_004_679B::
    ld   a, [wIntroSubTimer]                      ; $679B: $FA $02 $D0
    and  a                                        ; $679E: $A7
    jr   nz, jr_004_67FA                          ; $679F: $20 $59

    ld   a, [wD003]                               ; $67A1: $FA $03 $D0
    ld   e, a                                     ; $67A4: $5F
    ld   d, b                                     ; $67A5: $50
    ld   hl, wEntitiesStatusTable                 ; $67A6: $21 $80 $C2
    add  hl, de                                   ; $67A9: $19
    ld   a, [hl]                                  ; $67AA: $7E
    and  a                                        ; $67AB: $A7
    jr   z, jr_004_67FA                           ; $67AC: $28 $4C

    ld   hl, wEntitiesStateTable                  ; $67AE: $21 $90 $C2
    add  hl, de                                   ; $67B1: $19
    ld   a, [hl]                                  ; $67B2: $7E
    and  a                                        ; $67B3: $A7
    jr   z, jr_004_67FA                           ; $67B4: $28 $44

    ld   a, [wIsFileSelectionArrowShifted]        ; $67B6: $FA $00 $D0
    ld   hl, hActiveEntityPosX                    ; $67B9: $21 $EE $FF
    sub  [hl]                                     ; $67BC: $96
    rlca                                          ; $67BD: $07
    rlca                                          ; $67BE: $07
    and  $01                                      ; $67BF: $E6 $01
    ld   hl, wEntitiesDirectionTable              ; $67C1: $21 $80 $C3
    add  hl, bc                                   ; $67C4: $09
    cp   [hl]                                     ; $67C5: $BE
    jr   nz, jr_004_67FA                          ; $67C6: $20 $32

    ld   a, [wIsFileSelectionArrowShifted]        ; $67C8: $FA $00 $D0
    ld   hl, hActiveEntityPosX                    ; $67CB: $21 $EE $FF
    sub  [hl]                                     ; $67CE: $96
    add  $18                                      ; $67CF: $C6 $18
    cp   $30                                      ; $67D1: $FE $30
    jr   nc, jr_004_67FA                          ; $67D3: $30 $25

    ld   a, [wIntroTimer]                         ; $67D5: $FA $01 $D0
    ld   hl, hActiveEntityPosY                                ; $67D8: $21 $EF $FF
    sub  [hl]                                     ; $67DB: $96
    add  $10                                      ; $67DC: $C6 $10
    cp   $20                                      ; $67DE: $FE $20
    jr   nc, jr_004_67FA                          ; $67E0: $30 $18

    call IncrementEntityState                     ; $67E2: $CD $12 $3B
    ld   [hl], $02                                ; $67E5: $36 $02
    ld   hl, wIntroSubTimer                       ; $67E7: $21 $02 $D0
    inc  [hl]                                     ; $67EA: $34
    ld   hl, wD004                                ; $67EB: $21 $04 $D0
    inc  [hl]                                     ; $67EE: $34
    call GetEntityTransitionCountdown             ; $67EF: $CD $05 $0C
    call GetRandomByte                            ; $67F2: $CD $0D $28
    and  $3F                                      ; $67F5: $E6 $3F
    add  $30                                      ; $67F7: $C6 $30
    ld   [hl], a                                  ; $67F9: $77

jr_004_67FA:
    ret                                           ; $67FA: $C9

label_004_67FB:
    call ApplyMapFadeOutTransition                ; $67FB: $CD $83 $0C
    ldh  a, [hLinkPositionX]                      ; $67FE: $F0 $98
    swap a                                        ; $6800: $CB $37
    and  $0F                                      ; $6802: $E6 $0F
    ld   e, a                                     ; $6804: $5F
    ldh  a, [hLinkPositionY]                      ; $6805: $F0 $99
    sub  $08                                      ; $6807: $D6 $08
    and  $F0                                      ; $6809: $E6 $F0
    or   e                                        ; $680B: $B3
    ld   [wWarp0PositionTileIndex], a             ; $680C: $EA $16 $D4
    xor  a                                        ; $680F: $AF
    ld   [wC167], a                               ; $6810: $EA $67 $C1
    ret                                           ; $6813: $C9

; define sprite variants by selecting tile n° and setting OAM attributes (palette + flags) in a list
TractorDevice1SpriteVariants::
.variant0
    db $4C, $07
    db $4C, $27
.variant1
    db $4E, $04
    db $4E, $24

; define sprite variants by selecting tile n° and setting OAM attributes (palette + flags) in a list
TractorDevice2SpriteVariants::
.variant0
    db $7C, $07
    db $7C, $27
.variant1
    db $7E, $04
    db $7E, $24

TractorDeviceEntityHandler::
ReversedTractorDeviceEntityHandler::
    ld   hl, wD45E                                ; $6824: $21 $5E $D4
    inc  [hl]                                     ; $6827: $34
    ld   de, TractorDevice1SpriteVariants         ; $6828: $11 $14 $68
    ldh  a, [hMapId]                              ; $682B: $F0 $F7
    cp   MAP_BOTTLE_GROTTO                        ; $682D: $FE $01
    jr   nz, jr_004_6834                          ; $682F: $20 $03
    
    ; is here one of 1/2SpriteVariants Normal and the other one Reversed?
    ld   de, TractorDevice2SpriteVariants         ; $6831: $11 $1C $68

jr_004_6834:
    call RenderActiveEntitySpritesPair            ; $6834: $CD $C0 $3B
    call ReturnIfNonInteractive_04                ; $6837: $CD $A3 $7F
    call label_3B70                               ; $683A: $CD $70 $3B
    ldh  a, [hActiveEntityState]                  ; $683D: $F0 $F0
    JP_TABLE                                      ; $683F
._00 dw func_004_6848                             ; $6840
._01 dw func_004_68FD                             ; $6842

Data_004_6844::
    db   $00, $03, $01, $02

func_004_6848::
    call GetEntityDropTimer                       ; $6848: $CD $FB $0B
    jr   nz, jr_004_6852                          ; $684B: $20 $05

    ld   [hl], $10                                ; $684D: $36 $10
    jp   IncrementEntityState                     ; $684F: $C3 $12 $3B

jr_004_6852:
    ld   a, [wLinkMotionState]                    ; $6852: $FA $1C $C1
    cp   LINK_MOTION_DEFAULT                      ; $6855: $FE $00
    jp   nz, label_004_68E4                       ; $6857: $C2 $E4 $68

    ldh  a, [hLinkSpeedX]                         ; $685A: $F0 $9A
    push af                                       ; $685C: $F5
    ldh  a, [hLinkSpeedY]                         ; $685D: $F0 $9B
    push af                                       ; $685F: $F5
    ld   e, $00                                   ; $6860: $1E $00
    ldh  a, [hActiveEntityType]                   ; $6862: $F0 $EB
    cp   ENTITY_TRACTOR_DEVICE                    ; $6864: $FE $52
    ld   a, $14                                   ; $6866: $3E $14
    jr   nz, jr_004_686D                          ; $6868: $20 $03

    inc  e                                        ; $686A: $1C
    ld   a, $08                                   ; $686B: $3E $08

jr_004_686D:
    push de                                       ; $686D: $D5
    call GetVectorTowardsLink_trampoline          ; $686E: $CD $B5 $3B
    pop  de                                       ; $6871: $D1
    ldh  a, [hMultiPurpose0]                      ; $6872: $F0 $D7
    bit  0, e                                     ; $6874: $CB $43
    jr   z, jr_004_687A                           ; $6876: $28 $02

    cpl                                           ; $6878: $2F
    inc  a                                        ; $6879: $3C

jr_004_687A:
    ldh  [hLinkSpeedY], a                         ; $687A: $E0 $9B
    ldh  a, [hMultiPurpose1]                      ; $687C: $F0 $D8
    bit  0, e                                     ; $687E: $CB $43
    jr   z, jr_004_6884                           ; $6880: $28 $02

    cpl                                           ; $6882: $2F
    inc  a                                        ; $6883: $3C

jr_004_6884:
    ldh  [hLinkSpeedX], a                         ; $6884: $E0 $9A
    push bc                                       ; $6886: $C5
    call UpdateFinalLinkPosition                  ; $6887: $CD $A8 $21
    call label_3E19                               ; $688A: $CD $19 $3E
    pop  bc                                       ; $688D: $C1
    pop  af                                       ; $688E: $F1
    ldh  [hLinkSpeedY], a                         ; $688F: $E0 $9B
    pop  af                                       ; $6891: $F1
    ldh  [hLinkSpeedX], a                         ; $6892: $E0 $9A
    xor  a                                        ; $6894: $AF
    ld   [wIsLinkPushing], a                               ; $6895: $EA $44 $C1
    ldh  a, [hActiveEntityType]                   ; $6898: $F0 $EB
    cp   ENTITY_TRACTOR_DEVICE                    ; $689A: $FE $52
    jp   nz, label_004_68E4                       ; $689C: $C2 $E4 $68

    ld   a, [wIsLinkInTheAir]                     ; $689F: $FA $46 $C1
    and  a                                        ; $68A2: $A7
    jr   nz, jr_004_68D4                          ; $68A3: $20 $2F

    call func_004_6E35                            ; $68A5: $CD $35 $6E
    add  $04                                      ; $68A8: $C6 $04
    cp   $08                                      ; $68AA: $FE $08
    jr   nc, jr_004_68D4                          ; $68AC: $30 $26

    call func_004_6E45                            ; $68AE: $CD $45 $6E
    add  $04                                      ; $68B1: $C6 $04
    cp   $08                                      ; $68B3: $FE $08
    jr   nc, jr_004_68D4                          ; $68B5: $30 $1D

    ldh  a, [hActiveEntityPosX]                   ; $68B7: $F0 $EE
    ldh  [hLinkPositionX], a                      ; $68B9: $E0 $98
    ldh  a, [hActiveEntityVisualPosY]             ; $68BB: $F0 $EC
    ldh  [hLinkPositionY], a                      ; $68BD: $E0 $99
    ld   a, LINK_MOTION_FALLING_DOWN              ; $68BF: $3E $06
    ld   [wLinkMotionState], a                    ; $68C1: $EA $1C $C1
    call ResetSpinAttack                                ; $68C4: $CD $AF $0C
    ld   [wC198], a                               ; $68C7: $EA $98 $C1
    ld   a, $FF                                   ; $68CA: $3E $FF
    ld   [wDBCB], a                               ; $68CC: $EA $CB $DB
    ld   a, WAVE_SFX_LINK_FALLS                   ; $68CF: $3E $0C
    ldh  [hWaveSfx], a                            ; $68D1: $E0 $F3
    ret                                           ; $68D3: $C9

jr_004_68D4:
    ldh  a, [hFrameCounter]                       ; $68D4: $F0 $E7
    rra                                           ; $68D6: $1F
    rra                                           ; $68D7: $1F
    rra                                           ; $68D8: $1F
    and  $03                                      ; $68D9: $E6 $03
    ld   e, a                                     ; $68DB: $5F
    ld   d, b                                     ; $68DC: $50
    ld   hl, Data_004_6844                        ; $68DD: $21 $44 $68
    add  hl, de                                   ; $68E0: $19
    ld   a, [hl]                                  ; $68E1: $7E
    ldh  [hLinkDirection], a                      ; $68E2: $E0 $9E

label_004_68E4:
    call func_004_690D                            ; $68E4: $CD $0D $69
    ldh  a, [hFrameCounter]                       ; $68E7: $F0 $E7
    rra                                           ; $68E9: $1F
    rra                                           ; $68EA: $1F
    rra                                           ; $68EB: $1F
    rra                                           ; $68EC: $1F
    and  $01                                      ; $68ED: $E6 $01
    call SetEntitySpriteVariant                   ; $68EF: $CD $0C $3B
    ldh  a, [hFrameCounter]                       ; $68F2: $F0 $E7
    and  $1F                                      ; $68F4: $E6 $1F
    jr   nz, jr_004_68FC                          ; $68F6: $20 $04

    ld   a, $1F                                   ; $68F8: $3E $1F
    ldh  [hNoiseSfx], a                           ; $68FA: $E0 $F4

jr_004_68FC:
    ret                                           ; $68FC: $C9

func_004_68FD::
    call GetEntityDropTimer                       ; $68FD: $CD $FB $0B
    jr   nz, jr_004_6908                          ; $6900: $20 $06

    ld   [hl], $40                                ; $6902: $36 $40
    call IncrementEntityState                     ; $6904: $CD $12 $3B
    ld   [hl], b                                  ; $6907: $70

jr_004_6908:
    ld   a, $00                                   ; $6908: $3E $00
    jp   SetEntitySpriteVariant                   ; $690A: $C3 $0C $3B

func_004_690D::
    ld   e, $0F                                   ; $690D: $1E $0F
    ld   d, b                                     ; $690F: $50

label_004_6910:
    push de                                       ; $6910: $D5
    ld   a, e                                     ; $6911: $7B
    cp   c                                        ; $6912: $B9
    jp   z, label_004_69A5                        ; $6913: $CA $A5 $69

    ld   hl, wEntitiesStatusTable                 ; $6916: $21 $80 $C2
    add  hl, de                                   ; $6919: $19
    ld   a, [hl]                                  ; $691A: $7E
    and  a                                        ; $691B: $A7
    jp   z, label_004_69A5                        ; $691C: $CA $A5 $69

    call CopyEntityPositionToActivePosition       ; $691F: $CD $8A $3D
    push bc                                       ; $6922: $C5
    ld   c, e                                     ; $6923: $4B
    ld   b, d                                     ; $6924: $42
    ldh  a, [hFrameCounter]                       ; $6925: $F0 $E7
    xor  c                                        ; $6927: $A9
    and  $01                                      ; $6928: $E6 $01
    jr   nz, jr_004_69A4                          ; $692A: $20 $78

    ldh  a, [hLinkPositionX]                      ; $692C: $F0 $98
    push af                                       ; $692E: $F5
    ldh  a, [hLinkPositionY]                      ; $692F: $F0 $99
    push af                                       ; $6931: $F5
    ldh  a, [hActiveEntityPosX]                   ; $6932: $F0 $EE
    ldh  [hLinkPositionX], a                      ; $6934: $E0 $98
    ldh  a, [hActiveEntityPosY]                   ; $6936: $F0 $EF
    ldh  [hLinkPositionY], a                      ; $6938: $E0 $99
    ld   hl, wEntitiesSpeedXTable                 ; $693A: $21 $40 $C2
    add  hl, bc                                   ; $693D: $09
    ld   a, [hl]                                  ; $693E: $7E
    push af                                       ; $693F: $F5
    ld   hl, wEntitiesSpeedYTable                 ; $6940: $21 $50 $C2
    add  hl, bc                                   ; $6943: $09
    ld   a, [hl]                                  ; $6944: $7E
    push af                                       ; $6945: $F5
    ld   a, $10                                   ; $6946: $3E $10
    call GetVectorTowardsLink_trampoline          ; $6948: $CD $B5 $3B
    ld   e, $00                                   ; $694B: $1E $00
    ldh  a, [hActiveEntityType]                   ; $694D: $F0 $EB
    cp   ENTITY_TRACTOR_DEVICE                    ; $694F: $FE $52
    jr   nz, jr_004_6954                          ; $6951: $20 $01

    inc  e                                        ; $6953: $1C

jr_004_6954:
    ldh  a, [hMultiPurpose0]                      ; $6954: $F0 $D7
    bit  0, e                                     ; $6956: $CB $43
    jr   nz, jr_004_695C                          ; $6958: $20 $02

    cpl                                           ; $695A: $2F
    inc  a                                        ; $695B: $3C

jr_004_695C:
    ld   hl, wEntitiesSpeedYTable                 ; $695C: $21 $50 $C2
    add  hl, bc                                   ; $695F: $09
    ld   [hl], a                                  ; $6960: $77
    ldh  a, [hMultiPurpose1]                      ; $6961: $F0 $D8
    bit  0, e                                     ; $6963: $CB $43
    jr   nz, jr_004_6969                          ; $6965: $20 $02

    cpl                                           ; $6967: $2F
    inc  a                                        ; $6968: $3C

jr_004_6969:
    ld   hl, wEntitiesSpeedXTable                 ; $6969: $21 $40 $C2
    add  hl, bc                                   ; $696C: $09
    ld   [hl], a                                  ; $696D: $77
    call CopyEntityPositionToActivePosition       ; $696E: $CD $8A $3D
    call UpdateEntityPosWithSpeed_04              ; $6971: $CD $CA $6D
    call label_3B23                               ; $6974: $CD $23 $3B
    ldh  a, [hActiveEntityPosX]                   ; $6977: $F0 $EE
    ld   hl, hLinkPositionX                       ; $6979: $21 $98 $FF
    sub  [hl]                                     ; $697C: $96
    add  $02                                      ; $697D: $C6 $02
    cp   $04                                      ; $697F: $FE $04
    jr   nc, jr_004_6992                          ; $6981: $30 $0F

    ldh  a, [hActiveEntityVisualPosY]             ; $6983: $F0 $EC
    ld   hl, hLinkPositionY                       ; $6985: $21 $99 $FF
    sub  [hl]                                     ; $6988: $96
    add  $02                                      ; $6989: $C6 $02
    cp   $04                                      ; $698B: $FE $04
    jr   nc, jr_004_6992                          ; $698D: $30 $03

    call func_004_6D7A                            ; $698F: $CD $7A $6D

jr_004_6992:
    pop  af                                       ; $6992: $F1
    ld   hl, wEntitiesSpeedYTable                 ; $6993: $21 $50 $C2
    add  hl, bc                                   ; $6996: $09
    ld   [hl], a                                  ; $6997: $77
    pop  af                                       ; $6998: $F1
    ld   hl, wEntitiesSpeedXTable                 ; $6999: $21 $40 $C2
    add  hl, bc                                   ; $699C: $09
    ld   [hl], a                                  ; $699D: $77
    pop  af                                       ; $699E: $F1
    ldh  [hLinkPositionY], a                      ; $699F: $E0 $99
    pop  af                                       ; $69A1: $F1
    ldh  [hLinkPositionX], a                      ; $69A2: $E0 $98

jr_004_69A4:
    pop  bc                                       ; $69A4: $C1

label_004_69A5:
    pop  de                                       ; $69A5: $D1
    dec  e                                        ; $69A6: $1D
    ld   a, e                                     ; $69A7: $7B
    cp   $FF                                      ; $69A8: $FE $FF
    jp   nz, label_004_6910                       ; $69AA: $C2 $10 $69

    ret                                           ; $69AD: $C9

KnightEntityHandler::
    ldh  a, [hMapId]                              ; $69AE: $F0 $F7
    cp   MAP_KANALET                              ; $69B0: $FE $14
    jr   c, jr_004_69C9                           ; $69B2: $38 $15

    ldh  a, [hRoomStatus]                         ; $69B4: $F0 $F8
    and  ROOM_STATUS_EVENT_1                      ; $69B6: $E6 $10
    jp   nz, func_004_6D7A                        ; $69B8: $C2 $7A $6D

    ld   hl, wEntitiesLoadOrderTable              ; $69BB: $21 $60 $C4
    add  hl, bc                                   ; $69BE: $09
    ld   [hl], $FF                                ; $69BF: $36 $FF
    ld   hl, wEntitiesDroppedItemTable            ; $69C1: $21 $E0 $C4
    add  hl, bc                                   ; $69C4: $09
    ld   [hl], ENTITY_HIDING_SLIME_KEY            ; $69C5: $36 $3C
    jr   jr_004_69D5                              ; $69C7: $18 $0C

jr_004_69C9:
    ld   e, a                                     ; $69C9: $5F
    ld   d, b                                     ; $69CA: $50
    ld   hl, wHasInstrument1                      ; $69CB: $21 $65 $DB
    add  hl, de                                   ; $69CE: $19
    ld   a, [hl]                                  ; $69CF: $7E
    and  $01                                      ; $69D0: $E6 $01
    jp   nz, func_004_6D7A                        ; $69D2: $C2 $7A $6D

jr_004_69D5:
    call func_004_6AC7                            ; $69D5: $CD $C7 $6A
    call CopyEntityPositionToActivePosition       ; $69D8: $CD $8A $3D
    call ReturnIfNonInteractive_04                ; $69DB: $CD $A3 $7F
    call ApplyRecoilIfNeeded_04                   ; $69DE: $CD $80 $6D
    ld   hl, wEntitiesOptions1Table               ; $69E1: $21 $30 $C4
    add  hl, bc                                   ; $69E4: $09
    ld   [hl], ENTITY_OPT1_NONE                   ; $69E5: $36 $00
    call label_3B39                               ; $69E7: $CD $39 $3B
    ldh  a, [hActiveEntityState]                  ; $69EA: $F0 $F0
    JP_TABLE                                      ; $69EC
._00 dw func_004_69F3                             ; $69ED
._01 dw func_004_6A3D                             ; $69EF
._02 dw func_004_6A6A                             ; $69F1

func_004_69F3::
    call GetEntityTransitionCountdown             ; $69F3: $CD $05 $0C
    jr   nz, jr_004_6A25                          ; $69F6: $20 $2D

    ldh  a, [hFrameCounter]                       ; $69F8: $F0 $E7
    xor  c                                        ; $69FA: $A9
    and  $07                                      ; $69FB: $E6 $07
    jr   nz, jr_004_6A04                          ; $69FD: $20 $05

    ld   a, $04                                   ; $69FF: $3E $04
    call ApplyVectorTowardsLink_trampoline        ; $6A01: $CD $AA $3B

jr_004_6A04:
    call UpdateEntityPosWithSpeed_04              ; $6A04: $CD $CA $6D
    call label_3B23                               ; $6A07: $CD $23 $3B
    call func_004_6E35                            ; $6A0A: $CD $35 $6E
    add  $30                                      ; $6A0D: $C6 $30
    cp   $60                                      ; $6A0F: $FE $60
    jr   nc, jr_004_6A25                          ; $6A11: $30 $12

    call func_004_6E45                            ; $6A13: $CD $45 $6E
    add  $30                                      ; $6A16: $C6 $30
    cp   $60                                      ; $6A18: $FE $60
    jr   nc, jr_004_6A25                          ; $6A1A: $30 $09

    call GetEntityTransitionCountdown             ; $6A1C: $CD $05 $0C
    ld   [hl], $28                                ; $6A1F: $36 $28
    jp   IncrementEntityState                     ; $6A21: $C3 $12 $3B

jr_004_6A24:
    ret                                           ; $6A24: $C9

jr_004_6A25:
    ldh  a, [hFrameCounter]                       ; $6A25: $F0 $E7
    and  $01                                      ; $6A27: $E6 $01
    jr   nz, jr_004_6A24                          ; $6A29: $20 $F9

label_004_6A2B:
    ld   hl, wEntitiesInertiaTable                ; $6A2B: $21 $D0 $C3
    add  hl, bc                                   ; $6A2E: $09
    inc  [hl]                                     ; $6A2F: $34
    ld   a, [hl]                                  ; $6A30: $7E
    rra                                           ; $6A31: $1F
    rra                                           ; $6A32: $1F
    rra                                           ; $6A33: $1F
    and  $01                                      ; $6A34: $E6 $01
    jp   SetEntitySpriteVariant                   ; $6A36: $C3 $0C $3B

Data_004_6A39::
    db   $04, $0C, $00, $08

func_004_6A3D::
    call GetEntityTransitionCountdown             ; $6A3D: $CD $05 $0C
    jr   nz, jr_004_6A67                          ; $6A40: $20 $25

    call func_004_6E55                            ; $6A42: $CD $55 $6E
    ld   hl, wEntitiesDirectionTable              ; $6A45: $21 $80 $C3
    add  hl, bc                                   ; $6A48: $09
    ld   [hl], e                                  ; $6A49: $73
    ld   d, b                                     ; $6A4A: $50
    ld   hl, wEntitiesInertiaTable                ; $6A4B: $21 $D0 $C3
    add  hl, bc                                   ; $6A4E: $09
    ld   a, [hl]                                  ; $6A4F: $7E
    and  $0F                                      ; $6A50: $E6 $0F
    ld   hl, Data_004_6A39                        ; $6A52: $21 $39 $6A
    add  hl, de                                   ; $6A55: $19
    cp   [hl]                                     ; $6A56: $BE
    jr   nz, jr_004_6A67                          ; $6A57: $20 $0E

    ld   hl, wEntitiesPrivateState1Table          ; $6A59: $21 $B0 $C2
    add  hl, bc                                   ; $6A5C: $09
    ld   [hl], $38                                ; $6A5D: $36 $38
    ld   hl, wEntitiesPrivateState4Table          ; $6A5F: $21 $40 $C4
    add  hl, bc                                   ; $6A62: $09
    ld   [hl], b                                  ; $6A63: $70
    call IncrementEntityState                     ; $6A64: $CD $12 $3B

jr_004_6A67:
    jp   label_004_6A2B                           ; $6A67: $C3 $2B $6A

func_004_6A6A::
    call func_004_6E1D                            ; $6A6A: $CD $1D $6E
    ld   hl, wEntitiesPrivateState1Table          ; $6A6D: $21 $B0 $C2
    add  hl, bc                                   ; $6A70: $09
    dec  [hl]                                     ; $6A71: $35
    dec  [hl]                                     ; $6A72: $35
    ldh  a, [hFrameCounter]                       ; $6A73: $F0 $E7
    and  $03                                      ; $6A75: $E6 $03
    jr   nz, jr_004_6A7E                          ; $6A77: $20 $05

    ld   hl, wEntitiesPrivateState4Table          ; $6A79: $21 $40 $C4
    add  hl, bc                                   ; $6A7C: $09
    inc  [hl]                                     ; $6A7D: $34

jr_004_6A7E:
    ld   hl, wEntitiesPrivateState3Table          ; $6A7E: $21 $D0 $C2
    add  hl, bc                                   ; $6A81: $09
    ld   a, [hl]                                  ; $6A82: $7E
    and  a                                        ; $6A83: $A7
    jr   z, jr_004_6A8A                           ; $6A84: $28 $04

    and  $80                                      ; $6A86: $E6 $80
    jr   z, jr_004_6AA6                           ; $6A88: $28 $1C

jr_004_6A8A:
    ld   [hl], b                                  ; $6A8A: $70
    call IncrementEntityState                     ; $6A8B: $CD $12 $3B
    ld   [hl], b                                  ; $6A8E: $70
    call GetEntityTransitionCountdown             ; $6A8F: $CD $05 $0C
    ld   [hl], $10                                ; $6A92: $36 $10
    ld   hl, wEntitiesDirectionTable              ; $6A94: $21 $80 $C3
    add  hl, bc                                   ; $6A97: $09
    ld   e, [hl]                                  ; $6A98: $5E
    ld   d, b                                     ; $6A99: $50
    ld   hl, Data_004_6A39                        ; $6A9A: $21 $39 $6A
    add  hl, de                                   ; $6A9D: $19
    ld   a, [hl]                                  ; $6A9E: $7E
    add  $08                                      ; $6A9F: $C6 $08
    ld   hl, wEntitiesInertiaTable                ; $6AA1: $21 $D0 $C3
    add  hl, bc                                   ; $6AA4: $09
    ld   [hl], a                                  ; $6AA5: $77

jr_004_6AA6:
    ret                                           ; $6AA6: $C9

; define sprite variants by selecting tile n° and setting OAM attributes (palette + flags) in a list
Unknown030SpriteVariants::
.variant0
    db $70, $02
    db $72, $02
.variant1
    db $74, $02
    db $76, $02
.variant2
    db $78, $02
    db $78, $22

Data_004_6AB3::
    db   $0A, $06, $03, $01

Data_004_6AB7::
    db   $00, $01, $03, $06, $0A, $0E, $11, $13, $14, $13, $11, $0E, $0A, $06, $03, $01

func_004_6AC7::
    ld   de, Unknown030SpriteVariants             ; $6AC7: $11 $A7 $6A
    call RenderActiveEntitySpritesPair            ; $6ACA: $CD $C0 $3B
    ld   hl, wEntitiesPrivateState3Table          ; $6ACD: $21 $D0 $C2
    add  hl, bc                                   ; $6AD0: $09
    ld   a, [hl]                                  ; $6AD1: $7E
    and  a                                        ; $6AD2: $A7
    jr   z, jr_004_6B31                           ; $6AD3: $28 $5C

    xor  a                                        ; $6AD5: $AF
    ldh  [hMultiPurpose0], a                      ; $6AD6: $E0 $D7
    ld   hl, wEntitiesDirectionTable              ; $6AD8: $21 $80 $C3
    add  hl, bc                                   ; $6ADB: $09
    ld   a, [hl]                                  ; $6ADC: $7E
    ld   hl, wEntitiesPrivateState3Table          ; $6ADD: $21 $D0 $C2
    add  hl, bc                                   ; $6AE0: $09
    bit  1, a                                     ; $6AE1: $CB $4F
    jr   nz, jr_004_6B0B                          ; $6AE3: $20 $26

    cp   $01                                      ; $6AE5: $FE $01
    ld   a, [hl]                                  ; $6AE7: $7E
    jr   nz, jr_004_6AF0                          ; $6AE8: $20 $06

    ld   hl, hMultiPurpose0                            ; $6AEA: $21 $D7 $FF
    inc  [hl]                                     ; $6AED: $34
    cpl                                           ; $6AEE: $2F
    inc  a                                        ; $6AEF: $3C

jr_004_6AF0:
    ld   hl, hActiveEntityPosX                    ; $6AF0: $21 $EE $FF
    add  [hl]                                     ; $6AF3: $86
    ld   [hl], a                                  ; $6AF4: $77
    ld   hl, wEntitiesPrivateState4Table          ; $6AF5: $21 $40 $C4
    add  hl, bc                                   ; $6AF8: $09
    ldh  a, [hMultiPurpose0]                      ; $6AF9: $F0 $D7
    and  a                                        ; $6AFB: $A7
    ld   a, [hl]                                  ; $6AFC: $7E
    jr   z, jr_004_6B02                           ; $6AFD: $28 $03

    cpl                                           ; $6AFF: $2F
    and  $0F                                      ; $6B00: $E6 $0F

jr_004_6B02:
    ld   hl, hActiveEntityVisualPosY              ; $6B02: $21 $EC $FF
    add  [hl]                                     ; $6B05: $86
    add  $F3                                      ; $6B06: $C6 $F3
    ld   [hl], a                                  ; $6B08: $77
    jr   jr_004_6B51                              ; $6B09: $18 $46

jr_004_6B0B:
    cp   $02                                      ; $6B0B: $FE $02
    ld   a, [hl]                                  ; $6B0D: $7E
    jr   nz, jr_004_6B16                          ; $6B0E: $20 $06

    ld   hl, hMultiPurpose0                            ; $6B10: $21 $D7 $FF
    inc  [hl]                                     ; $6B13: $34
    cpl                                           ; $6B14: $2F
    inc  a                                        ; $6B15: $3C

jr_004_6B16:
    ld   hl, hActiveEntityVisualPosY              ; $6B16: $21 $EC $FF
    add  [hl]                                     ; $6B19: $86
    ld   [hl], a                                  ; $6B1A: $77
    ld   hl, wEntitiesPrivateState4Table          ; $6B1B: $21 $40 $C4
    add  hl, bc                                   ; $6B1E: $09
    ldh  a, [hMultiPurpose0]                      ; $6B1F: $F0 $D7
    and  a                                        ; $6B21: $A7
    ld   a, [hl]                                  ; $6B22: $7E
    jr   nz, jr_004_6B28                          ; $6B23: $20 $03

    cpl                                           ; $6B25: $2F
    and  $0F                                      ; $6B26: $E6 $0F

jr_004_6B28:
    ld   hl, hActiveEntityPosX                    ; $6B28: $21 $EE $FF
    add  [hl]                                     ; $6B2B: $86
    add  $F8                                      ; $6B2C: $C6 $F8
    ld   [hl], a                                  ; $6B2E: $77
    jr   jr_004_6B51                              ; $6B2F: $18 $20

jr_004_6B31:
    ld   hl, wEntitiesInertiaTable                ; $6B31: $21 $D0 $C3
    add  hl, bc                                   ; $6B34: $09
    ld   a, [hl]                                  ; $6B35: $7E
    and  $0F                                      ; $6B36: $E6 $0F
    ld   e, a                                     ; $6B38: $5F
    ld   d, $00                                   ; $6B39: $16 $00
    ld   hl, Data_004_6AB3                        ; $6B3B: $21 $B3 $6A
    add  hl, de                                   ; $6B3E: $19
    ldh  a, [hActiveEntityVisualPosY]             ; $6B3F: $F0 $EC
    add  [hl]                                     ; $6B41: $86
    add  $F0                                      ; $6B42: $C6 $F0
    ldh  [hActiveEntityVisualPosY], a             ; $6B44: $E0 $EC
    ld   hl, Data_004_6AB7                        ; $6B46: $21 $B7 $6A
    add  hl, de                                   ; $6B49: $19
    ldh  a, [hActiveEntityPosX]                   ; $6B4A: $F0 $EE
    add  [hl]                                     ; $6B4C: $86
    add  $F3                                      ; $6B4D: $C6 $F3
    ldh  [hActiveEntityPosX], a                   ; $6B4F: $E0 $EE

jr_004_6B51:
    ld   a, $02                                   ; $6B51: $3E $02
    ldh  [hActiveEntitySpriteVariant], a          ; $6B53: $E0 $F1
    ld   de, Unknown030SpriteVariants             ; $6B55: $11 $A7 $6A
    call RenderActiveEntitySpritesPair            ; $6B58: $CD $C0 $3B
    ld   hl, wEntitiesPrivateState4Table          ; $6B5B: $21 $40 $C4
    add  hl, bc                                   ; $6B5E: $09
    ld   a, [hl]                                  ; $6B5F: $7E
    and  a                                        ; $6B60: $A7
    ret  z                                        ; $6B61: $C8

    ld   hl, wEntitiesPrivateState1Table          ; $6B62: $21 $B0 $C2
    add  hl, bc                                   ; $6B65: $09
    ld   a, [hl]                                  ; $6B66: $7E
    and  $80                                      ; $6B67: $E6 $80
    jr   nz, jr_004_6B7C                          ; $6B69: $20 $11

    call GetEntityPrivateCountdown1               ; $6B6B: $CD $00 $0C
    jr   nz, jr_004_6B7C                          ; $6B6E: $20 $0C

    ld   hl, wEntitiesOptions1Table               ; $6B70: $21 $30 $C4
    add  hl, bc                                   ; $6B73: $09
    ld   [hl], ENTITY_OPT1_SWORD_CLINK_OFF        ; $6B74: $36 $40
    call label_3B39                               ; $6B76: $CD $39 $3B
    call func_004_6BE1                            ; $6B79: $CD $E1 $6B

jr_004_6B7C:
    ldh  a, [hActiveEntityPosX]                   ; $6B7C: $F0 $EE
    add  $04                                      ; $6B7E: $C6 $04
    ld   hl, wEntitiesPosXTable                   ; $6B80: $21 $00 $C2
    add  hl, bc                                   ; $6B83: $09
    sub  [hl]                                     ; $6B84: $96
    sra  a                                        ; $6B85: $CB $2F
    sra  a                                        ; $6B87: $CB $2F
    ldh  [hMultiPurpose0], a                      ; $6B89: $E0 $D7
    ldh  [hMultiPurpose2], a                      ; $6B8B: $E0 $D9
    ldh  a, [hActiveEntityVisualPosY]             ; $6B8D: $F0 $EC
    ld   hl, wEntitiesPosYTable                   ; $6B8F: $21 $10 $C2
    add  hl, bc                                   ; $6B92: $09
    sub  [hl]                                     ; $6B93: $96
    sra  a                                        ; $6B94: $CB $2F
    sra  a                                        ; $6B96: $CB $2F
    ldh  [hMultiPurpose1], a                      ; $6B98: $E0 $D8
    ldh  [hMultiPurpose3], a                      ; $6B9A: $E0 $DA
    ld   a, [wOAMNextAvailableSlot]               ; $6B9C: $FA $C0 $C3
    ld   e, a                                     ; $6B9F: $5F
    ld   d, $00                                   ; $6BA0: $16 $00
    ld   hl, wDynamicOAMBuffer                    ; $6BA2: $21 $30 $C0
    add  hl, de                                   ; $6BA5: $19
    ld   e, l                                     ; $6BA6: $5D
    ld   d, h                                     ; $6BA7: $54
    call CopyEntityPositionToActivePosition       ; $6BA8: $CD $8A $3D
    ld   a, $03                                   ; $6BAB: $3E $03

jr_004_6BAD:
    ldh  [hMultiPurpose4], a                      ; $6BAD: $E0 $DB
    ldh  a, [hActiveEntityVisualPosY]             ; $6BAF: $F0 $EC
    ld   hl, hMultiPurpose1                            ; $6BB1: $21 $D8 $FF
    add  [hl]                                     ; $6BB4: $86
    ld   [de], a                                  ; $6BB5: $12
    inc  de                                       ; $6BB6: $13
    ldh  a, [hActiveEntityPosX]                   ; $6BB7: $F0 $EE
    ld   hl, hMultiPurpose0                            ; $6BB9: $21 $D7 $FF
    add  [hl]                                     ; $6BBC: $86
    ld   [de], a                                  ; $6BBD: $12
    inc  de                                       ; $6BBE: $13
    ld   a, $24                                   ; $6BBF: $3E $24
    ld   [de], a                                  ; $6BC1: $12
    inc  de                                       ; $6BC2: $13
    ld   a, $00                                   ; $6BC3: $3E $00
    ld   [de], a                                  ; $6BC5: $12
    inc  de                                       ; $6BC6: $13
    ldh  a, [hMultiPurpose0]                      ; $6BC7: $F0 $D7
    ld   hl, hMultiPurpose2                            ; $6BC9: $21 $D9 $FF
    add  [hl]                                     ; $6BCC: $86
    ldh  [hMultiPurpose0], a                      ; $6BCD: $E0 $D7
    ldh  a, [hMultiPurpose1]                      ; $6BCF: $F0 $D8
    ld   hl, hMultiPurpose3                            ; $6BD1: $21 $DA $FF
    add  [hl]                                     ; $6BD4: $86
    ldh  [hMultiPurpose1], a                      ; $6BD5: $E0 $D8
    ldh  a, [hMultiPurpose4]                      ; $6BD7: $F0 $DB
    dec  a                                        ; $6BD9: $3D
    jr   nz, jr_004_6BAD                          ; $6BDA: $20 $D1

    ld   a, $03                                   ; $6BDC: $3E $03
    jp   func_015_7964_trampoline                 ; $6BDE: $C3 $A0 $3D

func_004_6BE1::
    ldh  a, [hActiveEntityPosX]                   ; $6BE1: $F0 $EE
    ldh  [hMultiPurpose4], a                      ; $6BE3: $E0 $DB
    swap a                                        ; $6BE5: $CB $37
    and  $0F                                      ; $6BE7: $E6 $0F
    ld   e, a                                     ; $6BE9: $5F
    ldh  a, [hActiveEntityVisualPosY]             ; $6BEA: $F0 $EC
    sub  $10                                      ; $6BEC: $D6 $10
    add  $04                                      ; $6BEE: $C6 $04
    ldh  [hMultiPurpose5], a                      ; $6BF0: $E0 $DC
    and  $F0                                      ; $6BF2: $E6 $F0
    or   e                                        ; $6BF4: $B3
    ld   e, a                                     ; $6BF5: $5F
    ld   d, $00                                   ; $6BF6: $16 $00
    ld   hl, wRoomObjects                         ; $6BF8: $21 $11 $D7
    ld   a, h                                     ; $6BFB: $7C
    add  hl, de                                   ; $6BFC: $19
    ld   h, a                                     ; $6BFD: $67
    ld   a, [hl]                                  ; $6BFE: $7E
    ldh  [hObjectUnderEntity], a                  ; $6BFF: $E0 $AF
    ld   e, a                                     ; $6C01: $5F
    ld   a, [wIsIndoor]                           ; $6C02: $FA $A5 $DB
    ld   d, a                                     ; $6C05: $57
    call GetObjectPhysicsFlags_trampoline         ; $6C06: $CD $26 $2A
    cp   $00                                      ; $6C09: $FE $00
    ret  z                                        ; $6C0B: $C8

    cp   $01                                      ; $6C0C: $FE $01
    ret  nz                                       ; $6C0E: $C0

    ld   hl, wEntitiesPrivateState1Table          ; $6C0F: $21 $B0 $C2
    add  hl, bc                                   ; $6C12: $09
    ld   a, [hl]                                  ; $6C13: $7E
    cpl                                           ; $6C14: $2F
    inc  a                                        ; $6C15: $3C
    ld   [hl], a                                  ; $6C16: $77
    call GetEntityPrivateCountdown1               ; $6C17: $CD $00 $0C
    ld   [hl], $08                                ; $6C1A: $36 $08
    ld   a, JINGLE_SWORD_POKING                   ; $6C1C: $3E $07
    ldh  [hJingle], a                             ; $6C1E: $E0 $F2

label_004_6C20:
    ldh  a, [hActiveEntityPosX]                   ; $6C20: $F0 $EE
    ldh  [hMultiPurpose0], a                      ; $6C22: $E0 $D7
    ldh  a, [hActiveEntityVisualPosY]             ; $6C24: $F0 $EC
    ldh  [hMultiPurpose1], a                      ; $6C26: $E0 $D8
    ld   a, TRANSCIENT_VFX_SWORD_POKE             ; $6C28: $3E $05
    jp   AddTranscientVfx                         ; $6C2A: $C3 $C7 $0C

; define sprite variants by selecting tile n° and setting OAM attributes (palette + flags) in a list
LaserSpriteVariants::
.variant0
    db $70, $03
    db $70, $23
.variant1
    db $78, $03
    db $7A, $03
.variant2
    db $74, $03
    db $76, $03
.variant3
    db $7C, $03
    db $7E, $03
.variant4
    db $72, $03
    db $72, $23
.variant5
    db $7E, $23
    db $7C, $23
.variant6
    db $76, $23
    db $74, $23
.variant7
    db $7A, $23
    db $78, $23

Data_004_6C4D::
    db   $10, $0E, $0C, $06

Data_004_6C51::
    db   $00, $FA, $F4, $F2, $F0, $F2, $F4, $FA, $00, $06, $0C, $0E, $10, $0E, $0C, $06

LaserEntityHandler::
    ldh  a, [hActiveEntityState]                  ; $6C61: $F0 $F0
    and  a                                        ; $6C63: $A7
    jp   nz, label_004_6D0F                       ; $6C64: $C2 $0F $6D

    ld   de, LaserSpriteVariants                  ; $6C67: $11 $2D $6C
    call RenderActiveEntitySpritesPair            ; $6C6A: $CD $C0 $3B
    call ReturnIfNonInteractive_04                ; $6C6D: $CD $A3 $7F
    call label_3B44                               ; $6C70: $CD $44 $3B
    call label_3B23                               ; $6C73: $CD $23 $3B
    call GetEntityTransitionCountdown             ; $6C76: $CD $05 $0C
    jr   z, jr_004_6CB4                           ; $6C79: $28 $39

    cp   $10                                      ; $6C7B: $FE $10
    jr   nz, jr_004_6CB3                          ; $6C7D: $20 $34

    ld   a, ENTITY_LASER_BEAM                     ; $6C7F: $3E $2B
    call SpawnNewEntity_trampoline                ; $6C81: $CD $86 $3B
    jr   c, jr_004_6CB3                           ; $6C84: $38 $2D

    ld   a, $08                                   ; $6C86: $3E $08
    ldh  [hNoiseSfx], a                           ; $6C88: $E0 $F4
    ldh  a, [hMultiPurpose0]                      ; $6C8A: $F0 $D7
    ld   hl, wEntitiesPosXTable                   ; $6C8C: $21 $00 $C2
    add  hl, de                                   ; $6C8F: $19
    ld   [hl], a                                  ; $6C90: $77
    ldh  a, [hMultiPurpose1]                      ; $6C91: $F0 $D8
    ld   hl, wEntitiesPosYTable                   ; $6C93: $21 $10 $C2
    add  hl, de                                   ; $6C96: $19
    ld   [hl], a                                  ; $6C97: $77
    ldh  a, [hMultiPurpose2]                      ; $6C98: $F0 $D9
    ld   hl, wEntitiesDirectionTable              ; $6C9A: $21 $80 $C3
    add  hl, de                                   ; $6C9D: $19
    ld   [hl], a                                  ; $6C9E: $77
    ld   hl, wEntitiesSpeedXTable                 ; $6C9F: $21 $40 $C2
    add  hl, bc                                   ; $6CA2: $09
    ld   a, [hl]                                  ; $6CA3: $7E
    ld   hl, wEntitiesSpeedXTable                 ; $6CA4: $21 $40 $C2
    add  hl, de                                   ; $6CA7: $19
    ld   [hl], a                                  ; $6CA8: $77
    ld   hl, wEntitiesSpeedYTable                 ; $6CA9: $21 $50 $C2
    add  hl, bc                                   ; $6CAC: $09
    ld   a, [hl]                                  ; $6CAD: $7E
    ld   hl, wEntitiesSpeedYTable                 ; $6CAE: $21 $50 $C2
    add  hl, de                                   ; $6CB1: $19
    ld   [hl], a                                  ; $6CB2: $77

jr_004_6CB3:
    ret                                           ; $6CB3: $C9

jr_004_6CB4:
    ld   hl, wEntitiesInertiaTable                ; $6CB4: $21 $D0 $C3
    add  hl, bc                                   ; $6CB7: $09
    ld   a, [hl]                                  ; $6CB8: $7E
    inc  a                                        ; $6CB9: $3C
    ld   [hl], a                                  ; $6CBA: $77
    and  $07                                      ; $6CBB: $E6 $07
    jr   nz, jr_004_6D0E                          ; $6CBD: $20 $4F

    ld   hl, wEntitiesDirectionTable              ; $6CBF: $21 $80 $C3
    add  hl, bc                                   ; $6CC2: $09
    ld   a, [hl]                                  ; $6CC3: $7E
    inc  a                                        ; $6CC4: $3C
    and  $0F                                      ; $6CC5: $E6 $0F
    ld   [hl], a                                  ; $6CC7: $77
    srl  a                                        ; $6CC8: $CB $3F
    ld   hl, wEntitiesSpriteVariantTable          ; $6CCA: $21 $B0 $C3
    add  hl, bc                                   ; $6CCD: $09
    ld   [hl], a                                  ; $6CCE: $77
    ld   a, ENTITY_LASER                          ; $6CCF: $3E $2A
    call SpawnNewEntity_trampoline                ; $6CD1: $CD $86 $3B
    jr   c, jr_004_6D0E                           ; $6CD4: $38 $38

    ldh  a, [hMultiPurpose0]                      ; $6CD6: $F0 $D7
    ld   hl, wEntitiesPosXTable                   ; $6CD8: $21 $00 $C2
    add  hl, de                                   ; $6CDB: $19
    ld   [hl], a                                  ; $6CDC: $77
    ldh  a, [hMultiPurpose1]                      ; $6CDD: $F0 $D8
    ld   hl, wEntitiesPosYTable                   ; $6CDF: $21 $10 $C2
    add  hl, de                                   ; $6CE2: $19
    ld   [hl], a                                  ; $6CE3: $77
    ld   hl, wEntitiesStateTable                  ; $6CE4: $21 $90 $C2
    add  hl, de                                   ; $6CE7: $19
    ld   [hl], $01                                ; $6CE8: $36 $01
    ld   hl, wEntitiesPrivateState1Table          ; $6CEA: $21 $B0 $C2
    add  hl, de                                   ; $6CED: $19
    ld   [hl], c                                  ; $6CEE: $71
    ld   hl, wEntitiesPhysicsFlagsTable           ; $6CEF: $21 $40 $C3
    add  hl, de                                   ; $6CF2: $19
    ld   [hl], $C0                                ; $6CF3: $36 $C0
    push bc                                       ; $6CF5: $C5
    ldh  a, [hMultiPurpose2]                      ; $6CF6: $F0 $D9
    ld   c, a                                     ; $6CF8: $4F
    ld   hl, Data_004_6C51                        ; $6CF9: $21 $51 $6C
    add  hl, bc                                   ; $6CFC: $09
    ld   a, [hl]                                  ; $6CFD: $7E
    ld   hl, wEntitiesSpeedXTable                 ; $6CFE: $21 $40 $C2
    add  hl, de                                   ; $6D01: $19
    ld   [hl], a                                  ; $6D02: $77
    ld   hl, Data_004_6C4D                        ; $6D03: $21 $4D $6C
    add  hl, bc                                   ; $6D06: $09
    ld   a, [hl]                                  ; $6D07: $7E
    ld   hl, wEntitiesSpeedYTable                 ; $6D08: $21 $50 $C2
    add  hl, de                                   ; $6D0B: $19
    ld   [hl], a                                  ; $6D0C: $77
    pop  bc                                       ; $6D0D: $C1

jr_004_6D0E:
    ret                                           ; $6D0E: $C9

label_004_6D0F:
    call label_3B2E                               ; $6D0F: $CD $2E $3B
    ld   hl, wEntitiesCollisionsTable             ; $6D12: $21 $A0 $C2
    add  hl, bc                                   ; $6D15: $09
    ld   a, [hl]                                  ; $6D16: $7E
    and  a                                        ; $6D17: $A7
    jp   nz, func_004_6D7A                        ; $6D18: $C2 $7A $6D

    ldh  a, [hActiveEntityPosX]                   ; $6D1B: $F0 $EE
    ld   hl, hLinkPositionX                       ; $6D1D: $21 $98 $FF
    sub  [hl]                                     ; $6D20: $96
    add  $10                                      ; $6D21: $C6 $10
    cp   $20                                      ; $6D23: $FE $20
    jr   nc, jr_004_6D5C                          ; $6D25: $30 $35

    ldh  a, [hActiveEntityPosY]                   ; $6D27: $F0 $EF
    ld   hl, hLinkPositionY                       ; $6D29: $21 $99 $FF
    sub  [hl]                                     ; $6D2C: $96
    add  $10                                      ; $6D2D: $C6 $10
    cp   $20                                      ; $6D2F: $FE $20
    jr   nc, jr_004_6D5C                          ; $6D31: $30 $29

    call func_004_6D7A                            ; $6D33: $CD $7A $6D
    ld   a, [wInvincibilityCounter]               ; $6D36: $FA $C7 $DB
    and  a                                        ; $6D39: $A7
    jr   nz, jr_004_6D5C                          ; $6D3A: $20 $20

    ld   hl, wEntitiesPrivateState1Table          ; $6D3C: $21 $B0 $C2
    add  hl, bc                                   ; $6D3F: $09
    ld   e, [hl]                                  ; $6D40: $5E
    ld   d, b                                     ; $6D41: $50
    ld   hl, wEntitiesTransitionCountdownTable    ; $6D42: $21 $E0 $C2
    add  hl, de                                   ; $6D45: $19
    ld   a, [hl]                                  ; $6D46: $7E
    and  a                                        ; $6D47: $A7
    jr   nz, jr_004_6D5C                          ; $6D48: $20 $12

    ld   [hl], $20                                ; $6D4A: $36 $20
    ld   hl, wEntitiesFlashCountdownTable         ; $6D4C: $21 $20 $C4
    add  hl, de                                   ; $6D4F: $19
    ld   [hl], $10                                ; $6D50: $36 $10
    push bc                                       ; $6D52: $C5
    ld   c, e                                     ; $6D53: $4B
    ld   b, d                                     ; $6D54: $42
    ld   a, $40                                   ; $6D55: $3E $40
    call ApplyVectorTowardsLink_trampoline        ; $6D57: $CD $AA $3B
    pop  bc                                       ; $6D5A: $C1
    ret                                           ; $6D5B: $C9

jr_004_6D5C:
    ld   hl, wEntitiesSpeedXTable                 ; $6D5C: $21 $40 $C2
    add  hl, bc                                   ; $6D5F: $09
    ld   a, [hl]                                  ; $6D60: $7E
    ld   hl, wEntitiesPosXTable                   ; $6D61: $21 $00 $C2
    add  hl, bc                                   ; $6D64: $09
    add  [hl]                                     ; $6D65: $86
    ld   [hl], a                                  ; $6D66: $77
    cp   $9C                                      ; $6D67: $FE $9C
    jp   nc, func_004_6D7A                        ; $6D69: $D2 $7A $6D

    ld   hl, wEntitiesSpeedYTable                 ; $6D6C: $21 $50 $C2
    add  hl, bc                                   ; $6D6F: $09
    ld   a, [hl]                                  ; $6D70: $7E
    ld   hl, wEntitiesPosYTable                   ; $6D71: $21 $10 $C2
    add  hl, bc                                   ; $6D74: $09
    add  [hl]                                     ; $6D75: $86
    ld   [hl], a                                  ; $6D76: $77
    cp   $78                                      ; $6D77: $FE $78
    ret  c                                        ; $6D79: $D8

func_004_6D7A::
    ld   hl, wEntitiesStatusTable                 ; $6D7A: $21 $80 $C2
    add  hl, bc                                   ; $6D7D: $09
    ld   [hl], b                                  ; $6D7E: $70
    ret                                           ; $6D7F: $C9

; If the entity is ignoring hits, apply its recoil velocity.
ApplyRecoilIfNeeded_04::
    ld   hl, wEntitiesIgnoreHitsCountdownTable    ; $6D80: $21 $10 $C4
    add  hl, bc                                   ; $6D83: $09
    ld   a, [hl]                                  ; $6D84: $7E
    and  a                                        ; $6D85: $A7
    jr   z, .return                               ; $6D86: $28 $41

    dec  a                                        ; $6D88: $3D
    ld   [hl], a                                  ; $6D89: $77

    call label_3E8E                               ; $6D8A: $CD $8E $3E

    ;
    ; Temporarily replace the entity speed by the recoil speed
    ;

    ld   hl, wEntitiesSpeedXTable                 ; $6D8D: $21 $40 $C2
    add  hl, bc                                   ; $6D90: $09
    ld   a, [hl]                                  ; $6D91: $7E
    push af                                       ; $6D92: $F5

=======
>>>>>>> 1d3f8530
    ld   hl, wEntitiesSpeedYTable                 ; $6D93: $21 $50 $C2
    add  hl, bc                                   ; $6D96: $09
    ld   a, [hl]                                  ; $6D97: $7E
    push af                                       ; $6D98: $F5
<<<<<<< HEAD

    ld   hl, wEntitiesRecoilVelocityX             ; $6D99: $21 $F0 $C3
    add  hl, bc                                   ; $6D9C: $09
    ld   a, [hl]                                  ; $6D9D: $7E
    ld   hl, wEntitiesSpeedXTable                 ; $6D9E: $21 $40 $C2
    add  hl, bc                                   ; $6DA1: $09
    ld   [hl], a                                  ; $6DA2: $77

    ld   hl, wEntitiesRecoilVelocityY             ; $6DA3: $21 $00 $C4
    add  hl, bc                                   ; $6DA6: $09
    ld   a, [hl]                                  ; $6DA7: $7E
    ld   hl, wEntitiesSpeedYTable                 ; $6DA8: $21 $50 $C2
    add  hl, bc                                   ; $6DAB: $09
    ld   [hl], a                                  ; $6DAC: $77

    call UpdateEntityPosWithSpeed_04              ; $6DAD: $CD $CA $6D

    ld   hl, wEntitiesOptions1Table               ; $6DB0: $21 $30 $C4
    add  hl, bc                                   ; $6DB3: $09
    ld   a, [hl]                                  ; $6DB4: $7E
    and  $20                                      ; $6DB5: $E6 $20
    jr   nz, .restoreOriginalVelocity             ; $6DB7: $20 $03

    call label_3B23                               ; $6DB9: $CD $23 $3B

.restoreOriginalVelocity
    ld   hl, wEntitiesSpeedYTable                 ; $6DBC: $21 $50 $C2
    add  hl, bc                                   ; $6DBF: $09
    pop  af                                       ; $6DC0: $F1
    ld   [hl], a                                  ; $6DC1: $77
    ld   hl, wEntitiesSpeedXTable                 ; $6DC2: $21 $40 $C2
    add  hl, bc                                   ; $6DC5: $09
    pop  af                                       ; $6DC6: $F1
    ld   [hl], a                                  ; $6DC7: $77
    pop  af                                       ; $6DC8: $F1

.return
    ret                                           ; $6DC9: $C9

UpdateEntityPosWithSpeed_04::
    call AddEntitySpeedToPos_04                   ; $6DCA: $CD $D7 $6D

UpdateEntityYPosWithSpeed_04::
    push bc                                       ; $6DCD: $C5
    ld   a, c                                     ; $6DCE: $79
    add  $10                                      ; $6DCF: $C6 $10
    ld   c, a                                     ; $6DD1: $4F
    call AddEntitySpeedToPos_04                   ; $6DD2: $CD $D7 $6D
    pop  bc                                       ; $6DD5: $C1
    ret                                           ; $6DD6: $C9

; Update the entity's position using its speed.
;
; The values in the entity speed tables are the number of pixels to
; move within 16 frames. For example, if it's 8, the entity will move
; 1 pixel every other frame (8/16). If it's -16, the entity will move
; -1 pixel every frame (-16/16).
;
; Inputs:
;   bc  entity index
AddEntitySpeedToPos_04::
    ld   hl, wEntitiesSpeedXTable                 ; $6DD7: $21 $40 $C2
    add  hl, bc                                   ; $6DDA: $09
    ld   a, [hl]                                  ; $6DDB: $7E
    and  a                                        ; $6DDC: $A7
    ; No need to update the position if it's not moving
    jr   z, .return                               ; $6DDD: $28 $23

    push af                                       ; $6DDF: $F5
    swap a                                        ; $6DE0: $CB $37
    and  $F0                                      ; $6DE2: $E6 $F0
    ld   hl, wEntitiesSpeedXAccTable              ; $6DE4: $21 $60 $C2
    add  hl, bc                                   ; $6DE7: $09
    add  [hl]                                     ; $6DE8: $86
    ld   [hl], a                                  ; $6DE9: $77
    ; Save carry in bit 0 of d
    rl   d                                        ; $6DEA: $CB $12
    ld   hl, wEntitiesPosXTable                   ; $6DEC: $21 $00 $C2

.updatePosition
    add  hl, bc                                   ; $6DEF: $09
    pop  af                                       ; $6DF0: $F1
    ; Sign extension for high nibble
    ld   e, $00                                   ; $6DF1: $1E $00
    bit  7, a                                     ; $6DF3: $CB $7F
    jr   z, .positive                             ; $6DF5: $28 $02

    ld   e, $F0                                   ; $6DF7: $1E $F0

.positive
    swap a                                        ; $6DF9: $CB $37
    and  $0F                                      ; $6DFB: $E6 $0F
    or   e                                        ; $6DFD: $B3
    ; Get carry back from d
    rr   d                                        ; $6DFE: $CB $1A
    adc  [hl]                                     ; $6E00: $8E
    ld   [hl], a                                  ; $6E01: $77

.return
    ret                                           ; $6E02: $C9

AddEntityZSpeedToPos_04::
    ld   hl, wEntitiesSpeedZTable                 ; $6E03: $21 $20 $C3
    add  hl, bc                                   ; $6E06: $09
    ld   a, [hl]                                  ; $6E07: $7E
    and  a                                        ; $6E08: $A7
    jr   z, AddEntitySpeedToPos_04.return         ; $6E09: $28 $F7

    push af                                       ; $6E0B: $F5
    swap a                                        ; $6E0C: $CB $37
    and  $F0                                      ; $6E0E: $E6 $F0
    ld   hl, wEntitiesSpeedZAccTable              ; $6E10: $21 $30 $C3
    add  hl, bc                                   ; $6E13: $09
    add  [hl]                                     ; $6E14: $86
    ld   [hl], a                                  ; $6E15: $77
    rl   d                                        ; $6E16: $CB $12
    ld   hl, wEntitiesPosZTable                   ; $6E18: $21 $10 $C3
    jr   AddEntitySpeedToPos_04.updatePosition    ; $6E1B: $18 $D2

func_004_6E1D::
    ld   hl, wEntitiesPrivateState1Table          ; $6E1D: $21 $B0 $C2
    add  hl, bc                                   ; $6E20: $09
    ld   a, [hl]                                  ; $6E21: $7E
    push af                                       ; $6E22: $F5
    swap a                                        ; $6E23: $CB $37
    and  $F0                                      ; $6E25: $E6 $F0
    ld   hl, wEntitiesPrivateState2Table          ; $6E27: $21 $C0 $C2
    add  hl, bc                                   ; $6E2A: $09
    add  [hl]                                     ; $6E2B: $86
    ld   [hl], a                                  ; $6E2C: $77
    rl   d                                        ; $6E2D: $CB $12
    ld   hl, wEntitiesPrivateState3Table          ; $6E2F: $21 $D0 $C2
    jp   AddEntitySpeedToPos_04.updatePosition    ; $6E32: $C3 $EF $6D

func_004_6E35::
    ld   e, $00                                   ; $6E35: $1E $00
    ldh  a, [hLinkPositionX]                      ; $6E37: $F0 $98
    ld   hl, wEntitiesPosXTable                   ; $6E39: $21 $00 $C2
    add  hl, bc                                   ; $6E3C: $09
    sub  [hl]                                     ; $6E3D: $96
    bit  7, a                                     ; $6E3E: $CB $7F
    jr   z, jr_004_6E43                           ; $6E40: $28 $01

    inc  e                                        ; $6E42: $1C

jr_004_6E43:
    ld   d, a                                     ; $6E43: $57
    ret                                           ; $6E44: $C9

func_004_6E45::
    ld   e, $02                                   ; $6E45: $1E $02
    ldh  a, [hLinkPositionY]                      ; $6E47: $F0 $99
    ld   hl, wEntitiesPosYTable                   ; $6E49: $21 $10 $C2
    add  hl, bc                                   ; $6E4C: $09
    sub  [hl]                                     ; $6E4D: $96
    bit  7, a                                     ; $6E4E: $CB $7F
    jr   nz, jr_004_6E53                          ; $6E50: $20 $01

    inc  e                                        ; $6E52: $1C

jr_004_6E53:
    ld   d, a                                     ; $6E53: $57
    ret                                           ; $6E54: $C9

func_004_6E55::
    call func_004_6E35                            ; $6E55: $CD $35 $6E
    ld   a, e                                     ; $6E58: $7B
    ldh  [hMultiPurpose0], a                      ; $6E59: $E0 $D7
    ld   a, d                                     ; $6E5B: $7A
    bit  7, a                                     ; $6E5C: $CB $7F
    jr   z, jr_004_6E62                           ; $6E5E: $28 $02

    cpl                                           ; $6E60: $2F
    inc  a                                        ; $6E61: $3C

jr_004_6E62:
    push af                                       ; $6E62: $F5
    call func_004_6E45                            ; $6E63: $CD $45 $6E
    ld   a, e                                     ; $6E66: $7B
    ldh  [hMultiPurpose1], a                      ; $6E67: $E0 $D8
    ld   a, d                                     ; $6E69: $7A
    bit  7, a                                     ; $6E6A: $CB $7F
    jr   z, jr_004_6E70                           ; $6E6C: $28 $02

    cpl                                           ; $6E6E: $2F
    inc  a                                        ; $6E6F: $3C

jr_004_6E70:
    pop  de                                       ; $6E70: $D1
    cp   d                                        ; $6E71: $BA
    jr   nc, jr_004_6E78                          ; $6E72: $30 $04

    ldh  a, [hMultiPurpose0]                      ; $6E74: $F0 $D7
    jr   jr_004_6E7A                              ; $6E76: $18 $02

jr_004_6E78:
    ldh  a, [hMultiPurpose1]                      ; $6E78: $F0 $D8

jr_004_6E7A:
    ld   e, a                                     ; $6E7A: $5F
    ret                                           ; $6E7B: $C9

TrendyGameOwnerEntityHandler::
    ld   a, [wIsMarinFollowingLink]               ; $6E7C: $FA $73 $DB
    push af                                       ; $6E7F: $F5
    ldh  a, [hRoomStatus]                         ; $6E80: $F0 $F8
    and  ROOM_STATUS_EVENT_1                      ; $6E82: $E6 $10
    jr   z, jr_004_6E8A                           ; $6E84: $28 $04

    xor  a                                        ; $6E86: $AF
    ld   [wIsMarinFollowingLink], a               ; $6E87: $EA $73 $DB

jr_004_6E8A:
    call func_004_6E92                            ; $6E8A: $CD $92 $6E
    pop  af                                       ; $6E8D: $F1
    ld   [wIsMarinFollowingLink], a               ; $6E8E: $EA $73 $DB
    ret                                           ; $6E91: $C9

func_004_6E92::
    ld   hl, wEntitiesPrivateState1Table          ; $6E92: $21 $B0 $C2
    add  hl, bc                                   ; $6E95: $09
    ld   a, [hl]                                  ; $6E96: $7E
    and  a                                        ; $6E97: $A7
    jp   nz, label_004_74D9                       ; $6E98: $C2 $D9 $74

    ld   a, c                                     ; $6E9B: $79
    ld   [wD210], a                               ; $6E9C: $EA $10 $D2
    ld   a, $02                                   ; $6E9F: $3E $02
    ld   [wBlockItemUsage], a                     ; $6EA1: $EA $0A $C5
    call GetEntityPrivateCountdown1               ; $6EA4: $CD $00 $0C
    dec  a                                        ; $6EA7: $3D
    jr   nz, jr_004_6EAE                          ; $6EA8: $20 $04

    ld   a, JINGLE_NEW_HEART                      ; $6EAA: $3E $19
    ldh  [hJingle], a                             ; $6EAC: $E0 $F2

jr_004_6EAE:
    ldh  a, [hActiveEntitySpriteVariant]          ; $6EAE: $F0 $F1
    inc  a                                        ; $6EB0: $3C
    jr   z, jr_004_6ECA                           ; $6EB1: $28 $17

    ldh  a, [hFrameCounter]                       ; $6EB3: $F0 $E7
    and  $1F                                      ; $6EB5: $E6 $1F
    jr   nz, jr_004_6EC1                          ; $6EB7: $20 $08

    call func_004_6E55                            ; $6EB9: $CD $55 $6E
    ld   hl, wEntitiesDirectionTable              ; $6EBC: $21 $80 $C3
    add  hl, bc                                   ; $6EBF: $09
    ld   [hl], e                                  ; $6EC0: $73

jr_004_6EC1:
    call func_004_7C98                            ; $6EC1: $CD $98 $7C
    ld   de, ShopOwnerSpriteVariants              ; $6EC4: $11 $CB $76
    call RenderActiveEntitySpritesPair            ; $6EC7: $CD $C0 $3B

jr_004_6ECA:
    call func_004_73FE                            ; $6ECA: $CD $FE $73
    call CopyEntityPositionToActivePosition       ; $6ECD: $CD $8A $3D
    call func_004_7BE3                            ; $6ED0: $CD $E3 $7B
    call func_004_73B7                            ; $6ED3: $CD $B7 $73
    ldh  a, [hActiveEntityState]                  ; $6ED6: $F0 $F0
    cp   $03                                      ; $6ED8: $FE $03
    jr   c, jr_004_6EE9                           ; $6EDA: $38 $0D

    ld   a, [wIsMarinFollowingLink]               ; $6EDC: $FA $73 $DB
    and  a                                        ; $6EDF: $A7
    jr   z, jr_004_6EE9                           ; $6EE0: $28 $07

    ld   a, $02                                   ; $6EE2: $3E $02
    ldh  [hLinkInteractiveMotionBlocked], a       ; $6EE4: $E0 $A1
    ld   [wC167], a                               ; $6EE6: $EA $67 $C1

jr_004_6EE9:
    ld   a, [wGameplayType]                       ; $6EE9: $FA $95 $DB
    cp   $0B                                      ; $6EEC: $FE $0B
    ret  nz                                       ; $6EEE: $C0

    ld   a, [wTransitionSequenceCounter]          ; $6EEF: $FA $6B $C1
    cp   $04                                      ; $6EF2: $FE $04
    ret  nz                                       ; $6EF4: $C0

TrendyEntityJumpTable:
    ldh  a, [hActiveEntityState]                  ; $6EF5: $F0 $F0
    JP_TABLE                                      ; $6EF7
._00 dw func_004_6F38                             ; $6EF8
._01 dw func_004_6FC6                             ; $6EFA
._02 dw func_004_7020                             ; $6EFC
._03 dw func_004_707F                             ; $6EFE
._04 dw func_004_710C                             ; $6F00
._05 dw func_004_7179                             ; $6F02
._06 dw func_004_71B0                             ; $6F04
._07 dw func_004_71FF                             ; $6F06
._08 dw func_004_7249                             ; $6F08
._09 dw func_004_727C                             ; $6F0A
._0A dw func_004_7296                             ; $6F0C
._0B dw func_004_72EF                             ; $6F0E
._0C dw func_004_732F                             ; $6F10

; Remainer of the entities initial pos y table
Data_004_6F12::
    db   $38, $58, $78

; Trendy entity  initial direction
Data_004_6F15::
    db   $58, $40, $70, $2E, $2E, $2E

; Trendy entity initial sprite variant
Data_004_6F1B::
    db   $3E, $4E, $4E, $00, $00, $00

Data_004_6F21::
    db   $04, $01, $02, $05, $02, $02, $00, $03, $04, $81, $81, $81, $82, $81, $81

Data_004_6F30::
    db   $FF, $47, $31, $52, $C5, $28, $00, $00

func_004_6F38::
    ld   e, $06                                   ; $6F38: $1E $06
    ld   d, $00                                   ; $6F3A: $16 $00

jr_004_6F3C:
    push de                                       ; $6F3C: $D5
    ld   a, $4F                                   ; $6F3D: $3E $4F
    ld   e, $0E                                   ; $6F3F: $1E $0E
    call SpawnNewEntityInRange_trampoline         ; $6F41: $CD $98 $3B

    ; Set entity X and Y position from values depending on privateState1.
    ;
    ; (NB: the code finds it clever to re-use some values from the
    ; entity jump table.)
    ld   hl, wEntitiesPrivateState1Table          ; $6F44: $21 $B0 $C2
    add  hl, de                                   ; $6F47: $19
    ld   [hl], $01                                ; $6F48: $36 $01

    ld   hl, (TrendyEntityJumpTable._08 + 1)      ; $6F4A: $21 $09 $6F
    add  hl, de                                   ; $6F4D: $19
    ld   a, [hl]                                  ; $6F4E: $7E
    ld   hl, wEntitiesPosXTable                   ; $6F4F: $21 $00 $C2
    add  hl, de                                   ; $6F52: $19
    ld   [hl], a                                  ; $6F53: $77

    ld   hl, (TrendyEntityJumpTable._0B + 1)      ; $6F54: $21 $0F $6F
    add  hl, de                                   ; $6F57: $19
    ld   a, [hl]                                  ; $6F58: $7E
    ld   hl, wEntitiesPosYTable                   ; $6F59: $21 $10 $C2
    add  hl, de                                   ; $6F5C: $19
    ld   [hl], a                                  ; $6F5D: $77
    ld   hl, Data_004_6F1B                        ; $6F5E: $21 $1B $6F
    add  hl, de                                   ; $6F61: $19
    ld   a, [hl]                                  ; $6F62: $7E
    ld   hl, wEntitiesSpriteVariantTable          ; $6F63: $21 $B0 $C3
    add  hl, de                                   ; $6F66: $19
    ld   [hl], a                                  ; $6F67: $77
    ld   hl, Data_004_6F21                        ; $6F68: $21 $21 $6F
    add  hl, de                                   ; $6F6B: $19

jr_004_6F6C:
    ld   a, [hl]                                  ; $6F6C: $7E
    ld   hl, wEntitiesPhysicsFlagsTable           ; $6F6D: $21 $40 $C3
    add  hl, de                                   ; $6F70: $19
    ld   [hl], a                                  ; $6F71: $77
    ld   hl, Data_004_6F15                        ; $6F72: $21 $15 $6F
    add  hl, de                                   ; $6F75: $19
    ld   a, [hl]                                  ; $6F76: $7E
    ld   hl, wEntitiesDirectionTable              ; $6F77: $21 $80 $C3
    add  hl, de                                   ; $6F7A: $19
    ld   [hl], a                                  ; $6F7B: $77
    push bc                                       ; $6F7C: $C5
    ld   c, e                                     ; $6F7D: $4B
    ld   b, d                                     ; $6F7E: $42
    call func_004_76B3                            ; $6F7F: $CD $B3 $76
    pop  bc                                       ; $6F82: $C1
    pop  de                                       ; $6F83: $D1
    dec  e                                        ; $6F84: $1D
    jr   nz, jr_004_6F3C                          ; $6F85: $20 $B5

    xor  a                                        ; $6F87: $AF
    ld   [wD206], a                               ; $6F88: $EA $06 $D2
    ld   a, $10                                   ; $6F8B: $3E $10
    ld   [wD202], a                               ; $6F8D: $EA $02 $D2
    ld   [wD203], a                               ; $6F90: $EA $03 $D2
    ld   a, $16                                   ; $6F93: $3E $16
    ld   [wD205], a                               ; $6F95: $EA $05 $D2
    ld   a, $18                                   ; $6F98: $3E $18
    ld   [wD204], a                               ; $6F9A: $EA $04 $D2
    ld   a, $00                                   ; $6F9D: $3E $00
    ld   [wD200], a                               ; $6F9F: $EA $00 $D2
    ld   a, $04                                   ; $6FA2: $3E $04
    ld   [wD201], a                               ; $6FA4: $EA $01 $D2
    call IncrementEntityState                     ; $6FA7: $CD $12 $3B
    ld   a, [wTradeSequenceItem]                  ; $6FAA: $FA $0E $DB
    ld   hl, wEntitiesPrivateState5Table          ; $6FAD: $21 $90 $C3
    add  hl, bc                                   ; $6FB0: $09
    ld   [hl], a                                  ; $6FB1: $77
    ld   hl, wObjPal6                             ; $6FB2: $21 $78 $DC
    ld   de, Data_004_6F30                        ; $6FB5: $11 $30 $6F

jr_004_6FB8:
    ld   a, [de]                                  ; $6FB8: $1A
    ld   [hl+], a                                 ; $6FB9: $22
    inc  de                                       ; $6FBA: $13
    ld   a, l                                     ; $6FBB: $7D
    and  $07                                      ; $6FBC: $E6 $07
    jr   nz, jr_004_6FB8                          ; $6FBE: $20 $F8

    ld   a, $02                                   ; $6FC0: $3E $02
    ld   [wPaletteDataFlags], a                   ; $6FC2: $EA $D1 $DD
    ret                                           ; $6FC5: $C9

func_004_6FC6::
    ld   a, [wC167]                               ; $6FC6: $FA $67 $C1
    and  a                                        ; $6FC9: $A7
    ret  nz                                       ; $6FCA: $C0

    ld   a, [wIsMarinFollowingLink]               ; $6FCB: $FA $73 $DB
    and  a                                        ; $6FCE: $A7
    jr   z, jr_004_6FE2                           ; $6FCF: $28 $11

    ldh  a, [hLinkPositionX]                      ; $6FD1: $F0 $98
    cp   $6C                                      ; $6FD3: $FE $6C
    jr   c, jr_004_6FE2                           ; $6FD5: $38 $0B

    ld   hl, wIndoorBRoomStatus + $A0                                ; $6FD7: $21 $A0 $DA
    set  4, [hl]                                  ; $6FDA: $CB $E6
    ld   a, $6B                                   ; $6FDC: $3E $6B
    ldh  [hLinkPositionX], a                      ; $6FDE: $E0 $98
    jr   jr_004_6FE6                              ; $6FE0: $18 $04

jr_004_6FE2:
    call func_004_7C06                            ; $6FE2: $CD $06 $7C
    ret  nc                                       ; $6FE5: $D0

jr_004_6FE6:
    xor  a                                        ; $6FE6: $AF
    ld   [wConsecutiveStepsCount], a                               ; $6FE7: $EA $20 $C1
    ldh  [hLinkSpeedX], a                         ; $6FEA: $E0 $9A
    ld   e, $06                                   ; $6FEC: $1E $06
    ld   hl, wEntitiesPrivateState5Table          ; $6FEE: $21 $90 $C3
    add  hl, bc                                   ; $6FF1: $09
    ld   a, [hl]                                  ; $6FF2: $7E
    and  a                                        ; $6FF3: $A7
    jr   z, jr_004_6FF7                           ; $6FF4: $28 $01

    dec  e                                        ; $6FF6: $1D

jr_004_6FF7:
    ld   hl, wEntitiesPrivateState4Table          ; $6FF7: $21 $40 $C4
    add  hl, bc                                   ; $6FFA: $09
    ld   a, [hl]                                  ; $6FFB: $7E
    cp   e                                        ; $6FFC: $BB
    jr   c, jr_004_7004                           ; $6FFD: $38 $05

    jp_open_dialog $040                           ; $6FFF

jr_004_7004:
    ld   a, [wIsMarinFollowingLink]               ; $7004: $FA $73 $DB
    and  a                                        ; $7007: $A7
    jr   z, jr_004_700E                           ; $7008: $28 $04

    ld   a, $F7                                   ; $700A: $3E $F7
    jr   jr_004_701A                              ; $700C: $18 $0C

jr_004_700E:
    ld   hl, wEntitiesPrivateState3Table          ; $700E: $21 $D0 $C2
    add  hl, bc                                   ; $7011: $09
    ld   a, [hl]                                  ; $7012: $7E
    and  a                                        ; $7013: $A7
    ld   a, $3B                                   ; $7014: $3E $3B
    jr   z, jr_004_701A                           ; $7016: $28 $02

    ld   a, $3E                                   ; $7018: $3E $3E

jr_004_701A:
    call OpenDialog                               ; $701A: $CD $85 $23
    jp   IncrementEntityState                     ; $701D: $C3 $12 $3B

func_004_7020::
    ld   a, $02                                   ; $7020: $3E $02
    ldh  [hLinkInteractiveMotionBlocked], a       ; $7022: $E0 $A1
    ld   a, [wDialogState]                        ; $7024: $FA $9F $C1
    and  a                                        ; $7027: $A7
    jr   nz, jr_004_705C                          ; $7028: $20 $32

    ld   a, [wDialogIndex]                        ; $702A: $FA $73 $C1
    cp   $F8                                      ; $702D: $FE $F8
    jr   z, jr_004_7038                           ; $702F: $28 $07

    ld   a, [wDialogAskSelectionIndex]                               ; $7031: $FA $77 $C1
    cp   $01                                      ; $7034: $FE $01
    jr   nc, jr_004_704B                          ; $7036: $30 $13

jr_004_7038:
    ld   a, [wRupeeCountLow]                      ; $7038: $FA $5E $DB
    sub  $10                                      ; $703B: $D6 $10
    ld   a, [wRupeeCountHigh]                     ; $703D: $FA $5D $DB

func_004_7040::
    sbc  $00                                      ; $7040: $DE $00
    jr   nc, jr_004_705D                          ; $7042: $30 $19

    call_open_dialog $034                         ; $7044
    jr   label_004_7056                           ; $7049: $18 $0B

jr_004_704B:
    ld   a, [wIsMarinFollowingLink]               ; $704B: $FA $73 $DB
    and  a                                        ; $704E: $A7
    jr   z, label_004_7056                        ; $704F: $28 $05

    jp_open_dialog $0F8                           ; $7051

label_004_7056:
    ld   hl, wEntitiesStateTable                  ; $7056: $21 $90 $C2
    add  hl, bc                                   ; $7059: $09
    ld   [hl], $01                                ; $705A: $36 $01

jr_004_705C:
    ret                                           ; $705C: $C9

jr_004_705D:
    ld   a, [wIsMarinFollowingLink]               ; $705D: $FA $73 $DB
    and  a                                        ; $7060: $A7
    jr   z, jr_004_7066                           ; $7061: $28 $03

    ld   [wDB74], a                               ; $7063: $EA $74 $DB

jr_004_7066:
    ld   hl, wEntitiesPrivateState3Table          ; $7066: $21 $D0 $C2
    add  hl, bc                                   ; $7069: $09
    ld   a, [hl]                                  ; $706A: $7E
    ld   [hl], $01                                ; $706B: $36 $01
    and  a                                        ; $706D: $A7
    ld   a, $3C                                   ; $706E: $3E $3C
    jr   z, jr_004_7074                           ; $7070: $28 $02

    ld   a, $3F                                   ; $7072: $3E $3F

jr_004_7074:
    call OpenDialog                               ; $7074: $CD $85 $23
    ld   a, $0A                                   ; $7077: $3E $0A
    ld   [wSubstractRupeeBufferLow], a            ; $7079: $EA $92 $DB
    jp   IncrementEntityState                     ; $707C: $C3 $12 $3B

func_004_707F::
    ldh  a, [hFrameCounter]                       ; $707F: $F0 $E7
    rra                                           ; $7081: $1F
    rra                                           ; $7082: $1F
    rra                                           ; $7083: $1F
    rra                                           ; $7084: $1F
    and  $01                                      ; $7085: $E6 $01
    ld   [wD200], a                               ; $7087: $EA $00 $D2
    ld   a, $10                                   ; $708A: $3E $10
    ld   [wD203], a                               ; $708C: $EA $03 $D2
    ldh  a, [hIsGBC]                              ; $708F: $F0 $FE
    and  a                                        ; $7091: $A7
    jr   z, jr_004_70A2                           ; $7092: $28 $0E

    ldh  a, [hFrameCounter]                       ; $7094: $F0 $E7
    and  $08                                      ; $7096: $E6 $08
    srl  a                                        ; $7098: $CB $3F
    srl  a                                        ; $709A: $CB $3F
    srl  a                                        ; $709C: $CB $3F
    add  $03                                      ; $709E: $C6 $03
    jr   jr_004_70A6                              ; $70A0: $18 $04

jr_004_70A2:
    ldh  a, [hFrameCounter]                       ; $70A2: $F0 $E7
    and  $10                                      ; $70A4: $E6 $10

jr_004_70A6:
    ld   [wD202], a                               ; $70A6: $EA $02 $D2
    ld   a, [wIsMarinFollowingLink]               ; $70A9: $FA $73 $DB
    and  a                                        ; $70AC: $A7
    jr   z, jr_004_70F4                           ; $70AD: $28 $45

    call GetEntityDropTimer                       ; $70AF: $CD $FB $0B
    jr   z, jr_004_70B9                           ; $70B2: $28 $05

    dec  a                                        ; $70B4: $3D
    ret  nz                                       ; $70B5: $C0

    jp   label_004_7104                           ; $70B6: $C3 $04 $71

jr_004_70B9:
    call ReturnIfNonInteractive_04                ; $70B9: $CD $A3 $7F
    push bc                                       ; $70BC: $C5
    ld   a, [wMarinEntityIndex]                   ; $70BD: $FA $0F $C5
    ld   c, a                                     ; $70C0: $4F
    ldh  a, [hFrameCounter]                       ; $70C1: $F0 $E7
    and  $10                                      ; $70C3: $E6 $10
    ld   a, $04                                   ; $70C5: $3E $04
    jr   z, jr_004_70CA                           ; $70C7: $28 $01

    inc  a                                        ; $70C9: $3C

jr_004_70CA:
    call SetEntitySpriteVariant                   ; $70CA: $CD $0C $3B
    ld   hl, wEntitiesSpeedXTable                 ; $70CD: $21 $40 $C2
    add  hl, bc                                   ; $70D0: $09
    ld   [hl], $F8                                ; $70D1: $36 $F8
    call AddEntitySpeedToPos_04                   ; $70D3: $CD $D7 $6D
    ld   hl, wEntitiesPosXTable                   ; $70D6: $21 $00 $C2
    add  hl, bc                                   ; $70D9: $09
    pop  bc                                       ; $70DA: $C1
    ld   a, [hl]                                  ; $70DB: $7E
    cp   $28                                      ; $70DC: $FE $28
    ret  nz                                       ; $70DE: $C0

    call GetEntityDropTimer                       ; $70DF: $CD $FB $0B
    ld   [hl], $18                                ; $70E2: $36 $18
    ld   a, [wMarinEntityIndex]                               ; $70E4: $FA $0F $C5
    ld   e, a                                     ; $70E7: $5F
    ld   d, b                                     ; $70E8: $50
    ld   hl, wEntitiesSpriteVariantTable          ; $70E9: $21 $B0 $C3
    add  hl, de                                   ; $70EC: $19
    ld   [hl], $02                                ; $70ED: $36 $02
    ld   e, $01                                   ; $70EF: $1E $01
    jp   func_004_723B                            ; $70F1: $C3 $3B $72

jr_004_70F4:
    ldh  a, [hPressedButtonsMask]                 ; $70F4: $F0 $CB
    and  $20                                      ; $70F6: $E6 $20
    jr   z, jr_004_710B                           ; $70F8: $28 $11

    ldh  a, [hLinkPositionX]                      ; $70FA: $F0 $98
    cp   $20                                      ; $70FC: $FE $20
    jr   c, jr_004_710B                           ; $70FE: $38 $0B

    cp   $30                                      ; $7100: $FE $30
    jr   nc, jr_004_710B                          ; $7102: $30 $07

label_004_7104:
    call IncrementEntityState                     ; $7104: $CD $12 $3B

func_004_7107::
    ld   a, $20                                   ; $7107: $3E $20
    ldh  [hNoiseSfx], a                           ; $7109: $E0 $F4

jr_004_710B:
    ret                                           ; $710B: $C9

func_004_710C::
    call func_004_7165                            ; $710C: $CD $65 $71
    ld   a, $10                                   ; $710F: $3E $10
    ld   [wD203], a                               ; $7111: $EA $03 $D2
    ldh  a, [hIsGBC]                              ; $7114: $F0 $FE
    and  a                                        ; $7116: $A7
    jr   z, jr_004_7127                           ; $7117: $28 $0E

    ldh  a, [hFrameCounter]                       ; $7119: $F0 $E7
    and  $08                                      ; $711B: $E6 $08
    srl  a                                        ; $711D: $CB $3F
    srl  a                                        ; $711F: $CB $3F
    srl  a                                        ; $7121: $CB $3F
    add  $03                                      ; $7123: $C6 $03
    jr   jr_004_712B                              ; $7125: $18 $04

jr_004_7127:
    ldh  a, [hFrameCounter]                       ; $7127: $F0 $E7
    and  $10                                      ; $7129: $E6 $10

jr_004_712B:
    ld   [wD202], a                               ; $712B: $EA $02 $D2
    ld   a, [wIsMarinFollowingLink]               ; $712E: $FA $73 $DB
    and  a                                        ; $7131: $A7
    jr   z, jr_004_713B                           ; $7132: $28 $07

    ld   e, $02                                   ; $7134: $1E $02
    call func_004_723B                            ; $7136: $CD $3B $72
    jr   jr_004_7141                              ; $7139: $18 $06

jr_004_713B:
    ldh  a, [hPressedButtonsMask]                 ; $713B: $F0 $CB
    and  $20                                      ; $713D: $E6 $20
    jr   z, jr_004_7152                           ; $713F: $28 $11

jr_004_7141:
    ldh  a, [hFrameCounter]                       ; $7141: $F0 $E7
    and  $03                                      ; $7143: $E6 $03
    jr   nz, jr_004_7164                          ; $7145: $20 $1D

    ld   a, [wD204]                               ; $7147: $FA $04 $D2
    inc  a                                        ; $714A: $3C
    ld   [wD204], a                               ; $714B: $EA $04 $D2
    cp   $88                                      ; $714E: $FE $88
    jr   c, jr_004_7164                           ; $7150: $38 $12

jr_004_7152:
    call IncrementEntityState                     ; $7152: $CD $12 $3B
    ld   a, [wIsMarinFollowingLink]               ; $7155: $FA $73 $DB
    and  a                                        ; $7158: $A7
    jr   z, func_004_7160                         ; $7159: $28 $05

    call GetEntityDropTimer                       ; $715B: $CD $FB $0B
    ld   [hl], $10                                ; $715E: $36 $10

func_004_7160::
    ld   a, $21                                   ; $7160: $3E $21
    ldh  [hNoiseSfx], a                           ; $7162: $E0 $F4

jr_004_7164:
    ret                                           ; $7164: $C9

func_004_7165::
    ldh  a, [hFrameCounter]                       ; $7165: $F0 $E7
    rra                                           ; $7167: $1F
    rra                                           ; $7168: $1F
    rra                                           ; $7169: $1F
    rra                                           ; $716A: $1F
    and  $01                                      ; $716B: $E6 $01
    ld   [wD200], a                               ; $716D: $EA $00 $D2
    ld   a, $01                                   ; $7170: $3E $01
    ldh  [hLinkInteractiveMotionBlocked], a       ; $7172: $E0 $A1
    ld   a, DIRECTION_UP                          ; $7174: $3E $02
    ldh  [hLinkDirection], a                      ; $7176: $E0 $9E
    ret                                           ; $7178: $C9

func_004_7179::
    call func_004_7165                            ; $7179: $CD $65 $71
    ld   a, $10                                   ; $717C: $3E $10
    ld   [wD202], a                               ; $717E: $EA $02 $D2
    ldh  a, [hIsGBC]                              ; $7181: $F0 $FE
    and  a                                        ; $7183: $A7
    jr   z, jr_004_7194                           ; $7184: $28 $0E

    ldh  a, [hFrameCounter]                       ; $7186: $F0 $E7
    and  $08                                      ; $7188: $E6 $08
    srl  a                                        ; $718A: $CB $3F
    srl  a                                        ; $718C: $CB $3F
    srl  a                                        ; $718E: $CB $3F
    add  $03                                      ; $7190: $C6 $03
    jr   jr_004_7198                              ; $7192: $18 $04

jr_004_7194:
    ldh  a, [hFrameCounter]                       ; $7194: $F0 $E7
    and  $10                                      ; $7196: $E6 $10

jr_004_7198:
    ld   [wD203], a                               ; $7198: $EA $03 $D2
    call GetEntityDropTimer                       ; $719B: $CD $FB $0B
    ret  nz                                       ; $719E: $C0

    ld   a, [wIsMarinFollowingLink]               ; $719F: $FA $73 $DB
    and  a                                        ; $71A2: $A7
    jr   nz, jr_004_71AA                          ; $71A3: $20 $05

    ldh  a, [hPressedButtonsMask]                 ; $71A5: $F0 $CB
    and  $10                                      ; $71A7: $E6 $10
    ret  z                                        ; $71A9: $C8

jr_004_71AA:
    call func_004_7107                            ; $71AA: $CD $07 $71
    jp   IncrementEntityState                     ; $71AD: $C3 $12 $3B

func_004_71B0::
    call func_004_7165                            ; $71B0: $CD $65 $71
    ld   a, $10                                   ; $71B3: $3E $10
    ld   [wD202], a                               ; $71B5: $EA $02 $D2
    ldh  a, [hIsGBC]                              ; $71B8: $F0 $FE
    and  a                                        ; $71BA: $A7
    jr   z, jr_004_71CB                           ; $71BB: $28 $0E

    ldh  a, [hFrameCounter]                       ; $71BD: $F0 $E7
    and  $08                                      ; $71BF: $E6 $08
    srl  a                                        ; $71C1: $CB $3F
    srl  a                                        ; $71C3: $CB $3F
    srl  a                                        ; $71C5: $CB $3F
    add  $03                                      ; $71C7: $C6 $03
    jr   jr_004_71CF                              ; $71C9: $18 $04

jr_004_71CB:
    ldh  a, [hFrameCounter]                       ; $71CB: $F0 $E7
    and  $10                                      ; $71CD: $E6 $10

jr_004_71CF:
    ld   [wD203], a                               ; $71CF: $EA $03 $D2
    ld   a, [wIsMarinFollowingLink]               ; $71D2: $FA $73 $DB
    and  a                                        ; $71D5: $A7
    jr   z, jr_004_71DA                           ; $71D6: $28 $02

    jr   jr_004_71E0                              ; $71D8: $18 $06

jr_004_71DA:
    ldh  a, [hPressedButtonsMask]                 ; $71DA: $F0 $CB
    and  $10                                      ; $71DC: $E6 $10
    jr   z, jr_004_71EF                           ; $71DE: $28 $0F

jr_004_71E0:
    ldh  a, [hFrameCounter]                       ; $71E0: $F0 $E7
    and  $03                                      ; $71E2: $E6 $03
    ret  nz                                       ; $71E4: $C0

    ld   a, [wD205]                               ; $71E5: $FA $05 $D2
    inc  a                                        ; $71E8: $3C
    ld   [wD205], a                               ; $71E9: $EA $05 $D2
    cp   $55                                      ; $71EC: $FE $55
    ret  c                                        ; $71EE: $D8

jr_004_71EF:
    call IncrementEntityState                     ; $71EF: $CD $12 $3B
    call func_004_7160                            ; $71F2: $CD $60 $71
    call GetEntityTransitionCountdown             ; $71F5: $CD $05 $0C
    ld   [hl], $60                                ; $71F8: $36 $60
    ld   e, $00                                   ; $71FA: $1E $00
    jp   func_004_723B                            ; $71FC: $C3 $3B $72

func_004_71FF::
    ldh  a, [hFrameCounter]                       ; $71FF: $F0 $E7
    rra                                           ; $7201: $1F
    rra                                           ; $7202: $1F
    rra                                           ; $7203: $1F
    and  $01                                      ; $7204: $E6 $01
    ld   [wD200], a                               ; $7206: $EA $00 $D2
    ld   a, $10                                   ; $7209: $3E $10
    ld   [wD202], a                               ; $720B: $EA $02 $D2
    ld   [wD203], a                               ; $720E: $EA $03 $D2
    call GetEntityTransitionCountdown             ; $7211: $CD $05 $0C
    cp   $30                                      ; $7214: $FE $30
    jr   nc, jr_004_721D                          ; $7216: $30 $05

    ld   hl, wD201                                ; $7218: $21 $01 $D2
    ld   [hl], $02                                ; $721B: $36 $02

jr_004_721D:
    and  a                                        ; $721D: $A7
    jr   nz, jr_004_7248                          ; $721E: $20 $28

    ldh  a, [hFrameCounter]                       ; $7220: $F0 $E7
    and  $03                                      ; $7222: $E6 $03
    jr   nz, jr_004_7248                          ; $7224: $20 $22

    ld   a, [wD206]                               ; $7226: $FA $06 $D2
    inc  a                                        ; $7229: $3C
    ld   [wD206], a                               ; $722A: $EA $06 $D2
    cp   $0F                                      ; $722D: $FE $0F
    jr   nz, jr_004_7248                          ; $722F: $20 $17

    call GetEntityTransitionCountdown             ; $7231: $CD $05 $0C
    ld   [hl], $FF                                ; $7234: $36 $FF
    call IncrementEntityState                     ; $7236: $CD $12 $3B
    ld   e, $00                                   ; $7239: $1E $00

func_004_723B::
    ld   a, [wIsMarinFollowingLink]               ; $723B: $FA $73 $DB
    and  a                                        ; $723E: $A7
    ret  z                                        ; $723F: $C8

    ld   a, e                                     ; $7240: $7B
    ldh  [hLinkDirection], a                      ; $7241: $E0 $9E
    push bc                                       ; $7243: $C5
    call UpdateLinkWalkingAnimation_trampoline    ; $7244: $CD $F0 $0B
    pop  bc                                       ; $7247: $C1

jr_004_7248:
    ret                                           ; $7248: $C9

func_004_7249::
    ldh  a, [hFrameCounter]                       ; $7249: $F0 $E7
    rra                                           ; $724B: $1F
    rra                                           ; $724C: $1F
    rra                                           ; $724D: $1F
    and  $01                                      ; $724E: $E6 $01
    ld   [wD200], a                               ; $7250: $EA $00 $D2
    call GetEntityTransitionCountdown             ; $7253: $CD $05 $0C
    cp   $C8                                      ; $7256: $FE $C8
    jr   nz, jr_004_725F                          ; $7258: $20 $05

    ld   hl, wD206                                ; $725A: $21 $06 $D2
    ld   [hl], $10                                ; $725D: $36 $10

jr_004_725F:
    cp   $A0                                      ; $725F: $FE $A0
    jr   nz, jr_004_7268                          ; $7261: $20 $05

    ld   hl, wD201                                ; $7263: $21 $01 $D2
    ld   [hl], $03                                ; $7266: $36 $03

jr_004_7268:
    cp   $50                                      ; $7268: $FE $50
    jr   nz, jr_004_7274                          ; $726A: $20 $08

    ld   hl, wD201                                ; $726C: $21 $01 $D2
    ld   [hl], $04                                ; $726F: $36 $04
    jp   label_004_7332                           ; $7271: $C3 $32 $73

jr_004_7274:
    and  a                                        ; $7274: $A7
    ret  nz                                       ; $7275: $C0

    call IncrementEntityState                     ; $7276: $CD $12 $3B
    jp   func_004_7107                            ; $7279: $C3 $07 $71

func_004_727C::
    ldh  a, [hFrameCounter]                       ; $727C: $F0 $E7
    rra                                           ; $727E: $1F
    rra                                           ; $727F: $1F
    rra                                           ; $7280: $1F
    and  $01                                      ; $7281: $E6 $01
    ld   [wD200], a                               ; $7283: $EA $00 $D2
    ldh  a, [hFrameCounter]                       ; $7286: $F0 $E7
    and  $03                                      ; $7288: $E6 $03
    ret  nz                                       ; $728A: $C0

    ld   a, [wD206]                               ; $728B: $FA $06 $D2
    dec  a                                        ; $728E: $3D
    ld   [wD206], a                               ; $728F: $EA $06 $D2
    ret  nz                                       ; $7292: $C0

    jp   IncrementEntityState                     ; $7293: $C3 $12 $3B

func_004_7296::
    ldh  a, [hFrameCounter]                       ; $7296: $F0 $E7
    rra                                           ; $7298: $1F
    rra                                           ; $7299: $1F
    rra                                           ; $729A: $1F
    and  $01                                      ; $729B: $E6 $01
    ld   [wD200], a                               ; $729D: $EA $00 $D2
    ldh  a, [hLinkPositionX]                      ; $72A0: $F0 $98
    push af                                       ; $72A2: $F5
    ldh  a, [hLinkPositionY]                      ; $72A3: $F0 $99
    push af                                       ; $72A5: $F5
    ld   a, $16                                   ; $72A6: $3E $16
    ldh  [hLinkPositionY], a                      ; $72A8: $E0 $99
    ld   a, $18                                   ; $72AA: $3E $18
    ldh  [hLinkPositionX], a                      ; $72AC: $E0 $98
    ld   a, [wD204]                               ; $72AE: $FA $04 $D2
    ld   [wEntitiesPosXTable + $01], a            ; $72B1: $EA $01 $C2
    ld   a, [wD205]                               ; $72B4: $FA $05 $D2
    ld   [wEntitiesPosYTable+1], a                               ; $72B7: $EA $11 $C2
    push bc                                       ; $72BA: $C5
    ld   c, $01                                   ; $72BB: $0E $01
    ld   a, $04                                   ; $72BD: $3E $04
    call ApplyVectorTowardsLink_trampoline        ; $72BF: $CD $AA $3B
    call UpdateEntityPosWithSpeed_04              ; $72C2: $CD $CA $6D
    ld   a, [wEntitiesPosXTable + $01]            ; $72C5: $FA $01 $C2
    ld   [wD204], a                               ; $72C8: $EA $04 $D2
    ld   a, [wEntitiesPosYTable+1]                               ; $72CB: $FA $11 $C2
    ld   [wD205], a                               ; $72CE: $EA $05 $D2
    pop  bc                                       ; $72D1: $C1
    pop  af                                       ; $72D2: $F1
    ldh  [hLinkPositionY], a                      ; $72D3: $E0 $99
    pop  af                                       ; $72D5: $F1
    ldh  [hLinkPositionX], a                      ; $72D6: $E0 $98
    ld   a, [wD204]                               ; $72D8: $FA $04 $D2
    cp   $18                                      ; $72DB: $FE $18
    ret  nz                                       ; $72DD: $C0

    ld   a, [wD205]                               ; $72DE: $FA $05 $D2
    cp   $16                                      ; $72E1: $FE $16
    ret  nz                                       ; $72E3: $C0

    call GetEntityTransitionCountdown             ; $72E4: $CD $05 $0C
    ld   [hl], $C0                                ; $72E7: $36 $C0
    call IncrementEntityState                     ; $72E9: $CD $12 $3B
    jp   func_004_7160                            ; $72EC: $C3 $60 $71

func_004_72EF::
    ldh  a, [hFrameCounter]                       ; $72EF: $F0 $E7
    rra                                           ; $72F1: $1F
    rra                                           ; $72F2: $1F
    rra                                           ; $72F3: $1F
    and  $01                                      ; $72F4: $E6 $01
    ld   [wD200], a                               ; $72F6: $EA $00 $D2
    call GetEntityTransitionCountdown             ; $72F9: $CD $05 $0C
    cp   $60                                      ; $72FC: $FE $60
    jr   nz, jr_004_7325                          ; $72FE: $20 $25

    ld   hl, wD201                                ; $7300: $21 $01 $D2
    ld   [hl], $02                                ; $7303: $36 $02
    ld   hl, wEntitiesPrivateState2Table          ; $7305: $21 $C0 $C2
    add  hl, bc                                   ; $7308: $09
    ld   a, [hl]                                  ; $7309: $7E
    and  a                                        ; $730A: $A7
    jr   z, jr_004_7324                           ; $730B: $28 $17

    ld   [hl], $00                                ; $730D: $36 $00
    dec  a                                        ; $730F: $3D
    ld   e, a                                     ; $7310: $5F
    ld   d, b                                     ; $7311: $50
    ld   hl, wEntitiesStateTable                  ; $7312: $21 $90 $C2
    add  hl, de                                   ; $7315: $19
    ld   [hl], $02                                ; $7316: $36 $02
    ld   a, [wIsMarinFollowingLink]               ; $7318: $FA $73 $DB
    and  a                                        ; $731B: $A7
    jr   z, jr_004_7324                           ; $731C: $28 $06

    ld   hl, wEntitiesSpriteVariantTable          ; $731E: $21 $B0 $C3
    add  hl, de                                   ; $7321: $19
    ld   [hl], $07                                ; $7322: $36 $07

jr_004_7324:
    ret                                           ; $7324: $C9

jr_004_7325:
    and  a                                        ; $7325: $A7
    ret  nz                                       ; $7326: $C0

    ld   hl, wD201                                ; $7327: $21 $01 $D2
    ld   [hl], $04                                ; $732A: $36 $04
    jp   IncrementEntityState                     ; $732C: $C3 $12 $3B

func_004_732F::
    jp   label_004_7056                           ; $732F: $C3 $56 $70

label_004_7332:
    ld   a, [wIsMarinFollowingLink]               ; $7332: $FA $73 $DB
    and  a                                        ; $7335: $A7
    jr   z, jr_004_735F                           ; $7336: $28 $27

    ld   a, $FF                                   ; $7338: $3E $FF
    call SetEntitySpriteVariant                   ; $733A: $CD $0C $3B
    ld   a, ENTITY_TRENDY_GAME_OWNER              ; $733D: $3E $4F
    call SpawnNewEntity_trampoline                ; $733F: $CD $86 $3B
    ld   a, [wD204]                               ; $7342: $FA $04 $D2
    ld   hl, wEntitiesPosXTable                   ; $7345: $21 $00 $C2
    add  hl, de                                   ; $7348: $19
    ld   [hl], a                                  ; $7349: $77
    ld   a, [wD205]                               ; $734A: $FA $05 $D2
    add  $18                                      ; $734D: $C6 $18
    ld   hl, wEntitiesPosYTable                   ; $734F: $21 $10 $C2
    add  hl, de                                   ; $7352: $19
    ld   [hl], a                                  ; $7353: $77
    ld   hl, wEntitiesSpriteVariantTable          ; $7354: $21 $B0 $C3
    add  hl, de                                   ; $7357: $19
    ld   [hl], $06                                ; $7358: $36 $06
    ld   hl, wEntitiesPrivateState1Table          ; $735A: $21 $B0 $C2
    add  hl, de                                   ; $735D: $19
    inc  [hl]                                     ; $735E: $34

jr_004_735F:
    ld   e, $0F                                   ; $735F: $1E $0F
    ld   d, b                                     ; $7361: $50

jr_004_7362:
    ld   hl, wEntitiesStatusTable                 ; $7362: $21 $80 $C2
    add  hl, de                                   ; $7365: $19
    ld   a, [hl]                                  ; $7366: $7E
    and  a                                        ; $7367: $A7
    jr   z, jr_004_73B0                           ; $7368: $28 $46

    ld   hl, wEntitiesStateTable                  ; $736A: $21 $90 $C2
    add  hl, de                                   ; $736D: $19
    ld   a, [hl]                                  ; $736E: $7E
    and  a                                        ; $736F: $A7
    jr   nz, jr_004_73B0                          ; $7370: $20 $3E

    ld   hl, wEntitiesTypeTable                   ; $7372: $21 $A0 $C3
    add  hl, de                                   ; $7375: $19
    ld   a, [hl]                                  ; $7376: $7E
    cp   $4F                                      ; $7377: $FE $4F
    jr   nz, jr_004_73B0                          ; $7379: $20 $35

    ld   hl, wEntitiesPosXTable                   ; $737B: $21 $00 $C2
    add  hl, de                                   ; $737E: $19
    ld   a, [wD204]                               ; $737F: $FA $04 $D2
    sub  [hl]                                     ; $7382: $96
    add  $04                                      ; $7383: $C6 $04
    cp   $08                                      ; $7385: $FE $08
    jr   nc, jr_004_73B0                          ; $7387: $30 $27

    ld   hl, wEntitiesPosYTable                   ; $7389: $21 $10 $C2
    add  hl, de                                   ; $738C: $19
    ld   a, [wD205]                               ; $738D: $FA $05 $D2
    add  $18                                      ; $7390: $C6 $18
    sub  [hl]                                     ; $7392: $96
    add  $06                                      ; $7393: $C6 $06
    cp   $0C                                      ; $7395: $FE $0C
    jr   nc, jr_004_73B0                          ; $7397: $30 $17

    ld   hl, wEntitiesStateTable                  ; $7399: $21 $90 $C2
    add  hl, de                                   ; $739C: $19
    ld   [hl], $01                                ; $739D: $36 $01
    ld   a, e                                     ; $739F: $7B
    inc  a                                        ; $73A0: $3C
    ld   hl, wEntitiesPrivateState2Table          ; $73A1: $21 $C0 $C2
    add  hl, bc                                   ; $73A4: $09
    ld   [hl], a                                  ; $73A5: $77
    call GetEntityPrivateCountdown1               ; $73A6: $CD $00 $0C
    ld   [hl], $10                                ; $73A9: $36 $10
    ld   hl, wEntitiesPrivateState4Table          ; $73AB: $21 $40 $C4
    inc  [hl]                                     ; $73AE: $34
    ret                                           ; $73AF: $C9

jr_004_73B0:
    dec  e                                        ; $73B0: $1D
    ld   a, e                                     ; $73B1: $7B
    cp   $FF                                      ; $73B2: $FE $FF
    jr   nz, jr_004_7362                          ; $73B4: $20 $AC

    ret                                           ; $73B6: $C9

func_004_73B7::
    ld   hl, wEntitiesPrivateState2Table          ; $73B7: $21 $C0 $C2
    add  hl, bc                                   ; $73BA: $09
    ld   a, [hl]                                  ; $73BB: $7E
    and  a                                        ; $73BC: $A7
    jr   z, jr_004_73E1                           ; $73BD: $28 $22

    dec  a                                        ; $73BF: $3D
    ld   e, a                                     ; $73C0: $5F
    ld   d, b                                     ; $73C1: $50
    ld   a, [wD204]                               ; $73C2: $FA $04 $D2
    ld   hl, wEntitiesPosXTable                   ; $73C5: $21 $00 $C2
    add  hl, de                                   ; $73C8: $19
    ld   [hl], a                                  ; $73C9: $77
    ld   a, [wD205]                               ; $73CA: $FA $05 $D2
    add  $18                                      ; $73CD: $C6 $18
    ld   hl, wEntitiesPosYTable                   ; $73CF: $21 $10 $C2
    add  hl, de                                   ; $73D2: $19
    ld   [hl], a                                  ; $73D3: $77
    ld   a, $10                                   ; $73D4: $3E $10
    ld   hl, wD206                                ; $73D6: $21 $06 $D2
    sub  [hl]                                     ; $73D9: $96
    add  $FE                                      ; $73DA: $C6 $FE
    ld   hl, wEntitiesPosZTable                   ; $73DC: $21 $10 $C3
    add  hl, de                                   ; $73DF: $19
    ld   [hl], a                                  ; $73E0: $77

jr_004_73E1:
    ret                                           ; $73E1: $C9

; define sprite variants by selecting tile n° and setting OAM attributes (palette + flags) in a list
Unknown031SpriteVariants::
.variant0
    db $76, $03
    db $78, $03
.variant1
    db $78, $23
    db $76, $23
.variant2
    db $70, $03
    db $70, $23
.variant3
    db $72, $03
    db $70, $23
.variant4
    db $72, $03
    db $72, $23
.variant5
    db $7E, $00
    db $7E, $20

; define sprite variants by selecting tile n° and setting OAM attributes (palette + flags) in a list
Unknown032SpriteVariants::
.variant0
    db $26, $00
    db $26, $00

func_004_73FE::
    ld   a, [wD204]                               ; $73FE: $FA $04 $D2
    ldh  [hActiveEntityPosX], a                   ; $7401: $E0 $EE
    ld   a, [wD205]                               ; $7403: $FA $05 $D2
    ld   hl, wD206                                ; $7406: $21 $06 $D2
    add  [hl]                                     ; $7409: $86
    add  $08                                      ; $740A: $C6 $08
    ldh  [hActiveEntityVisualPosY], a             ; $740C: $E0 $EC
    ld   a, [wD201]                               ; $740E: $FA $01 $D2
    ldh  [hActiveEntitySpriteVariant], a          ; $7411: $E0 $F1
    ld   de, Unknown031SpriteVariants             ; $7413: $11 $E2 $73
    call RenderActiveEntitySpritesPair            ; $7416: $CD $C0 $3B
    ld   a, [wD204]                               ; $7419: $FA $04 $D2
    ldh  [hActiveEntityPosX], a                   ; $741C: $E0 $EE
    ld   a, [wD205]                               ; $741E: $FA $05 $D2
    ldh  [hActiveEntityVisualPosY], a             ; $7421: $E0 $EC
    ld   a, [wD200]                               ; $7423: $FA $00 $D2
    ldh  [hActiveEntitySpriteVariant], a          ; $7426: $E0 $F1
    ld   de, Unknown031SpriteVariants             ; $7428: $11 $E2 $73
    call RenderActiveEntitySpritesPair            ; $742B: $CD $C0 $3B
    ld   a, [wD206]                               ; $742E: $FA $06 $D2
    cp   $08                                      ; $7431: $FE $08
    jr   c, jr_004_744B                           ; $7433: $38 $16

    ld   a, [wD204]                               ; $7435: $FA $04 $D2
    ldh  [hActiveEntityPosX], a                   ; $7438: $E0 $EE
    ld   a, [wD205]                               ; $743A: $FA $05 $D2
    add  $10                                      ; $743D: $C6 $10
    ldh  [hActiveEntityVisualPosY], a             ; $743F: $E0 $EC
    ld   a, $05                                   ; $7441: $3E $05
    ldh  [hActiveEntitySpriteVariant], a          ; $7443: $E0 $F1
    ld   de, Unknown031SpriteVariants             ; $7445: $11 $E2 $73
    call RenderActiveEntitySpritesPair            ; $7448: $CD $C0 $3B

jr_004_744B:
    ldh  a, [hFrameCounter]                       ; $744B: $F0 $E7
    and  $01                                      ; $744D: $E6 $01
    jr   nz, jr_004_7477                          ; $744F: $20 $26

    ld   a, [wD204]                               ; $7451: $FA $04 $D2
    ldh  [hActiveEntityPosX], a                   ; $7454: $E0 $EE
    ld   a, [wD205]                               ; $7456: $FA $05 $D2
    add  $20                                      ; $7459: $C6 $20
    ldh  [hActiveEntityVisualPosY], a             ; $745B: $E0 $EC
    xor  a                                        ; $745D: $AF
    ldh  [hActiveEntitySpriteVariant], a          ; $745E: $E0 $F1
    ld   de, Unknown032SpriteVariants             ; $7460: $11 $FA $73
    ld   a, [wOAMNextAvailableSlot]               ; $7463: $FA $C0 $C3
    push af                                       ; $7466: $F5
    call RenderActiveEntitySpritesPair            ; $7467: $CD $C0 $3B
    pop  af                                       ; $746A: $F1
    ld   e, a                                     ; $746B: $5F
    ld   d, b                                     ; $746C: $50
    ld   hl, wDynamicOAMBuffer+1                                ; $746D: $21 $31 $C0
    add  hl, de                                   ; $7470: $19
    inc  [hl]                                     ; $7471: $34
    inc  hl                                       ; $7472: $23
    inc  hl                                       ; $7473: $23
    inc  hl                                       ; $7474: $23
    inc  hl                                       ; $7475: $23
    dec  [hl]                                     ; $7476: $35

jr_004_7477:
    ld   hl, wOAMBuffer+$20                                ; $7477: $21 $20 $C0
    ld   a, $50                                   ; $747A: $3E $50
    ld   [hl+], a                                 ; $747C: $22
    ld   a, $28                                   ; $747D: $3E $28
    ld   [hl+], a                                 ; $747F: $22
    ld   a, $7A                                   ; $7480: $3E $7A
    ld   [hl+], a                                 ; $7482: $22
    ldh  a, [hIsGBC]                              ; $7483: $F0 $FE
    and  a                                        ; $7485: $A7
    jr   z, jr_004_748C                           ; $7486: $28 $04

    ld   a, $03                                   ; $7488: $3E $03
    jr   jr_004_748F                              ; $748A: $18 $03

jr_004_748C:
    ld   a, [wD202]                               ; $748C: $FA $02 $D2

jr_004_748F:
    ld   [hl+], a                                 ; $748F: $22
    ld   a, $60                                   ; $7490: $3E $60
    ld   [hl+], a                                 ; $7492: $22
    ld   a, $28                                   ; $7493: $3E $28
    ld   [hl+], a                                 ; $7495: $22
    ld   a, $3E                                   ; $7496: $3E $3E
    ld   [hl+], a                                 ; $7498: $22
    ld   a, [wD202]                               ; $7499: $FA $02 $D2
    ld   [hl+], a                                 ; $749C: $22
    ld   a, $50                                   ; $749D: $3E $50
    ld   [hl+], a                                 ; $749F: $22
    ld   a, $30                                   ; $74A0: $3E $30
    ld   [hl+], a                                 ; $74A2: $22
    ld   a, $7C                                   ; $74A3: $3E $7C
    ld   [hl+], a                                 ; $74A5: $22
    ldh  a, [hIsGBC]                              ; $74A6: $F0 $FE
    and  a                                        ; $74A8: $A7
    jr   z, jr_004_74AF                           ; $74A9: $28 $04

    ld   a, $03                                   ; $74AB: $3E $03
    jr   jr_004_74B2                              ; $74AD: $18 $03

jr_004_74AF:
    ld   a, [wD203]                               ; $74AF: $FA $03 $D2

jr_004_74B2:
    ld   [hl+], a                                 ; $74B2: $22
    ld   a, $60                                   ; $74B3: $3E $60
    ld   [hl+], a                                 ; $74B5: $22
    ld   a, $30                                   ; $74B6: $3E $30
    ld   [hl+], a                                 ; $74B8: $22

; define sprite variants by selecting tile n° and setting OAM attributes (palette + flags) in a list
Unknown034SpriteVariants::
.variant0
    db $3E, $3E
    db $22, $FA

; define sprite variants by selecting tile n° and setting OAM attributes (palette + flags) in a list
Unknown033SpriteVariants::
.variant0
    db $03, $D2
    db $22, $C9

Data_004_74C1::
    db $FF, $FF
    db $9E, $10
    db $A6, $14
    db $8E, $16
    db $86, $15
    db $A8, $14

; define sprite variants by selecting tile n° and setting OAM attributes (palette + flags) in a list
Unknown035SpriteVariants::
.variant0
    db $9A, $17
    db $9C, $17
.variant1
    db $6C, $03
    db $6E, $03
.variant2
    db $6E, $23
    db $6C, $23

label_004_74D9:
    ldh  a, [hActiveEntitySpriteVariant]          ; $74D9: $F0 $F1
    cp   $06                                      ; $74DB: $FE $06
    jr   c, .jr_004_74F1                          ; $74DD: $38 $12

    ld   de, Unknown034SpriteVariants             ; $74DF: $11 $B9 $74
    cp   $07                                      ; $74E2: $FE $07
    jr   z, .render                               ; $74E4: $28 $09

    ldh  a, [hFrameCounter]                       ; $74E6: $F0 $E7
    and  $10                                      ; $74E8: $E6 $10
    jr   nz, .render                              ; $74EA: $20 $03

    ld   de, Unknown033SpriteVariants             ; $74EC: $11 $BD $74

.render
    jr   .renderPair                              ; $74EF: $18 $1B

.jr_004_74F1
    cp   $03                                      ; $74F1: $FE $03
    jr   nz, .jr_004_74FE                         ; $74F3: $20 $09

    ld   a, [wHasToadstool]                       ; $74F5: $FA $4B $DB
    and  a                                        ; $74F8: $A7
    jp   nz, func_004_6D7A                        ; $74F9: $C2 $7A $6D

    jr   .renderSingle                            ; $74FC: $18 $13

.jr_004_74FE
    cp   $00                                      ; $74FE: $FE $00
    jr   nz, .renderSingle                        ; $7500: $20 $0F

    ld   a, [wTradeSequenceItem]                  ; $7502: $FA $0E $DB
    and  a                                        ; $7505: $A7
    jp   nz, func_004_6D7A                        ; $7506: $C2 $7A $6D

    ld   de, Unknown035SpriteVariants             ; $7509: $11 $CD $74

.renderPair
    call RenderActiveEntitySpritesPair            ; $750C: $CD $C0 $3B
    jr   .skipRenderSingle                        ; $750F: $18 $06

.renderSingle
    ld   de, Data_004_74C1                        ; $7511: $11 $C1 $74
    call RenderActiveEntitySprite                 ; $7514: $CD $77 $3C

.skipRenderSingle
    call ReturnIfNonInteractive_04                ; $7517: $CD $A3 $7F
    ldh  a, [hActiveEntityState]                  ; $751A: $F0 $F0
    JP_TABLE                                      ; $751C
._00 dw func_004_7529                             ; $751D
._01 dw func_004_755C                             ; $751F
._02 dw func_004_7566                             ; $7521
._03 dw func_004_75BC                             ; $7523
._04 dw func_004_7681                             ; $7525
._05 dw func_004_7698                             ; $7527

func_004_7529::
    call UpdateEntityPosWithSpeed_04              ; $7529: $CD $CA $6D
    ld   hl, wEntitiesDirectionTable              ; $752C: $21 $80 $C3
    add  hl, bc                                   ; $752F: $09
    ld   a, [hl]                                  ; $7530: $7E
    JP_TABLE                                      ; $7531
._00 dw func_004_753C                             ; $7532
._01 dw func_004_7544                             ; $7534
._02 dw func_004_754C                             ; $7536
._03 dw func_004_7554                             ; $7538
._04 dw func_004_7543                             ; $753A

func_004_753C::
    ldh  a, [hActiveEntityPosX]                   ; $753C: $F0 $EE
    cp   $3A                                      ; $753E: $FE $3A
    jp   c, label_004_76AA                        ; $7540: $DA $AA $76

func_004_7543::
    ret                                           ; $7543: $C9

func_004_7544::
    ldh  a, [hActiveEntityVisualPosY]             ; $7544: $F0 $EC
    cp   $4E                                      ; $7546: $FE $4E
    jp   nc, label_004_76AA                       ; $7548: $D2 $AA $76

    ret                                           ; $754B: $C9

func_004_754C::
    ldh  a, [hActiveEntityPosX]                   ; $754C: $F0 $EE
    cp   $78                                      ; $754E: $FE $78
    jp   nc, label_004_76AA                       ; $7550: $D2 $AA $76

    ret                                           ; $7553: $C9

func_004_7554::
    ldh  a, [hActiveEntityVisualPosY]             ; $7554: $F0 $EC
    cp   $2E                                      ; $7556: $FE $2E
    jp   c, label_004_76AA                        ; $7558: $DA $AA $76

    ret                                           ; $755B: $C9

func_004_755C::
    call func_004_6E55                            ; $755C: $CD $55 $6E
    ld   a, e                                     ; $755F: $7B
    xor  $01                                      ; $7560: $EE $01
    ld   e, a                                     ; $7562: $5F
    jp   func_004_723B                            ; $7563: $C3 $3B $72

func_004_7566::
    ld   a, [wIsMarinFollowingLink]               ; $7566: $FA $73 $DB
    and  a                                        ; $7569: $A7
    jr   z, jr_004_7570                           ; $756A: $28 $04

    ld   a, $02                                   ; $756C: $3E $02
    ldh  [hLinkInteractiveMotionBlocked], a       ; $756E: $E0 $A1

jr_004_7570:
    call AddEntityZSpeedToPos_04                  ; $7570: $CD $03 $6E
    ld   hl, wEntitiesSpeedZTable                 ; $7573: $21 $20 $C3
    add  hl, bc                                   ; $7576: $09
    dec  [hl]                                     ; $7577: $35
    dec  [hl]                                     ; $7578: $35
    ld   hl, wEntitiesPosZTable                   ; $7579: $21 $10 $C3
    add  hl, bc                                   ; $757C: $09
    ld   a, [hl]                                  ; $757D: $7E
    and  $80                                      ; $757E: $E6 $80
    jr   z, jr_004_7598                           ; $7580: $28 $16

    xor  a                                        ; $7582: $AF
    ld   [hl], a                                  ; $7583: $77
    ld   hl, wEntitiesSpeedZTable                 ; $7584: $21 $20 $C3
    add  hl, bc                                   ; $7587: $09
    ld   a, [hl]                                  ; $7588: $7E
    sra  a                                        ; $7589: $CB $2F
    cpl                                           ; $758B: $2F
    ld   [hl], a                                  ; $758C: $77
    cp   $07                                      ; $758D: $FE $07
    jr   nc, jr_004_7594                          ; $758F: $30 $03

    ld   [hl], b                                  ; $7591: $70
    jr   jr_004_7598                              ; $7592: $18 $04

jr_004_7594:
    ld   a, JINGLE_BUMP                           ; $7594: $3E $09
    ldh  [hJingle], a                             ; $7596: $E0 $F2

jr_004_7598:
    ldh  a, [hFrameCounter]                       ; $7598: $F0 $E7
    and  $03                                      ; $759A: $E6 $03
    jr   nz, jr_004_75A9                          ; $759C: $20 $0B

    ld   hl, wEntitiesPosYTable                   ; $759E: $21 $10 $C2
    add  hl, bc                                   ; $75A1: $09
    ld   a, [hl]                                  ; $75A2: $7E
    cp   $56                                      ; $75A3: $FE $56
    jr   z, jr_004_75AA                           ; $75A5: $28 $03

    inc  a                                        ; $75A7: $3C
    ld   [hl], a                                  ; $75A8: $77

jr_004_75A9:
    ret                                           ; $75A9: $C9

jr_004_75AA:
    add  $0A                                      ; $75AA: $C6 $0A
    ld   [hl], a                                  ; $75AC: $77
    ld   hl, wEntitiesPosZTable                   ; $75AD: $21 $10 $C3
    add  hl, bc                                   ; $75B0: $09
    ld   [hl], $0A                                ; $75B1: $36 $0A
    jp   IncrementEntityState                     ; $75B3: $C3 $12 $3B

Data_004_75B6::
    db   $44, $43, $42, $41, $3D, $2A

func_004_75BC::
    ld   a, [wIsMarinFollowingLink]               ; $75BC: $FA $73 $DB
    and  a                                        ; $75BF: $A7
    jr   z, jr_004_75C6                           ; $75C0: $28 $04

    ld   a, $02                                   ; $75C2: $3E $02
    ldh  [hLinkInteractiveMotionBlocked], a       ; $75C4: $E0 $A1

jr_004_75C6:
    call AddEntityZSpeedToPos_04                  ; $75C6: $CD $03 $6E
    ld   hl, wEntitiesSpeedZTable                 ; $75C9: $21 $20 $C3
    add  hl, bc                                   ; $75CC: $09
    dec  [hl]                                     ; $75CD: $35
    dec  [hl]                                     ; $75CE: $35
    ld   hl, wEntitiesPosZTable                   ; $75CF: $21 $10 $C3
    add  hl, bc                                   ; $75D2: $09
    ld   a, [hl]                                  ; $75D3: $7E
    and  $80                                      ; $75D4: $E6 $80
    jp   z, label_004_7680                        ; $75D6: $CA $80 $76

    xor  a                                        ; $75D9: $AF
    ld   [hl], a                                  ; $75DA: $77
    ld   hl, wEntitiesSpeedZTable                 ; $75DB: $21 $20 $C3
    add  hl, bc                                   ; $75DE: $09
    ld   a, [hl]                                  ; $75DF: $7E
    sra  a                                        ; $75E0: $CB $2F
    cpl                                           ; $75E2: $2F
    ld   [hl], a                                  ; $75E3: $77
    cp   $07                                      ; $75E4: $FE $07
    jr   nc, jr_004_75EA                          ; $75E6: $30 $02

    xor  a                                        ; $75E8: $AF
    ld   [hl], a                                  ; $75E9: $77

jr_004_75EA:
    ldh  a, [hActiveEntitySpriteVariant]          ; $75EA: $F0 $F1
    cp   $06                                      ; $75EC: $FE $06
    jr   c, jr_004_75F8                           ; $75EE: $38 $08

    call_open_dialog $0F9                         ; $75F0
    jp   IncrementEntityState                     ; $75F5: $C3 $12 $3B

jr_004_75F8:
    ldh  a, [hActiveEntityPosX]                   ; $75F8: $F0 $EE
    ld   hl, hLinkPositionX                       ; $75FA: $21 $98 $FF
    sub  [hl]                                     ; $75FD: $96
    add  $07                                      ; $75FE: $C6 $07
    cp   $0E                                      ; $7600: $FE $0E
    ret  nc                                       ; $7602: $D0

    ldh  a, [hActiveEntityVisualPosY]             ; $7603: $F0 $EC
    ld   hl, hLinkPositionY                       ; $7605: $21 $99 $FF
    sub  [hl]                                     ; $7608: $96
    add  $05                                      ; $7609: $C6 $05
    cp   $0A                                      ; $760B: $FE $0A
    ret  nc                                       ; $760D: $D0

    ld   a, [wD210]                               ; $760E: $FA $10 $D2
    ld   e, a                                     ; $7611: $5F
    ld   d, b                                     ; $7612: $50
    ld   hl, wEntitiesPrivateCountdown3Table      ; $7613: $21 $80 $C4
    add  hl, de                                   ; $7616: $19
    ld   a, [hl]                                  ; $7617: $7E
    and  a                                        ; $7618: $A7
    ret  nz                                       ; $7619: $C0

    ld   [hl], $18                                ; $761A: $36 $18
    ldh  a, [hActiveEntitySpriteVariant]          ; $761C: $F0 $F1
    cp   $00                                      ; $761E: $FE $00
    jr   nz, jr_004_762D                          ; $7620: $20 $0B

    ld   a, $01                                   ; $7622: $3E $01
    ld   [wTradeSequenceItem], a                  ; $7624: $EA $0E $DB
    call CreateTradingItemEntity                  ; $7627: $CD $0C $0C
    jp   func_004_6D7A                            ; $762A: $C3 $7A $6D

jr_004_762D:
    call func_004_6D7A                            ; $762D: $CD $7A $6D
    ld   hl, hWaveSfx                             ; $7630: $21 $F3 $FF
    ld   [hl], WAVE_SFX_SEASHELL                  ; $7633: $36 $01
    ldh  a, [hActiveEntitySpriteVariant]                               ; $7635: $F0 $F1
    ld   e, a                                     ; $7637: $5F
    ld   d, b                                     ; $7638: $50
    ld   hl, Data_004_75B6                        ; $7639: $21 $B6 $75
    add  hl, de                                   ; $763C: $19
    ld   a, [hl]                                  ; $763D: $7E
    call OpenDialog                               ; $763E: $CD $85 $23
    ldh  a, [hActiveEntitySpriteVariant]          ; $7641: $F0 $F1
    dec  a                                        ; $7643: $3D
    jr   nz, jr_004_7647                          ; $7644: $20 $01

    ret                                           ; $7646: $C9

jr_004_7647:
    dec  a                                        ; $7647: $3D
    jr   nz, jr_004_7653                          ; $7648: $20 $09

    ld   a, [wAddRupeeBufferLow]                  ; $764A: $FA $90 $DB
    add  $1E                                      ; $764D: $C6 $1E
    ld   [wAddRupeeBufferLow], a                  ; $764F: $EA $90 $DB
    ret                                           ; $7652: $C9

jr_004_7653:
    dec  a                                        ; $7653: $3D
    jr   nz, jr_004_7673                          ; $7654: $20 $1D

    ld   hl, wMaxMagicPowder                      ; $7656: $21 $76 $DB
    ld   a, [wMagicPowderCount]                   ; $7659: $FA $4C $DB
    cp   [hl]                                     ; $765C: $BE
    jr   nc, jr_004_7666                          ; $765D: $30 $07

    add  $10                                      ; $765F: $C6 $10
    daa                                           ; $7661: $27
    cp   [hl]                                     ; $7662: $BE
    jr   c, jr_004_7666                           ; $7663: $38 $01

    ld   a, [hl]                                  ; $7665: $7E

jr_004_7666:
    ld   [wMagicPowderCount], a                   ; $7666: $EA $4C $DB
    ld   d, $0C                                   ; $7669: $16 $0C
    call GiveInventoryItem_trampoline                               ; $766B: $CD $6B $3E
    ld   a, REPLACE_TILES_MAGIC_POWDER            ; $766E: $3E $0B
    ldh  [hReplaceTiles], a                       ; $7670: $E0 $A5
    ret                                           ; $7672: $C9

jr_004_7673:
    dec  a                                        ; $7673: $3D
    jr   nz, jr_004_767B                          ; $7674: $20 $05

    ld   d, $04                                   ; $7676: $16 $04
    jp   GiveInventoryItem_trampoline                               ; $7678: $C3 $6B $3E

jr_004_767B:
    ld   a, $FF                                   ; $767B: $3E $FF
    ld   [wAddHealthBuffer], a                    ; $767D: $EA $93 $DB

label_004_7680:
    ret                                           ; $7680: $C9

func_004_7681::
    ld   a, $02                                   ; $7681: $3E $02
    ldh  [hLinkInteractiveMotionBlocked], a       ; $7683: $E0 $A1
    ld   [wC167], a                               ; $7685: $EA $67 $C1
    ld   a, [wC1AD]                               ; $7688: $FA $AD $C1
    and  a                                        ; $768B: $A7
    ret  nz                                       ; $768C: $C0

    ld   [wDB74], a                               ; $768D: $EA $74 $DB
    ld   a, $18                                   ; $7690: $3E $18
    ld   [wLoadPreviousMapCountdown], a           ; $7692: $EA $BC $C1
    jp   IncrementEntityState                     ; $7695: $C3 $12 $3B

func_004_7698::
    ld   a, $02                                   ; $7698: $3E $02
    ldh  [hLinkInteractiveMotionBlocked], a       ; $769A: $E0 $A1
    ld   [wC167], a                               ; $769C: $EA $67 $C1
    ret                                           ; $769F: $C9

Data_004_76A0::
    db   $FC, $00, $04, $00, $00

Data_004_76A5::
    db   $00, $04, $00, $FC, $00

label_004_76AA:
    ld   hl, wEntitiesDirectionTable              ; $76AA: $21 $80 $C3
    add  hl, bc                                   ; $76AD: $09
    ld   a, [hl]                                  ; $76AE: $7E
    inc  a                                        ; $76AF: $3C
    and  $03                                      ; $76B0: $E6 $03
    ld   [hl], a                                  ; $76B2: $77

func_004_76B3::
    ld   e, a                                     ; $76B3: $5F
    ld   d, b                                     ; $76B4: $50
    ld   hl, Data_004_76A0                        ; $76B5: $21 $A0 $76
    add  hl, de                                   ; $76B8: $19
    ld   a, [hl]                                  ; $76B9: $7E
    ld   hl, wEntitiesSpeedXTable                 ; $76BA: $21 $40 $C2
    add  hl, bc                                   ; $76BD: $09
    ld   [hl], a                                  ; $76BE: $77
    ld   hl, Data_004_76A5                        ; $76BF: $21 $A5 $76
    add  hl, de                                   ; $76C2: $19
    ld   a, [hl]                                  ; $76C3: $7E
    ld   hl, wEntitiesSpeedYTable                 ; $76C4: $21 $50 $C2
    add  hl, bc                                   ; $76C7: $09
    ld   [hl], a                                  ; $76C8: $77
    ret                                           ; $76C9: $C9

Disabled4EEntityHandler::
    ret                                           ; $76CA: $C9

; define sprite variants by selecting tile n° and setting OAM attributes (palette + flags) in a list
ShopOwnerSpriteVariants::
.variant0
    db $60, $03
    db $62, $03
.variant1
    db $62, $23
    db $60, $23
.variant2
    db $64, $03
    db $66, $03
.variant3
    db $66, $23
    db $64, $23
.variant4
    db $68, $03
    db $6A, $03
.variant5
    db $6C, $03
    db $6E, $03
.variant6
    db $6A, $23
    db $68, $23
.variant7
    db $6E, $23
    db $6C, $23

ShopOwnerEntityHandler::
    ld   a, [wBlockItemUsage]                     ; $76EB: $FA $0A $C5
    and  a                                        ; $76EE: $A7
    jr   nz, jr_004_76F9                          ; $76EF: $20 $08

    ld   a, $01                                   ; $76F1: $3E $01
    ld   [wBlockItemUsage], a                     ; $76F3: $EA $0A $C5
    call func_004_788E                            ; $76F6: $CD $8E $78

jr_004_76F9:
    ld   a, [wSwordLevel]                         ; $76F9: $FA $4E $DB
    and  a                                        ; $76FC: $A7
    jr   z, jr_004_7705                           ; $76FD: $28 $06

    ldh  a, [hFrameCounter]                       ; $76FF: $F0 $E7
    and  $5F                                      ; $7701: $E6 $5F
    jr   nz, jr_004_770E                          ; $7703: $20 $09

jr_004_7705:
    call func_004_6E55                            ; $7705: $CD $55 $6E
    ld   a, e                                     ; $7708: $7B
    ld   hl, wEntitiesDirectionTable              ; $7709: $21 $80 $C3
    add  hl, bc                                   ; $770C: $09
    ld   [hl], a                                  ; $770D: $77

jr_004_770E:
    call func_004_7C98                            ; $770E: $CD $98 $7C
    ld   de, ShopOwnerSpriteVariants              ; $7711: $11 $CB $76
    call RenderActiveEntitySpritesPair            ; $7714: $CD $C0 $3B
    call func_004_7B70                            ; $7717: $CD $70 $7B
    ldh  a, [hActiveEntityState]                  ; $771A: $F0 $F0
    cp   $04                                      ; $771C: $FE $04
    jr   nc, jr_004_7723                          ; $771E: $30 $03

    call func_004_7BE3                            ; $7720: $CD $E3 $7B

jr_004_7723:
    ldh  a, [hActiveEntityState]                  ; $7723: $F0 $F0
    JP_TABLE                                      ; $7725
._00 dw func_004_77F8                             ; $7726
._01 dw func_004_78AF                             ; $7728
._02 dw func_004_795D                             ; $772A
._03 dw func_004_7ADD                             ; $772C
._04 dw func_004_7AED                             ; $772E
._05 dw func_004_7B40                             ; $7730

Data_004_7732::
    ; Per shop item type the data to write to the background. Each entry is 11 bytes.
    db   $98, $63, $02, $B2, $B0, $B0, $98, $A4, $01, $7F, $7F
    db   $98, $67, $02, $B1, $B0, $7F, $98, $A8, $01, $0A, $B3
    db   $98, $6A, $02, $7F, $B2, $B0, $98, $AC, $01, $BA, $B1
    db   $98, $6E, $02, $B1, $B0, $7F, $98, $B0, $01, $0A, $09
    db   $98, $63, $02, $B9, $B8, $B0, $98, $A4, $01, $7F, $7F
    db   $98, $63, $02, $B1, $B0, $7F, $98, $A4, $01, $0A, $09
    db   $00

Data_004_7775::
    ; Per shop item position, data to write to the background when the item is picked up.
    db   $98, $62, $43, $7F, $98, $83, $42, $7F, $98, $A3, $42, $7F, $00, $00, $00, $00
    db   $98, $66, $43, $7F, $98, $87, $42, $7F, $98, $A7, $42, $7F, $00, $00, $00, $00
    db   $98, $6A, $43, $7F, $98, $8B, $42, $7F, $98, $AB, $42, $7F, $00, $00, $00, $00
    db   $98, $6E, $43, $7F, $98, $8F, $42, $7F, $98, $AF, $42, $7F, $00, $00, $00, $00

Data_004_77B5::             ; @TODO Shop item "for sale" table.
    db   $01, $02, $03, $00 ; Shovel,    3 hearts, shield    (nothing)
    db   $01, $02, $03, $04 ; Shovel,    3 hearts, shield,   10 bombs
    db   $05, $02, $03, $04 ; Bow,       3 hearts, shield,   10 bombs
    db   $06, $02, $03, $04 ; 10 arrows, 3 hearts, shield,   10 bombs
    db   $07, $08, $09, $0A ; Ocarina,   Acorn,    Medicine, (glitch)
    ; POI: Unused shop layout (?)


; 01  Shovel
; 02  3 Hearts
; 03  Shield
; 04  10 Bombs
; 05  Bow
; 06  10 Arrows
; 07  Ocarina
; 08  Guardian Acorn (in appearance only)
; 09  Medicine

    ;         Shvl 3Hrt Shld 10bm Bow 10awo Ocar Acrn Medc
    ;          1    2    3    4    5    6    7    8    9
Data_004_77C9::     ; @TODO: Shop dialogue indexes (table 0) when about to buy
    db        $30, $31, $32, $33, $2C, $2D, $39, $00, $00, $00
    ; POI: Ocarina has a dialog index assigned (39), but
    ; it's the message about the Kanalet castle gate opening.
    ; (Comes right after the "I wasn't kidding when I said pay" message, though...)

    ;    ---  Shvl 3Hrt Shld 10bm Bow 10awo Ocar Acrn Medc
    ;     0    1    2    3    4    5    6    7    8    9
Data_004_77D3::     ; Price (dec, high) ?
    db   $00, $02, $00, $00, $00, $09, $00, $00, $00
Data_004_77DC::     ; Price (dec, low) ?
    db   $00, $00, $10, $20, $10, $80, $10, $00, $00
Data_004_77E5::     ; Price (high) ?
    db   $00, $00, $00, $00, $00, $03, $00, $00, $00
Data_004_77EE::     ; Price (low) ?
    db   $00, $C8, $0A, $14, $0A, $D4, $0A, $00, $00, $00

func_004_77F8::
    ld   a, [wHasStolenFromShop]                  ; $77F8: $FA $46 $DB
    and  a                                        ; $77FB: $A7

jr_004_77FC:
    jr   z, jr_004_7839                           ; $77FC: $28 $3B

    ld   hl, wEntitiesPosYTable                   ; $77FE: $21 $10 $C2
    add  hl, bc                                   ; $7801: $09
    ld   [hl], $40                                ; $7802: $36 $40
    ld   hl, wEntitiesPosXTable                   ; $7804: $21 $00 $C2
    add  hl, bc                                   ; $7807: $09
    ld   [hl], $50                                ; $7808: $36 $50
    ld   hl, wEntitiesDirectionTable              ; $780A: $21 $80 $C3
    add  hl, bc                                   ; $780D: $09
    ld   [hl], $03                                ; $780E: $36 $03
    ld   a, $02                                   ; $7810: $3E $02
    ldh  [hLinkInteractiveMotionBlocked], a       ; $7812: $E0 $A1
    ld   [wC167], a                               ; $7814: $EA $67 $C1
    ld   a, [wTransitionSequenceCounter]          ; $7817: $FA $6B $C1
    cp   $04                                      ; $781A: $FE $04
    jr   nz, jr_004_7838                          ; $781C: $20 $1A

    ldh  a, [hLinkPositionY]                      ; $781E: $F0 $99
    sub  $01                                      ; $7820: $D6 $01
    ldh  [hLinkPositionY], a                      ; $7822: $E0 $99
    cp   $74                                      ; $7824: $FE $74
    jr   nz, jr_004_7838                          ; $7826: $20 $10

    call_open_dialog $038                         ; $7828
    ld   hl, wEntitiesStateTable                  ; $782D: $21 $90 $C2
    add  hl, bc                                   ; $7830: $09
    ld   [hl], $04                                ; $7831: $36 $04
    ld   a, MUSIC_BOSS_BATTLE                     ; $7833: $3E $19
    ld   [wMusicTrackToPlay], a                   ; $7835: $EA $68 $D3

jr_004_7838:
    ret                                           ; $7838: $C9

jr_004_7839:
    ld   e, $00                                   ; $7839: $1E $00
    ld   d, b                                     ; $783B: $50
    ld   a, [wHasInstrument2]                     ; $783C: $FA $66 $DB
    and  $02                                      ; $783F: $E6 $02
    jr   z, jr_004_7845                           ; $7841: $28 $02

    ld   e, $04                                   ; $7843: $1E $04

jr_004_7845:
    push bc                                       ; $7845: $C5
    ld   hl, wBButtonSlot                         ; $7846: $21 $00 $DB
    ld   c, INVENTORY_SLOT_COUNT -1               ; $7849: $0E $0B

jr_004_784B:
    ld   a, [wBoomerangTradedItem]                ; $784B: $FA $7D $DB
    cp   INVENTORY_SHOVEL                         ; $784E: $FE $0B
    jr   z, jr_004_7857                           ; $7850: $28 $05

    ld   a, [hl+]                                 ; $7852: $2A
    cp   INVENTORY_SHOVEL                         ; $7853: $FE $0B
    jr   nz, jr_004_7859                          ; $7855: $20 $02

jr_004_7857:
    ld   e, $08                                   ; $7857: $1E $08

jr_004_7859:
    dec  c                                        ; $7859: $0D
    ld   a, c                                     ; $785A: $79
    cp   $FF                                      ; $785B: $FE $FF
    jr   nz, jr_004_784B                          ; $785D: $20 $EC

    ld   hl, wBButtonSlot                         ; $785F: $21 $00 $DB
    ld   c, INVENTORY_SLOT_COUNT -1               ; $7862: $0E $0B

jr_004_7864:
    ld   a, [wBoomerangTradedItem]                ; $7864: $FA $7D $DB
    cp   INVENTORY_BOW                            ; $7867: $FE $05
    jr   z, jr_004_7870                           ; $7869: $28 $05

    ld   a, [hl+]                                 ; $786B: $2A
    cp   INVENTORY_BOW                            ; $786C: $FE $05
    jr   nz, jr_004_7872                          ; $786E: $20 $02

jr_004_7870:
    ld   e, $0C                                   ; $7870: $1E $0C

jr_004_7872:
    dec  c                                        ; $7872: $0D
    ld   a, c                                     ; $7873: $79
    cp   $FF                                      ; $7874: $FE $FF
    jr   nz, jr_004_7864                          ; $7876: $20 $EC

    ld   hl, Data_004_77B5                        ; $7878: $21 $B5 $77
    add  hl, de                                   ; $787B: $19
    ld   de, wC505                                ; $787C: $11 $05 $C5
    ld   c, $04                                   ; $787F: $0E $04

jr_004_7881:
    ld   a, [hl+]                                 ; $7881: $2A
    ld   [de], a                                  ; $7882: $12
    inc  de                                       ; $7883: $13
    dec  c                                        ; $7884: $0D
    jr   nz, jr_004_7881                          ; $7885: $20 $FA

    pop  bc                                       ; $7887: $C1
    call IncrementEntityState                     ; $7888: $CD $12 $3B
    jp   func_004_788E                            ; $788B: $C3 $8E $78

func_004_788E::
    ld   de, wRequestDestinationHigh              ; $788E: $11 $01 $D6
    push bc                                       ; $7891: $C5
    ld   hl, wC505                                ; $7892: $21 $05 $C5
    ld   c, $04                                   ; $7895: $0E $04

jr_004_7897:
    ld   a, [hl+]                                 ; $7897: $2A
    and  a                                        ; $7898: $A7
    jr   z, jr_004_78A0                           ; $7899: $28 $05

    push hl                                       ; $789B: $E5
    call func_004_798B                            ; $789C: $CD $8B $79
    pop  hl                                       ; $789F: $E1

jr_004_78A0:
    dec  c                                        ; $78A0: $0D
    jr   nz, jr_004_7897                          ; $78A1: $20 $F4

    pop  bc                                       ; $78A3: $C1
    ret                                           ; $78A4: $C9

Data_004_78A5::
    db   $00, $00, $00, $01, $01, $02, $02, $03, $03, $03

func_004_78AF::
    ld   a, [wItemPickedUpInShop]                               ; $78AF: $FA $09 $C5
    and  a                                        ; $78B2: $A7
    jr   z, jr_004_78D4                           ; $78B3: $28 $1F

    ld   hl, wEntitiesDirectionTable              ; $78B5: $21 $80 $C3
    add  hl, bc                                   ; $78B8: $09
    ld   a, [hl]                                  ; $78B9: $7E
    and  $01                                      ; $78BA: $E6 $01
    jr   z, jr_004_78D4                           ; $78BC: $28 $16

    ld   a, [wLinkMotionState]                    ; $78BE: $FA $1C $C1
    cp   LINK_MOTION_DEFAULT                      ; $78C1: $FE $00
    jr   nz, jr_004_78D4                          ; $78C3: $20 $0F

    ldh  a, [hLinkPositionY]                      ; $78C5: $F0 $99
    cp   $7B                                      ; $78C7: $FE $7B
    jr   c, jr_004_78D4                           ; $78C9: $38 $09

    sub  $02                                      ; $78CB: $D6 $02
    ldh  [hLinkPositionY], a                      ; $78CD: $E0 $99
    jp_open_dialog $02F                           ; @TODO Text used when you're trying to steal stuff

jr_004_78D4:
    ldh  a, [hLinkPositionY]                      ; $78D4: $F0 $99
    cp   $48                                      ; $78D6: $FE $48
    jr   nc, jr_004_7940                          ; $78D8: $30 $66

    ldh  a, [hLinkDirection]                      ; $78DA: $F0 $9E
    cp   DIRECTION_UP                             ; $78DC: $FE $02
    jr   nz, jr_004_7940                          ; $78DE: $20 $60

    ldh  a, [hJoypadState]                        ; $78E0: $F0 $CC
    and  J_A | J_B                                ; $78E2: $E6 $30
    jr   z, jr_004_7940                           ; $78E4: $28 $5A

    ld   a, [wItemPickedUpInShop]                               ; $78E6: $FA $09 $C5
    and  a                                        ; $78E9: $A7
    jr   z, jr_004_7907                           ; $78EA: $28 $1B

    ldh  a, [hLinkPositionX]                      ; $78EC: $F0 $98
    add  $00                                      ; $78EE: $C6 $00
    swap a                                        ; $78F0: $CB $37
    and  $0F                                      ; $78F2: $E6 $0F
    ld   e, a                                     ; $78F4: $5F
    ld   d, b                                     ; $78F5: $50
    ld   hl, Data_004_78A5                        ; $78F6: $21 $A5 $78
    add  hl, de                                   ; $78F9: $19
    ld   a, [wC50B]                               ; $78FA: $FA $0B $C5
    cp   [hl]                                     ; $78FD: $BE
    jr   nz, jr_004_7940                          ; $78FE: $20 $40

    ld   a, JINGLE_VALIDATE                       ; $7900: $3E $13
    ldh  [hJingle], a                             ; $7902: $E0 $F2
    jp   label_004_796D                           ; $7904: $C3 $6D $79

jr_004_7907:
IF __PATCH_0__
    ld   a, [wC3CF]
    and  a
    jr   nz, jr_004_7940
ENDC

IF __PATCH_3__
    ld   a, [wIsCarryingLiftedObject]
    and  a
    jr   nz, jr_004_7940
ENDC

    ldh  a, [hLinkPositionX]                      ; $7907: $F0 $98
    add  $00                                      ; $7909: $C6 $00
    swap a                                        ; $790B: $CB $37
    and  $0F                                      ; $790D: $E6 $0F
    ld   e, a                                     ; $790F: $5F
    ld   d, b                                     ; $7910: $50
    ld   hl, Data_004_78A5                        ; $7911: $21 $A5 $78
    add  hl, de                                   ; $7914: $19
    ld   a, [hl]                                  ; $7915: $7E
    ld   [wC50B], a                               ; $7916: $EA $0B $C5
    ld   e, a                                     ; $7919: $5F
    ld   d, b                                     ; $791A: $50
    ld   hl, wC505                                ; $791B: $21 $05 $C5
    add  hl, de                                   ; $791E: $19
    ld   a, [hl]                                  ; $791F: $7E
    ld   [wItemPickedUpInShop], a                               ; $7920: $EA $09 $C5
    ld   [hl], b                                  ; $7923: $70
    and  a                                        ; $7924: $A7
    jr   z, jr_004_792B                           ; $7925: $28 $04

    ld   a, JINGLE_VALIDATE                       ; $7927: $3E $13
    ldh  [hJingle], a                             ; $7929: $E0 $F2

jr_004_792B:
    push bc                                       ; $792B: $C5
    ld   a, e                                     ; $792C: $7B
    swap a                                        ; $792D: $CB $37
    ld   e, a                                     ; $792F: $5F
    ld   hl, Data_004_7775                        ; $7930: $21 $75 $77
    add  hl, de                                   ; $7933: $19
    ld   de, wRequestDestinationHigh              ; $7934: $11 $01 $D6
    ld   c, $0D                                   ; $7937: $0E $0D

jr_004_7939:
    ld   a, [hl+]                                 ; $7939: $2A
    ld   [de], a                                  ; $793A: $12
    inc  de                                       ; $793B: $13
    dec  c                                        ; $793C: $0D
    jr   nz, jr_004_7939                          ; $793D: $20 $FA

    pop  bc                                       ; $793F: $C1

jr_004_7940:
    call func_004_7C06                            ; $7940: $CD $06 $7C
    ret  nc                                       ; $7943: $D0

    ld   a, [wItemPickedUpInShop]                               ; $7944: $FA $09 $C5
    and  a                                        ; $7947: $A7
    jr   z, jr_004_7958                           ; $7948: $28 $0E

    dec  a                                        ; $794A: $3D
    ld   e, a                                     ; $794B: $5F
    ld   d, b                                     ; $794C: $50
    ld   hl, Data_004_77C9                        ; $794D: $21 $C9 $77
    add  hl, de                                   ; $7950: $19
    ld   a, [hl]                                  ; $7951: $7E
    call OpenDialog                               ; $7952: $CD $85 $23
    jp   IncrementEntityState                     ; $7955: $C3 $12 $3B

jr_004_7958:
    jp_open_dialog $02E                           ; $7958

func_004_795D::
    ld   a, [wDialogState]                        ; $795D: $FA $9F $C1
    and  a                                        ; $7960: $A7
    ret  nz                                       ; $7961: $C0

    ld   a, [wDialogAskSelectionIndex]                               ; $7962: $FA $77 $C1
    cp   $00                                      ; $7965: $FE $00
    jr   z, jr_004_79AB                           ; $7967: $28 $42

    cp   $02                                      ; $7969: $FE $02
    jr   z, jr_004_7984                           ; $796B: $28 $17

label_004_796D:
    ld   a, [wC50B]                               ; $796D: $FA $0B $C5
    ld   e, a                                     ; $7970: $5F
    ld   d, b                                     ; $7971: $50
    ld   hl, wC505                                ; $7972: $21 $05 $C5
    add  hl, de                                   ; $7975: $19
    ld   a, [wItemPickedUpInShop]                               ; $7976: $FA $09 $C5
    ld   [hl], a                                  ; $7979: $77
    ld   de, wRequestDestinationHigh              ; $797A: $11 $01 $D6
    call func_004_798B                            ; $797D: $CD $8B $79
    xor  a                                        ; $7980: $AF
    ld   [wItemPickedUpInShop], a                               ; $7981: $EA $09 $C5

jr_004_7984:
    ld   hl, wEntitiesStateTable                  ; $7984: $21 $90 $C2
    add  hl, bc                                   ; $7987: $09
    ld   [hl], $01                                ; $7988: $36 $01
    ret                                           ; $798A: $C9

func_004_798B::
    push de                                       ; $798B: $D5
    dec  a                                        ; $798C: $3D
    ld   d, a                                     ; $798D: $57
    sla  a                                        ; $798E: $CB $27
    ld   e, a                                     ; $7990: $5F
    sla  a                                        ; $7991: $CB $27
    sla  a                                        ; $7993: $CB $27
    add  e                                        ; $7995: $83
    add  d                                        ; $7996: $82
    ld   e, a                                     ; $7997: $5F
    ld   d, b                                     ; $7998: $50
    ld   hl, Data_004_7732                        ; $7999: $21 $32 $77
    add  hl, de                                   ; $799C: $19
    pop  de                                       ; $799D: $D1
    push bc                                       ; $799E: $C5
    ld   c, $0B                                   ; $799F: $0E $0B

jr_004_79A1:
    ld   a, [hl+]                                 ; $79A1: $2A
    ld   [de], a                                  ; $79A2: $12
    inc  de                                       ; $79A3: $13
    dec  c                                        ; $79A4: $0D
    jr   nz, jr_004_79A1                          ; $79A5: $20 $FA

    xor  a                                        ; $79A7: $AF
    ld   [de], a                                  ; $79A8: $12
    pop  bc                                       ; $79A9: $C1
    ret                                           ; $79AA: $C9

jr_004_79AB:
    ld   a, [wItemPickedUpInShop]                               ; $79AB: $FA $09 $C5
    ld   e, a                                     ; $79AE: $5F
    cp   $02                                      ; $79AF: $FE $02
    jr   nz, jr_004_79BB                          ; $79B1: $20 $08

    ld   a, [wC5A9]                               ; $79B3: $FA $A9 $C5
    and  a                                        ; $79B6: $A7
    jr   nz, jr_004_7A05                          ; $79B7: $20 $4C

    jr   jr_004_7A0C                              ; $79B9: $18 $51

jr_004_79BB:
    cp   $04                                      ; $79BB: $FE $04
    jr   nz, jr_004_79D9                          ; $79BD: $20 $1A

    ld   hl, wBButtonSlot                         ; $79BF: $21 $00 $DB
    ld   d, INVENTORY_SLOT_COUNT                  ; $79C2: $16 $0C

jr_004_79C4:
    ld   a, [hl+]                                 ; $79C4: $2A
    cp   INVENTORY_BOMBS                          ; $79C5: $FE $02
    jr   z, jr_004_79CE                           ; $79C7: $28 $05

    dec  d                                        ; $79C9: $15
    jr   nz, jr_004_79C4                          ; $79CA: $20 $F8

    jr   jr_004_7A0C                              ; $79CC: $18 $3E

jr_004_79CE:
    ld   a, [wBombCount]                          ; $79CE: $FA $4D $DB
    ld   hl, wMaxBombs                            ; $79D1: $21 $77 $DB
    cp   [hl]                                     ; $79D4: $BE
    jr   nc, jr_004_7A05                          ; $79D5: $30 $2E

    jr   jr_004_7A0C                              ; $79D7: $18 $33

jr_004_79D9:
    cp   $06                                      ; $79D9: $FE $06
    jr   nz, jr_004_79F7                          ; $79DB: $20 $1A

    ld   hl, wBButtonSlot                         ; $79DD: $21 $00 $DB
    ld   d, INVENTORY_SLOT_COUNT                  ; $79E0: $16 $0C

jr_004_79E2:
    ld   a, [hl+]                                 ; $79E2: $2A
    cp   INVENTORY_BOW                            ; $79E3: $FE $05
    jr   z, jr_004_79EC                           ; $79E5: $28 $05

    dec  d                                        ; $79E7: $15
    jr   nz, jr_004_79E2                          ; $79E8: $20 $F8

    jr   jr_004_7A0C                              ; $79EA: $18 $20

jr_004_79EC:
    ld   a, [wArrowCount]                         ; $79EC: $FA $45 $DB
    ld   hl, wMaxArrows                           ; $79EF: $21 $78 $DB
    cp   [hl]                                     ; $79F2: $BE
    jr   nc, jr_004_7A05                          ; $79F3: $30 $10

    jr   jr_004_7A0C                              ; $79F5: $18 $15

jr_004_79F7:
    cp   $03                                      ; $79F7: $FE $03
    jr   nz, jr_004_7A0C                          ; $79F9: $20 $11

    ld   hl, wBButtonSlot                         ; $79FB: $21 $00 $DB
    ld   d, INVENTORY_SLOT_COUNT                  ; $79FE: $16 $0C

jr_004_7A00:
    ld   a, [hl+]                                 ; $7A00: $2A
    cp   INVENTORY_SHIELD                         ; $7A01: $FE $04
    jr   nz, jr_004_7A09                          ; $7A03: $20 $04

jr_004_7A05:
    ld   a, $29                                   ; $7A05: $3E $29
    jr   jr_004_7A24                              ; $7A07: $18 $1B

jr_004_7A09:
    dec  d                                        ; $7A09: $15
    jr   nz, jr_004_7A00                          ; $7A0A: $20 $F4

jr_004_7A0C:
    ld   d, b                                     ; $7A0C: $50
    ld   hl, Data_004_77D3                        ; $7A0D: $21 $D3 $77
    add  hl, de                                   ; $7A10: $19
    ld   a, [hl]                                  ; $7A11: $7E
    ld   hl, Data_004_77DC                        ; $7A12: $21 $DC $77
    add  hl, de                                   ; $7A15: $19
    ld   e, [hl]                                  ; $7A16: $5E
    ld   d, a                                     ; $7A17: $57
    ld   a, [wRupeeCountLow]                      ; $7A18: $FA $5E $DB
    sub  e                                        ; $7A1B: $93
    ld   a, [wRupeeCountHigh]                     ; $7A1C: $FA $5D $DB
    sbc  d                                        ; $7A1F: $9A
    jr   nc, jr_004_7A2E                          ; $7A20: $30 $0C

    ld   a, $34                                   ; $7A22: $3E $34

jr_004_7A24:
    call OpenDialog                               ; $7A24: $CD $85 $23
    ld   hl, wEntitiesStateTable                  ; $7A27: $21 $90 $C2
    add  hl, bc                                   ; $7A2A: $09
    ld   [hl], $03                                ; $7A2B: $36 $03
    ret                                           ; $7A2D: $C9

jr_004_7A2E:
    ld   hl, wItemPickedUpInShop                                ; $7A2E: $21 $09 $C5
    ld   a, [hl]                                  ; $7A31: $7E
    push af                                       ; $7A32: $F5
    ld   [hl], $00                                ; $7A33: $36 $00
    ld   e, a                                     ; $7A35: $5F
    ld   d, b                                     ; $7A36: $50
    ld   hl, Data_004_77EE                        ; $7A37: $21 $EE $77
    add  hl, de                                   ; $7A3A: $19
    ld   a, [wSubstractRupeeBufferLow]            ; $7A3B: $FA $92 $DB
    add  [hl]                                     ; $7A3E: $86
    ld   [wSubstractRupeeBufferLow], a            ; $7A3F: $EA $92 $DB
    rl   a                                        ; $7A42: $CB $17
    ld   hl, Data_004_77E5                        ; $7A44: $21 $E5 $77
    add  hl, de                                   ; $7A47: $19
    rr   a                                        ; $7A48: $CB $1F
    ld   a, [wSubstractRupeeBufferHigh]           ; $7A4A: $FA $91 $DB
    adc  [hl]                                     ; $7A4D: $8E
    ld   [wSubstractRupeeBufferHigh], a           ; $7A4E: $EA $91 $DB
    ld   hl, wEntitiesStateTable                  ; $7A51: $21 $90 $C2
    add  hl, bc                                   ; $7A54: $09
    ld   [hl], $01                                ; $7A55: $36 $01
    pop  af                                       ; $7A57: $F1
    push af                                       ; $7A58: $F5
    call_open_dialog $035                         ; $7A59
    pop  af                                       ; $7A5E: $F1

label_004_7A5F:                         ; @TODO What to do after buying a shopkeeper item
    dec  a                              ; (see: C505~C508 (what item is in each shop slot))
    JP_TABLE                            ; POI: The last 3 entries are not used (normally)
._00 dw boughtShovel                    ; 01  Shovel
._01 dw bought3Hearts                   ; 02  3 Hearts
._02 dw boughtShield                    ; 03  Shield
._03 dw bought10Bombs                   ; 04  10 Bombs
._04 dw boughtBow                       ; 05  Bow
._05 dw bought10Arrows                  ; 06  10 Arrows
._06 dw boughtOcarina                   ; 07  Ocarina
._07 dw boughtShop08                    ; 08  Guardian Acorn (in appearance only)
._08 dw boughtMedicine                  ; 09  Medicine

boughtBow:
    ld   d, INVENTORY_BOW                         ; $7A73: $16 $05
    call GiveInventoryItem_trampoline             ; $7A75: $CD $6B $3E
    ld   a, $20                                   ; $7A78: $3E $20
    ld   [wArrowCount], a                         ; $7A7A: $EA $45 $DB
    ret                                           ; $7A7D: $C9

bought10Arrows:
    ld   a, [wArrowCount]                         ; $7A7E: $FA $45 $DB
    add  $0A                                      ; $7A81: $C6 $0A
    daa                                           ; $7A83: $27
    jr   nc, jr_004_7A88                          ; $7A84: $30 $02

    ld   a, $99                                   ; POI: ?? Checks for going over 99 (normal max 60)?

jr_004_7A88:
    ld   [wArrowCount], a                         ; $7A88: $EA $45 $DB
    ret                                           ; $7A8B: $C9

boughtOcarina:
    ld   d, INVENTORY_OCARINA                     ; $7A8C: $16 $09
    jp   GiveInventoryItem_trampoline             ; $7A8E: $C3 $6B $3E

boughtShop08:                           ; POI: Appears as a guardian acorn, but...???
    ld   a, [wDB47]                     ; Add 10 to DB47 (?)
    add  $0A                            ; This code is similar to that for adding bought arrows
    daa                                 ; But DB47 isn't one of those (?)
    jr   nc, jr_004_7A9B                ; Still attempts to cap to 99

    ld   a, $99                         ; ????????

jr_004_7A9B:
    ld   [wDB47], a                               ; $7A9B: $EA $47 $DB
    ret                                           ; $7A9E: $C9

boughtMedicine:
    ld   a, [wHasMedicine]              ; POI: Medicine not bought in shops, and not tracked like this
    add  $01                            ; Adds one to value with BCD
    daa                                           ; $7AA4: $27
    ld   [wHasMedicine], a                        ; $7AA5: $EA $0D $DB
    ret                                           ; $7AA8: $C9

boughtShovel:
    ld   d, INVENTORY_SHOVEL                      ; $7AA9: $16 $0B
    jp   GiveInventoryItem_trampoline             ; $7AAB: $C3 $6B $3E

bought10Bombs:
    ld   a, [wBombCount]                          ; $7AAE: $FA $4D $DB
    add  $0A                                      ; $7AB1: $C6 $0A
    daa                                           ; $7AB3: $27
    jr   nc, jr_004_7AB8                          ; $7AB4: $30 $02

    ld   a, $99                                   ; $7AB6: $3E $99

jr_004_7AB8:
    ld   [wBombCount], a                          ; $7AB8: $EA $4D $DB
    ld   d, INVENTORY_BOMBS                       ; $7ABB: $16 $02
    jp   GiveInventoryItem_trampoline             ; $7ABD: $C3 $6B $3E

; POI: Dead code??? Seems to give 10 arrows, then gives you Magic Powder too (!?)
    ld   a, [wArrowCount]                         ; ???????????????????
    add  $0A                                      ; $7AC3: $C6 $0A
    daa                                           ; $7AC5: $27
    jr   nc, jr_004_7ACA                          ; $7AC6: $30 $02

    ld   a, $99                                   ; $7AC8: $3E $99

jr_004_7ACA:
    ld   [wArrowCount], a                         ; $7ACA: $EA $45 $DB
    ld   d, INVENTORY_MAGIC_POWDER                ; $7ACD: $16 $0C
    jp   GiveInventoryItem_trampoline             ; $7ACF: $C3 $6B $3E

bought3Hearts:
    ld   a, 3 FULL_HEARTS                         ; $7AD2: $3E $18
    ld   [wAddHealthBuffer], a                    ; $7AD4: $EA $93 $DB
    ret                                           ; $7AD7: $C9

boughtShield::
    ld   d, INVENTORY_SHIELD                      ; $7AD8: $16 $04
    jp   GiveInventoryItem_trampoline             ; $7ADA: $C3 $6B $3E

func_004_7ADD::
    ld   a, [wDialogState]                        ; $7ADD: $FA $9F $C1
    and  a                                        ; $7AE0: $A7
    ret  nz                                       ; $7AE1: $C0

    jp   label_004_796D                           ; $7AE2: $C3 $6D $79

Data_004_7AE5:: ; @TODO Palette data
    db   $33, $62, $1A, $01, $FF, $0F, $FF, $7F

func_004_7AED::
    ld   a, [wDialogState]                        ; $7AED: $FA $9F $C1
    and  a                                        ; $7AF0: $A7
    jr   nz, jr_004_7B3F                          ; $7AF1: $20 $4C

    ld   a, ENTITY_MAD_BATTER                     ; $7AF3: $3E $CA
    call SpawnNewEntity_trampoline                ; $7AF5: $CD $86 $3B
    ld   a, $26                                   ; $7AF8: $3E $26
    ldh  [hNoiseSfx], a                           ; $7AFA: $E0 $F4
    ldh  a, [hMultiPurpose0]                      ; $7AFC: $F0 $D7
    ld   hl, wEntitiesPosXTable                   ; $7AFE: $21 $00 $C2
    add  hl, de                                   ; $7B01: $19
    ld   [hl], a                                  ; $7B02: $77
    ldh  a, [hMultiPurpose1]                      ; $7B03: $F0 $D8
    ld   hl, wEntitiesPosYTable                   ; $7B05: $21 $10 $C2
    add  hl, de                                   ; $7B08: $19
    ld   [hl], a                                  ; $7B09: $77
    ld   hl, wEntitiesPrivateState3Table          ; $7B0A: $21 $D0 $C2
    add  hl, de                                   ; $7B0D: $19
    ld   [hl], $01                                ; $7B0E: $36 $01
    ld   hl, wEntitiesTransitionCountdownTable    ; $7B10: $21 $E0 $C2
    add  hl, de                                   ; $7B13: $19
    ld   [hl], $C0                                ; $7B14: $36 $C0
    call GetEntityTransitionCountdown             ; $7B16: $CD $05 $0C
    ld   [hl], $C0                                ; $7B19: $36 $C0
    call IncrementEntityState                     ; $7B1B: $CD $12 $3B
    xor  a                                        ; $7B1E: $AF
    ld   [wHasMedicine], a                        ; $7B1F: $EA $0D $DB
    ld   a, $FF                                   ; $7B22: $3E $FF
    ld   [wSubtractHealthBuffer], a               ; $7B24: $EA $94 $DB
    ldh  a, [hIsGBC]                              ; $7B27: $F0 $FE
    and  a                                        ; $7B29: $A7
    jr   z, jr_004_7B3F                           ; $7B2A: $28 $13

    ld   hl, wObjPal8                             ; $7B2C: $21 $88 $DC
    ld   de, Data_004_7AE5                        ; $7B2F: $11 $E5 $7A
=======
>>>>>>> 1d3f8530

    ld   hl, wEntitiesRecoilVelocityX             ; $6D99: $21 $F0 $C3
    add  hl, bc                                   ; $6D9C: $09
    ld   a, [hl]                                  ; $6D9D: $7E
    ld   hl, wEntitiesSpeedXTable                 ; $6D9E: $21 $40 $C2
    add  hl, bc                                   ; $6DA1: $09
    ld   [hl], a                                  ; $6DA2: $77

    ld   hl, wEntitiesRecoilVelocityY             ; $6DA3: $21 $00 $C4
    add  hl, bc                                   ; $6DA6: $09
    ld   a, [hl]                                  ; $6DA7: $7E
    ld   hl, wEntitiesSpeedYTable                 ; $6DA8: $21 $50 $C2
    add  hl, bc                                   ; $6DAB: $09
    ld   [hl], a                                  ; $6DAC: $77

    call UpdateEntityPosWithSpeed_04              ; $6DAD: $CD $CA $6D

    ld   hl, wEntitiesOptions1Table               ; $6DB0: $21 $30 $C4
    add  hl, bc                                   ; $6DB3: $09
    ld   a, [hl]                                  ; $6DB4: $7E
    and  $20                                      ; $6DB5: $E6 $20
    jr   nz, .restoreOriginalVelocity             ; $6DB7: $20 $03

    call label_3B23                               ; $6DB9: $CD $23 $3B

.restoreOriginalVelocity
    ld   hl, wEntitiesSpeedYTable                 ; $6DBC: $21 $50 $C2
    add  hl, bc                                   ; $6DBF: $09
    pop  af                                       ; $6DC0: $F1
    ld   [hl], a                                  ; $6DC1: $77
    ld   hl, wEntitiesSpeedXTable                 ; $6DC2: $21 $40 $C2
    add  hl, bc                                   ; $6DC5: $09
    pop  af                                       ; $6DC6: $F1
    ld   [hl], a                                  ; $6DC7: $77
    pop  af                                       ; $6DC8: $F1

.return
    ret                                           ; $6DC9: $C9

<<<<<<< HEAD
; define sprite variants by selecting tile n° and setting OAM attributes (palette + flags) in a list
; this list overlaps with the next list
Unknown037SpriteVariants::
.variant0
    db   $5D, $7D

Data_004_7B5A::
    db $96, $17 ; second sprite of variant0 from above
    db $A8, $14
    db $86, $17
    db $80, $17
    db $88, $16
    db $FF, $FF
    db $90, $10
    db $AE, $10
    db $A0, $10
    db $2A, $41
    db $2A, $61
=======
UpdateEntityPosWithSpeed_04::
    call AddEntitySpeedToPos_04                   ; $6DCA: $CD $D7 $6D

UpdateEntityYPosWithSpeed_04::
    push bc                                       ; $6DCD: $C5
    ld   a, c                                     ; $6DCE: $79
    add  $10                                      ; $6DCF: $C6 $10
    ld   c, a                                     ; $6DD1: $4F
    call AddEntitySpeedToPos_04                   ; $6DD2: $CD $D7 $6D
    pop  bc                                       ; $6DD5: $C1
    ret                                           ; $6DD6: $C9
>>>>>>> 1d3f8530

; Update the entity's position using its speed.
;
; The values in the entity speed tables are the number of pixels to
; move within 16 frames. For example, if it's 8, the entity will move
; 1 pixel every other frame (8/16). If it's -16, the entity will move
; -1 pixel every frame (-16/16).
;
; Inputs:
;   bc  entity index
AddEntitySpeedToPos_04::
    ld   hl, wEntitiesSpeedXTable                 ; $6DD7: $21 $40 $C2
    add  hl, bc                                   ; $6DDA: $09
    ld   a, [hl]                                  ; $6DDB: $7E
    and  a                                        ; $6DDC: $A7
    ; No need to update the position if it's not moving
    jr   z, .return                               ; $6DDD: $28 $23

    push af                                       ; $6DDF: $F5
    swap a                                        ; $6DE0: $CB $37
    and  $F0                                      ; $6DE2: $E6 $F0
    ld   hl, wEntitiesSpeedXAccTable              ; $6DE4: $21 $60 $C2
    add  hl, bc                                   ; $6DE7: $09
    add  [hl]                                     ; $6DE8: $86
    ld   [hl], a                                  ; $6DE9: $77
    ; Save carry in bit 0 of d
    rl   d                                        ; $6DEA: $CB $12
    ld   hl, wEntitiesPosXTable                   ; $6DEC: $21 $00 $C2

.updatePosition
    add  hl, bc                                   ; $6DEF: $09
    pop  af                                       ; $6DF0: $F1
    ; Sign extension for high nibble
    ld   e, $00                                   ; $6DF1: $1E $00
    bit  7, a                                     ; $6DF3: $CB $7F
    jr   z, .positive                             ; $6DF5: $28 $02

    ld   e, $F0                                   ; $6DF7: $1E $F0

<<<<<<< HEAD
jr_004_7B9A:
    cp   $05                                      ; $7B9A: $FE $05
    jr   nz, .renderSingle                        ; $7B9C: $20 $08

    ld   de, Unknown037SpriteVariants             ; $7B9E: $11 $58 $7B
    call RenderActiveEntitySpritesPair            ; $7BA1: $CD $C0 $3B
    jr   jr_004_7BAC                              ; $7BA4: $18 $06

.renderSingle:
    ld   de, Data_004_7B5A                        ; $7BA6: $11 $5A $7B
    call RenderActiveEntitySprite                 ; $7BA9: $CD $77 $3C
=======
.positive
    swap a                                        ; $6DF9: $CB $37
    and  $0F                                      ; $6DFB: $E6 $0F
    or   e                                        ; $6DFD: $B3
    ; Get carry back from d
    rr   d                                        ; $6DFE: $CB $1A
    adc  [hl]                                     ; $6E00: $8E
    ld   [hl], a                                  ; $6E01: $77

.return
    ret                                           ; $6E02: $C9

AddEntityZSpeedToPos_04::
    ld   hl, wEntitiesSpeedZTable                 ; $6E03: $21 $20 $C3
    add  hl, bc                                   ; $6E06: $09
    ld   a, [hl]                                  ; $6E07: $7E
    and  a                                        ; $6E08: $A7
    jr   z, AddEntitySpeedToPos_04.return         ; $6E09: $28 $F7
>>>>>>> 1d3f8530

    push af                                       ; $6E0B: $F5
    swap a                                        ; $6E0C: $CB $37
    and  $F0                                      ; $6E0E: $E6 $F0
    ld   hl, wEntitiesSpeedZAccTable              ; $6E10: $21 $30 $C3
    add  hl, bc                                   ; $6E13: $09
    add  [hl]                                     ; $6E14: $86
    ld   [hl], a                                  ; $6E15: $77
    rl   d                                        ; $6E16: $CB $12
    ld   hl, wEntitiesPosZTable                   ; $6E18: $21 $10 $C3
    jr   AddEntitySpeedToPos_04.updatePosition    ; $6E1B: $18 $D2

func_004_6E1D::
    ld   hl, wEntitiesPrivateState1Table          ; $6E1D: $21 $B0 $C2
    add  hl, bc                                   ; $6E20: $09
    ld   a, [hl]                                  ; $6E21: $7E
    push af                                       ; $6E22: $F5
    swap a                                        ; $6E23: $CB $37
    and  $F0                                      ; $6E25: $E6 $F0
    ld   hl, wEntitiesPrivateState2Table          ; $6E27: $21 $C0 $C2
    add  hl, bc                                   ; $6E2A: $09
    add  [hl]                                     ; $6E2B: $86
    ld   [hl], a                                  ; $6E2C: $77
    rl   d                                        ; $6E2D: $CB $12
    ld   hl, wEntitiesPrivateState3Table          ; $6E2F: $21 $D0 $C2
    jp   AddEntitySpeedToPos_04.updatePosition    ; $6E32: $C3 $EF $6D

<<<<<<< HEAD
func_004_7BB7::
    ld   a, [wItemPickedUpInShop]                 ; $7BB7: $FA $09 $C5
    and  a                                        ; $7BBA: $A7
    ret  z                                        ; $7BBB: $C8

    dec  a                                        ; $7BBC: $3D
    ldh  [hActiveEntitySpriteVariant], a          ; $7BBD: $E0 $F1
    ld   a, $01                                   ; $7BBF: $3E $01
    ld   [wIsCarryingLiftedObject], a             ; $7BC1: $EA $5C $C1
    call ResetSpinAttack                          ; $7BC4: $CD $AF $0C
    ldh  a, [hLinkPositionX]                      ; $7BC7: $F0 $98
    ldh  [hActiveEntityPosX], a                   ; $7BC9: $E0 $EE
    ldh  a, [hLinkPositionY]                      ; $7BCB: $F0 $99
    sub  $0E                                      ; $7BCD: $D6 $0E
    ldh  [hActiveEntityVisualPosY], a             ; $7BCF: $E0 $EC
    ldh  a, [hActiveEntitySpriteVariant]          ; $7BD1: $F0 $F1
    cp   $05                                      ; $7BD3: $FE $05
    jr   nz, jr_004_7BDD                          ; $7BD5: $20 $06

    ld   de, Unknown037SpriteVariants             ; $7BD7: $11 $58 $7B
    jp   RenderActiveEntitySpritesPair            ; $7BDA: $C3 $C0 $3B
=======
func_004_6E35::
    ld   e, $00                                   ; $6E35: $1E $00
    ldh  a, [hLinkPositionX]                      ; $6E37: $F0 $98
    ld   hl, wEntitiesPosXTable                   ; $6E39: $21 $00 $C2
    add  hl, bc                                   ; $6E3C: $09
    sub  [hl]                                     ; $6E3D: $96
    bit  7, a                                     ; $6E3E: $CB $7F
    jr   z, jr_004_6E43                           ; $6E40: $28 $01

    inc  e                                        ; $6E42: $1C

jr_004_6E43:
    ld   d, a                                     ; $6E43: $57
    ret                                           ; $6E44: $C9
>>>>>>> 1d3f8530

func_004_6E45::
    ld   e, $02                                   ; $6E45: $1E $02
    ldh  a, [hLinkPositionY]                      ; $6E47: $F0 $99
    ld   hl, wEntitiesPosYTable                   ; $6E49: $21 $10 $C2
    add  hl, bc                                   ; $6E4C: $09
    sub  [hl]                                     ; $6E4D: $96
    bit  7, a                                     ; $6E4E: $CB $7F
    jr   nz, jr_004_6E53                          ; $6E50: $20 $01

    inc  e                                        ; $6E52: $1C

jr_004_6E53:
    ld   d, a                                     ; $6E53: $57
    ret                                           ; $6E54: $C9

func_004_6E55::
    call func_004_6E35                            ; $6E55: $CD $35 $6E
    ld   a, e                                     ; $6E58: $7B
    ldh  [hMultiPurpose0], a                      ; $6E59: $E0 $D7
    ld   a, d                                     ; $6E5B: $7A
    bit  7, a                                     ; $6E5C: $CB $7F
    jr   z, jr_004_6E62                           ; $6E5E: $28 $02

    cpl                                           ; $6E60: $2F
    inc  a                                        ; $6E61: $3C

jr_004_6E62:
    push af                                       ; $6E62: $F5
    call func_004_6E45                            ; $6E63: $CD $45 $6E
    ld   a, e                                     ; $6E66: $7B
    ldh  [hMultiPurpose1], a                      ; $6E67: $E0 $D8
    ld   a, d                                     ; $6E69: $7A
    bit  7, a                                     ; $6E6A: $CB $7F
    jr   z, jr_004_6E70                           ; $6E6C: $28 $02

    cpl                                           ; $6E6E: $2F
    inc  a                                        ; $6E6F: $3C

jr_004_6E70:
    pop  de                                       ; $6E70: $D1
    cp   d                                        ; $6E71: $BA
    jr   nc, jr_004_6E78                          ; $6E72: $30 $04

    ldh  a, [hMultiPurpose0]                      ; $6E74: $F0 $D7
    jr   jr_004_6E7A                              ; $6E76: $18 $02

jr_004_6E78:
    ldh  a, [hMultiPurpose1]                      ; $6E78: $F0 $D8

jr_004_6E7A:
    ld   e, a                                     ; $6E7A: $5F
    ret                                           ; $6E7B: $C9

include "code/entities/04_trendy.asm"

Disabled4EEntityHandler::
    ret                                           ; $76CA: $C9

include "code/entities/04_shop.asm"

func_004_7C4B:: ; called only from fishing minigame
    ld   a, [wDialogState]                        ; $7C4B: $FA $9F $C1
    ld   hl, wInventoryAppearing                  ; $7C4E: $21 $4F $C1
    or   [hl]                                     ; $7C51: $B6
    ld   hl, wIsLinkInTheAir                      ; $7C52: $21 $46 $C1
    or   [hl]                                     ; $7C55: $B6
    ld   hl, wC134                                ; $7C56: $21 $34 $C1
    or   [hl]                                     ; $7C59: $B6
    jr   nz, jr_004_7C92                          ; $7C5A: $20 $36

    ld   a, [wWindowY]                            ; $7C5C: $FA $9A $DB
    cp   $80                                      ; $7C5F: $FE $80
    jr   nz, jr_004_7C92                          ; $7C61: $20 $2F

    ldh  a, [hLinkPositionX]                      ; $7C63: $F0 $98
    ld   hl, hActiveEntityPosX                    ; $7C65: $21 $EE $FF
    sub  [hl]                                     ; $7C68: $96
    add  $10                                      ; $7C69: $C6 $10
    cp   $20                                      ; $7C6B: $FE $20
    jr   nc, jr_004_7C92                          ; $7C6D: $30 $23

    ldh  a, [hLinkPositionY]                      ; $7C6F: $F0 $99
    ld   hl, hActiveEntityPosY                    ; $7C71: $21 $EF $FF
    sub  [hl]                                     ; $7C74: $96
    add  $14                                      ; $7C75: $C6 $14
    cp   $28                                      ; $7C77: $FE $28
    jr   nc, jr_004_7C92                          ; $7C79: $30 $17

    call func_004_6E55                            ; $7C7B: $CD $55 $6E
    ldh  a, [hLinkDirection]                      ; $7C7E: $F0 $9E
    xor  $01                                      ; $7C80: $EE $01
    cp   e                                        ; $7C82: $BB
    jr   nz, jr_004_7C92                          ; $7C83: $20 $0D

    ld   hl, wC1AD                                ; $7C85: $21 $AD $C1
    ld   [hl], $01                                ; $7C88: $36 $01
    ldh  a, [hJoypadState]                        ; $7C8A: $F0 $CC
    and  J_A                                      ; $7C8C: $E6 $10
    jr   z, jr_004_7C92                           ; $7C8E: $28 $02

    scf                                           ; $7C90: $37
    ret                                           ; $7C91: $C9

jr_004_7C92:
    and  a                                        ; $7C92: $A7
    ret                                           ; $7C93: $C9

Data_004_7C94::
    db   $06, $04, $02, $00

func_004_7C98::
    ld   hl, wEntitiesDirectionTable              ; $7C98: $21 $80 $C3
    add  hl, bc                                   ; $7C9B: $09
    ld   e, [hl]                                  ; $7C9C: $5E
    ld   d, b                                     ; $7C9D: $50
    ld   hl, Data_004_7C94                        ; $7C9E: $21 $94 $7C
    add  hl, de                                   ; $7CA1: $19
    push hl                                       ; $7CA2: $E5
    ld   hl, wEntitiesInertiaTable                ; $7CA3: $21 $D0 $C3
    add  hl, bc                                   ; $7CA6: $09
    inc  [hl]                                     ; $7CA7: $34
    ld   a, [hl]                                  ; $7CA8: $7E
    rra                                           ; $7CA9: $1F
    rra                                           ; $7CAA: $1F
    rra                                           ; $7CAB: $1F
    pop  hl                                       ; $7CAC: $E1
    and  $01                                      ; $7CAD: $E6 $01
    or   [hl]                                     ; $7CAF: $B6
    jp   SetEntitySpriteVariant                   ; $7CB0: $C3 $0C $3B

    ld   hl, wEntitiesSpeedXTable                 ; $7CB3: $21 $40 $C2
    add  hl, bc                                   ; $7CB6: $09
    ld   a, [hl]                                  ; $7CB7: $7E
    push af                                       ; $7CB8: $F5
    ld   [hl], $01                                ; $7CB9: $36 $01
    ld   hl, wEntitiesSpeedYTable                 ; $7CBB: $21 $50 $C2
    add  hl, bc                                   ; $7CBE: $09
    ld   a, [hl]                                  ; $7CBF: $7E
    push af                                       ; $7CC0: $F5
    ld   [hl], $01                                ; $7CC1: $36 $01
    call label_3B23                               ; $7CC3: $CD $23 $3B
    ld   hl, wEntitiesCollisionsTable             ; $7CC6: $21 $A0 $C2
    add  hl, bc                                   ; $7CC9: $09
    ld   a, [hl]                                  ; $7CCA: $7E
    push af                                       ; $7CCB: $F5
    ld   hl, wEntitiesSpeedXTable                 ; $7CCC: $21 $40 $C2
    add  hl, bc                                   ; $7CCF: $09
    ld   [hl], $FF                                ; $7CD0: $36 $FF
    ld   hl, wEntitiesSpeedYTable                 ; $7CD2: $21 $50 $C2
    add  hl, bc                                   ; $7CD5: $09
    ld   [hl], $FF                                ; $7CD6: $36 $FF
    call label_3B23                               ; $7CD8: $CD $23 $3B
    ld   hl, wEntitiesCollisionsTable             ; $7CDB: $21 $A0 $C2
    add  hl, bc                                   ; $7CDE: $09
    pop  af                                       ; $7CDF: $F1
    or   [hl]                                     ; $7CE0: $B6
    ld   [hl], a                                  ; $7CE1: $77
    pop  af                                       ; $7CE2: $F1
    ld   hl, wEntitiesSpeedYTable                 ; $7CE3: $21 $50 $C2
    add  hl, bc                                   ; $7CE6: $09
    ld   [hl], a                                  ; $7CE7: $77
    pop  af                                       ; $7CE8: $F1
    ld   hl, wEntitiesSpeedXTable                 ; $7CE9: $21 $40 $C2
    add  hl, bc                                   ; $7CEC: $09
    ld   [hl], a                                  ; $7CED: $77
    ret                                           ; $7CEE: $C9

<<<<<<< HEAD
; define sprite variants by selecting tile n° and setting OAM attributes (palette + flags) in a list
TimerBombite1SpriteVariants::
.variant0
    db $7A, $20
    db $78, $20
.variant1
    db $78, $00
    db $7A, $00
.variant2
    db $7E, $00
    db $7E, $20
.variant3
    db $70, $00
    db $72, $00
.variant4
    db $74, $00
    db $76, $00
.variant5
    db $7C, $00
    db $7C, $20

; define sprite variants by selecting tile n° and setting OAM attributes (palette + flags) in a list
TimerBombite2SpriteVariants::
.variant0
    db $6A, $20
    db $68, $20
.variant1
    db $68, $00
    db $6A, $00
.variant2
    db $6E, $00
    db $6E, $20
.variant3
    db $60, $00
    db $62, $00
.variant4
    db $64, $00
    db $66, $00
.variant5
    db $6C, $00
    db $6C, $20

TimerBombiteEntityHandler::
    ld   de, TimerBombite1SpriteVariants          ; $7D1F: $11 $EF $7C
    ldh  a, [hMapId]                              ; $7D22: $F0 $F7
    cp   MAP_TURTLE_ROCK                          ; $7D24: $FE $07
    jr   nz, .render                              ; $7D26: $20 $03

    ld   de, TimerBombite2SpriteVariants          ; $7D28: $11 $07 $7D

.render:
    call GetEntityPrivateCountdown1               ; $7D2B: $CD $00 $0C
    rla                                           ; $7D2E: $17
    rla                                           ; $7D2F: $17
    rla                                           ; $7D30: $17
    and  OAMF_PAL1                                ; $7D31: $E6 $10
    ldh  [hActiveEntityFlipAttribute], a          ; $7D33: $E0 $ED
    call RenderActiveEntitySpritesPair            ; $7D35: $CD $C0 $3B
    call ReturnIfNonInteractive_04                ; $7D38: $CD $A3 $7F
    ld   hl, wEntitiesIgnoreHitsCountdownTable    ; $7D3B: $21 $10 $C4
    add  hl, bc                                   ; $7D3E: $09
    ld   a, [hl]                                  ; $7D3F: $7E
    cp   $08                                      ; $7D40: $FE $08
    jr   nz, jr_004_7D51                          ; $7D42: $20 $0D

    ldh  a, [hActiveEntityState]                  ; $7D44: $F0 $F0
    and  a                                        ; $7D46: $A7
    jr   nz, jr_004_7D51                          ; $7D47: $20 $08

    call IncrementEntityState                     ; $7D49: $CD $12 $3B
    call GetEntityDropTimer                       ; $7D4C: $CD $FB $0B
    ld   [hl], $6F                                ; $7D4F: $36 $6F

jr_004_7D51:
    call ApplyRecoilIfNeeded_04                   ; $7D51: $CD $80 $6D
    call UpdateEntityPosWithSpeed_04              ; $7D54: $CD $CA $6D
    call label_3B23                               ; $7D57: $CD $23 $3B
    ldh  a, [hActiveEntityState]                  ; $7D5A: $F0 $F0
    JP_TABLE                                      ; $7D5C
._00 dw func_004_7D69                             ; $7D5D
._01 dw func_004_7DA3                             ; $7D5F

Data_004_7D61::
    db   $08, $F8, $00, $00

Data_004_7D65::
    db   $00, $00, $F8, $00

func_004_7D69::
    call label_3B39                               ; $7D69: $CD $39 $3B
    call GetEntityTransitionCountdown             ; $7D6C: $CD $05 $0C
    jr   nz, jr_004_7D91                          ; $7D6F: $20 $20

    call GetRandomByte                            ; $7D71: $CD $0D $28
    and  $1F                                      ; $7D74: $E6 $1F
    add  $30                                      ; $7D76: $C6 $30
    ld   [hl], a                                  ; $7D78: $77
    and  $03                                      ; $7D79: $E6 $03
    ld   e, a                                     ; $7D7B: $5F
    ld   d, b                                     ; $7D7C: $50
    ld   hl, Data_004_7D61                        ; $7D7D: $21 $61 $7D
    add  hl, de                                   ; $7D80: $19
    ld   a, [hl]                                  ; $7D81: $7E
    ld   hl, wEntitiesSpeedXTable                 ; $7D82: $21 $40 $C2
    add  hl, bc                                   ; $7D85: $09
    ld   [hl], a                                  ; $7D86: $77
    ld   hl, Data_004_7D65                        ; $7D87: $21 $65 $7D
    add  hl, de                                   ; $7D8A: $19
    ld   a, [hl]                                  ; $7D8B: $7E
    ld   hl, wEntitiesSpeedYTable                 ; $7D8C: $21 $50 $C2
    add  hl, bc                                   ; $7D8F: $09
    ld   [hl], a                                  ; $7D90: $77

jr_004_7D91:
    ldh  a, [hFrameCounter]                       ; $7D91: $F0 $E7
    rra                                           ; $7D93: $1F
    rra                                           ; $7D94: $1F
    rra                                           ; $7D95: $1F
    rra                                           ; $7D96: $1F
    and  $01                                      ; $7D97: $E6 $01
    jp   SetEntitySpriteVariant                   ; $7D99: $C3 $0C $3B

Data_004_7D9C::
    db   $05, $05, $04, $03, $02, $02, $02

func_004_7DA3::
    ld   a, [wIsRunningWithPegasusBoots]          ; $7DA3: $FA $4A $C1
    and  a                                        ; $7DA6: $A7
    jr   z, jr_004_7DAE                           ; $7DA7: $28 $05

    call IncrementEntityState                     ; $7DA9: $CD $12 $3B
    ld   [hl], b                                  ; $7DAC: $70
    ret                                           ; $7DAD: $C9

jr_004_7DAE:
    call label_3B70                               ; $7DAE: $CD $70 $3B
    call func_004_6E35                            ; $7DB1: $CD $35 $6E
    add  $12                                      ; $7DB4: $C6 $12
    cp   $24                                      ; $7DB6: $FE $24
    jr   nc, jr_004_7DC3                          ; $7DB8: $30 $09

    call func_004_6E45                            ; $7DBA: $CD $45 $6E
    add  $12                                      ; $7DBD: $C6 $12
    cp   $24                                      ; $7DBF: $FE $24
    jr   c, jr_004_7DD1                           ; $7DC1: $38 $0E

jr_004_7DC3:
    ldh  a, [hFrameCounter]                       ; $7DC3: $F0 $E7
    xor  c                                        ; $7DC5: $A9
    and  $03                                      ; $7DC6: $E6 $03
    jr   nz, jr_004_7DCF                          ; $7DC8: $20 $05

    ld   a, $0E                                   ; $7DCA: $3E $0E
    call ApplyVectorTowardsLink_trampoline        ; $7DCC: $CD $AA $3B

jr_004_7DCF:
    jr   jr_004_7DD4                              ; $7DCF: $18 $03

jr_004_7DD1:
    call ClearEntitySpeed                         ; $7DD1: $CD $7F $3D

jr_004_7DD4:
    call GetEntityDropTimer                       ; $7DD4: $CD $FB $0B
    jp   z, jr_004_7EBA                           ; $7DD7: $CA $BA $7E

    cp   $18                                      ; $7DDA: $FE $18
    jr   nz, jr_004_7DE5                          ; $7DDC: $20 $07

    ld   [hl], $0A                                ; $7DDE: $36 $0A
    call GetEntityPrivateCountdown1               ; $7DE0: $CD $00 $0C
    ld   [hl], $30                                ; $7DE3: $36 $30

jr_004_7DE5:
    rra                                           ; $7DE5: $1F
    rra                                           ; $7DE6: $1F
    rra                                           ; $7DE7: $1F
    rra                                           ; $7DE8: $1F
    and  $07                                      ; $7DE9: $E6 $07
    ld   e, a                                     ; $7DEB: $5F
    ld   d, b                                     ; $7DEC: $50
    ld   hl, Data_004_7D9C                        ; $7DED: $21 $9C $7D
    add  hl, de                                   ; $7DF0: $19
    ld   a, [hl]                                  ; $7DF1: $7E
    jp   SetEntitySpriteVariant                   ; $7DF2: $C3 $0C $3B

; define sprite variants by selecting tile n° and setting OAM attributes (palette + flags) in a list
BouncingBombite1SpriteVariants::
.variant0
    db $7A, $22
    db $78, $22
.variant1
    db $78, $02
    db $7A, $02

; define sprite variants by selecting tile n° and setting OAM attributes (palette + flags) in a list
BouncingBombite2SpriteVariants::
.variant0
    db $6A, $22
    db $68, $22
.variant1
    db $68, $02
    db $6A, $02

Data_004_7E05::
    db   $08, $F8, $00, $00

Data_004_7E09::
    db   $00, $00, $F8, $08

BouncingBombiteEntityHandler::
    ld   de, BouncingBombite1SpriteVariants       ; $7E0D: $11 $F5 $7D
    ldh  a, [hMapId]                              ; $7E10: $F0 $F7
    cp   MAP_TURTLE_ROCK                          ; $7E12: $FE $07
    jr   nz, .render                              ; $7E14: $20 $03

    ld   de, BouncingBombite2SpriteVariants       ; $7E16: $11 $FD $7D

.render:
    call RenderActiveEntitySpritesPair            ; $7E19: $CD $C0 $3B
    call ReturnIfNonInteractive_04                ; $7E1C: $CD $A3 $7F
    call ApplyRecoilIfNeeded_04                   ; $7E1F: $CD $80 $6D
    call GetEntityPrivateCountdown1               ; $7E22: $CD $00 $0C
    jr   nz, jr_004_7E2A                          ; $7E25: $20 $03

    call label_3B39                               ; $7E27: $CD $39 $3B

jr_004_7E2A:
    call UpdateEntityPosWithSpeed_04              ; $7E2A: $CD $CA $6D
    call label_3B23                               ; $7E2D: $CD $23 $3B
    ldh  a, [hActiveEntityState]                  ; $7E30: $F0 $F0
    JP_TABLE                                      ; $7E32
._00 dw func_004_7E39                             ; $7E33
._01 dw func_004_7E4C                             ; $7E35
._02 dw func_004_7E83                             ; $7E37

func_004_7E39::
    call GetEntityTransitionCountdown             ; $7E39: $CD $05 $0C
    jr   nz, jr_004_7E41                          ; $7E3C: $20 $03

    call IncrementEntityState                     ; $7E3E: $CD $12 $3B

jr_004_7E41:
    ldh  a, [hFrameCounter]                       ; $7E41: $F0 $E7
    rra                                           ; $7E43: $1F
    rra                                           ; $7E44: $1F
    rra                                           ; $7E45: $1F
    rra                                           ; $7E46: $1F
    and  $01                                      ; $7E47: $E6 $01
    jp   SetEntitySpriteVariant                   ; $7E49: $C3 $0C $3B

func_004_7E4C::
    call GetRandomByte                            ; $7E4C: $CD $0D $28
    and  $03                                      ; $7E4F: $E6 $03
    jr   z, jr_004_7E5A                           ; $7E51: $28 $07

    call GetRandomByte                            ; $7E53: $CD $0D $28
    and  $03                                      ; $7E56: $E6 $03
    jr   jr_004_7E5D                              ; $7E58: $18 $03

jr_004_7E5A:
    call func_004_6E55                            ; $7E5A: $CD $55 $6E

jr_004_7E5D:
    ld   e, a                                     ; $7E5D: $5F
    ld   d, b                                     ; $7E5E: $50
    ld   hl, Data_004_7E05                        ; $7E5F: $21 $05 $7E
    add  hl, de                                   ; $7E62: $19
    ld   a, [hl]                                  ; $7E63: $7E
    ld   hl, wEntitiesSpeedXTable                 ; $7E64: $21 $40 $C2
    add  hl, bc                                   ; $7E67: $09
    ld   [hl], a                                  ; $7E68: $77
    ld   hl, Data_004_7E09                        ; $7E69: $21 $09 $7E
    add  hl, de                                   ; $7E6C: $19
    ld   a, [hl]                                  ; $7E6D: $7E
    ld   hl, wEntitiesSpeedYTable                 ; $7E6E: $21 $50 $C2
    add  hl, bc                                   ; $7E71: $09
    ld   [hl], a                                  ; $7E72: $77
    call GetEntityTransitionCountdown             ; $7E73: $CD $05 $0C
    call GetRandomByte                            ; $7E76: $CD $0D $28
    and  $0F                                      ; $7E79: $E6 $0F
    add  $20                                      ; $7E7B: $C6 $20
    ld   [hl], a                                  ; $7E7D: $77
    call IncrementEntityState                     ; $7E7E: $CD $12 $3B
    ld   [hl], b                                  ; $7E81: $70
    ret                                           ; $7E82: $C9

func_004_7E83::
    call label_3B7B                               ; $7E83: $CD $7B $3B
    call GetEntityTransitionCountdown             ; $7E86: $CD $05 $0C
    jr   z, jr_004_7EBA                           ; $7E89: $28 $2F

    ld   hl, wEntitiesCollisionsTable             ; $7E8B: $21 $A0 $C2
    add  hl, bc                                   ; $7E8E: $09
    ld   a, [hl]                                  ; $7E8F: $7E
    and  $03                                      ; $7E90: $E6 $03
    jr   nz, jr_004_7E9B                          ; $7E92: $20 $07

    ld   a, [hl]                                  ; $7E94: $7E
    and  $0C                                      ; $7E95: $E6 $0C
    jr   nz, jr_004_7EA5                          ; $7E97: $20 $0C

    jr   jr_004_7EB1                              ; $7E99: $18 $16

jr_004_7E9B:
    ld   hl, wEntitiesSpeedXTable                 ; $7E9B: $21 $40 $C2
    add  hl, bc                                   ; $7E9E: $09
    ld   a, [hl]                                  ; $7E9F: $7E
    cpl                                           ; $7EA0: $2F
    inc  a                                        ; $7EA1: $3C
    ld   [hl], a                                  ; $7EA2: $77
    jr   jr_004_7EAD                              ; $7EA3: $18 $08

jr_004_7EA5:
    ld   hl, wEntitiesSpeedYTable                 ; $7EA5: $21 $50 $C2
    add  hl, bc                                   ; $7EA8: $09
    ld   a, [hl]                                  ; $7EA9: $7E
    cpl                                           ; $7EAA: $2F
    inc  a                                        ; $7EAB: $3C
    ld   [hl], a                                  ; $7EAC: $77

jr_004_7EAD:
    ld   a, JINGLE_BUMP                           ; $7EAD: $3E $09
    ldh  [hJingle], a                             ; $7EAF: $E0 $F2

jr_004_7EB1:
    ldh  a, [hFrameCounter]                       ; $7EB1: $F0 $E7
    rra                                           ; $7EB3: $1F
    rra                                           ; $7EB4: $1F
    and  $01                                      ; $7EB5: $E6 $01
    jp   SetEntitySpriteVariant                   ; $7EB7: $C3 $0C $3B

jr_004_7EBA:
    call func_004_7EC0                            ; $7EBA: $CD $C0 $7E
    jp   func_004_6D7A                            ; $7EBD: $C3 $7A $6D

func_004_7EC0::
    ld   a, ENTITY_BOMB                           ; $7EC0: $3E $02
    call SpawnNewEntity_trampoline                ; $7EC2: $CD $86 $3B
    jr   c, jr_004_7EE4                           ; $7EC5: $38 $1D

    call PlayBombExplosionSfx                     ; $7EC7: $CD $4B $0C
    ldh  a, [hMultiPurpose0]                      ; $7ECA: $F0 $D7
    ld   hl, wEntitiesPosXTable                   ; $7ECC: $21 $00 $C2
    add  hl, de                                   ; $7ECF: $19
    ld   [hl], a                                  ; $7ED0: $77
    ldh  a, [hMultiPurpose1]                      ; $7ED1: $F0 $D8
    ld   hl, wEntitiesPosYTable                   ; $7ED3: $21 $10 $C2
    add  hl, de                                   ; $7ED6: $19
    ld   [hl], a                                  ; $7ED7: $77
    ld   hl, wEntitiesTransitionCountdownTable    ; $7ED8: $21 $E0 $C2
    add  hl, de                                   ; $7EDB: $19
    ld   [hl], $17                                ; $7EDC: $36 $17
    ld   hl, wEntitiesPrivateState4Table          ; $7EDE: $21 $40 $C4
    add  hl, de                                   ; $7EE1: $19
    ld   [hl], $01                                ; $7EE2: $36 $01

jr_004_7EE4:
    ret                                           ; $7EE4: $C9

; define sprite variants by selecting tile n° and setting OAM attributes (palette + flags) in a list
LeeverSpriteVariants::
.variant0
    db $56, $02
    db $56, $22
.variant1
    db $54, $02
    db $54, $22
.variant2
    db $52, $02
    db $52, $22
.variant3
    db $50, $02
    db $50, $22

LeeverEntityHandler::
    ld   de, LeeverSpriteVariants                 ; $7EF5: $11 $E5 $7E
    call RenderActiveEntitySpritesPair            ; $7EF8: $CD $C0 $3B
    call ReturnIfNonInteractive_04                ; $7EFB: $CD $A3 $7F
    call ApplyRecoilIfNeeded_04                   ; $7EFE: $CD $80 $6D
    call UpdateEntityPosWithSpeed_04              ; $7F01: $CD $CA $6D
    call label_3B23                               ; $7F04: $CD $23 $3B
    ldh  a, [hActiveEntityState]                  ; $7F07: $F0 $F0
    and  $03                                      ; $7F09: $E6 $03
    JP_TABLE                                      ; $7F0B
._00 dw func_004_7F14                             ; $7F0C
._01 dw func_004_7F27                             ; $7F0E
._02 dw func_004_7F49                             ; $7F10
._03 dw func_004_7F75                             ; $7F12

func_004_7F14::
    ld   a, $FF                                   ; $7F14: $3E $FF
    call SetEntitySpriteVariant                   ; $7F16: $CD $0C $3B
    call GetEntityTransitionCountdown             ; $7F19: $CD $05 $0C
    ret  nz                                       ; $7F1C: $C0

    ld   [hl], $1F                                ; $7F1D: $36 $1F
    call IncrementEntityState                     ; $7F1F: $CD $12 $3B
    jp   ClearEntitySpeed                         ; $7F22: $C3 $7F $3D

Data_004_7F25::
    db   $01, $00

func_004_7F27::
    call GetEntityTransitionCountdown             ; $7F27: $CD $05 $0C
    jr   nz, jr_004_7F37                          ; $7F2A: $20 $0B

    call GetRandomByte                            ; $7F2C: $CD $0D $28
    and  $3F                                      ; $7F2F: $E6 $3F
    add  $70                                      ; $7F31: $C6 $70
    ld   [hl], a                                  ; $7F33: $77
    jp   IncrementEntityState                     ; $7F34: $C3 $12 $3B

jr_004_7F37:
    ld   hl, Data_004_7F25                        ; $7F37: $21 $25 $7F

label_004_7F3A:
    srl  a                                        ; $7F3A: $CB $3F
    srl  a                                        ; $7F3C: $CB $3F
    srl  a                                        ; $7F3E: $CB $3F
    srl  a                                        ; $7F40: $CB $3F
    ld   e, a                                     ; $7F42: $5F
    ld   d, b                                     ; $7F43: $50
    add  hl, de                                   ; $7F44: $19
    ld   a, [hl]                                  ; $7F45: $7E
    jp   SetEntitySpriteVariant                   ; $7F46: $C3 $0C $3B

func_004_7F49::
    call label_3B39                               ; $7F49: $CD $39 $3B
    call GetEntityTransitionCountdown             ; $7F4C: $CD $05 $0C
    jr   nz, jr_004_7F59                          ; $7F4F: $20 $08

    ld   [hl], $1F                                ; $7F51: $36 $1F
    call IncrementEntityState                     ; $7F53: $CD $12 $3B
    jp   ClearEntitySpeed                         ; $7F56: $C3 $7F $3D

jr_004_7F59:
    ldh  a, [hFrameCounter]                       ; $7F59: $F0 $E7
    xor  c                                        ; $7F5B: $A9
    push af                                       ; $7F5C: $F5
    and  $0F                                      ; $7F5D: $E6 $0F
    jr   nz, jr_004_7F66                          ; $7F5F: $20 $05

    ld   a, $08                                   ; $7F61: $3E $08
    call ApplyVectorTowardsLink_trampoline        ; $7F63: $CD $AA $3B

jr_004_7F66:
    pop  af                                       ; $7F66: $F1
    srl  a                                        ; $7F67: $CB $3F
    srl  a                                        ; $7F69: $CB $3F
    and  $01                                      ; $7F6B: $E6 $01
    call SetEntitySpriteVariant                   ; $7F6D: $CD $0C $3B
    inc  [hl]                                     ; $7F70: $34
    inc  [hl]                                     ; $7F71: $34
    ret                                           ; $7F72: $C9

Data_004_7F73::
    db   $00, $01

func_004_7F75::
    call GetEntityTransitionCountdown             ; $7F75: $CD $05 $0C
    jr   nz, jr_004_7F8A                          ; $7F78: $20 $10

    call GetRandomByte                            ; $7F7A: $CD $0D $28
    and  $1F                                      ; $7F7D: $E6 $1F
    add  $30                                      ; $7F7F: $C6 $30
    ld   [hl], a                                  ; $7F81: $77
    call IncrementEntityState                     ; $7F82: $CD $12 $3B
    ld   a, $08                                   ; $7F85: $3E $08
    jp   ApplyVectorTowardsLink_trampoline        ; $7F87: $C3 $AA $3B

jr_004_7F8A:
    ld   hl, Data_004_7F73                        ; $7F8A: $21 $73 $7F
    jp   label_004_7F3A                           ; $7F8D: $C3 $3A $7F

func_004_7F90::
    ld   hl, wEntitiesSpeedXTable                 ; $7F90: $21 $40 $C2
    add  hl, bc                                   ; $7F93: $09
    ld   a, [hl]                                  ; $7F94: $7E
    rl   a                                        ; $7F95: $CB $17
    ld   a, OAMF_NO_FLIP                          ; $7F97: $3E $00
    jr   c, jr_004_7F9D                           ; $7F99: $38 $02

    ld   a, OAMF_XFLIP                            ; $7F9B: $3E $20

jr_004_7F9D:
    ld   hl, hActiveEntityFlipAttribute           ; $7F9D: $21 $ED $FF
    xor  [hl]                                     ; $7FA0: $AE
    ld   [hl], a                                  ; $7FA1: $77
    ret                                           ; $7FA2: $C9

; ----------------------------------------------------------------------
;
; ENTITY COMMON HELPERS
;
; These helpers are defined (with small variants) in most entity banks.
;
; ----------------------------------------------------------------------
=======
include "code/entities/04_bombite.asm"
include "code/entities/04_leever.asm"
>>>>>>> 1d3f8530

; If the entity is disabled or the game is in a dialog or transition,
; return to the caller directly, skipping the rest of the code.
ReturnIfNonInteractive_04::
    ldh  a, [hActiveEntityStatus]                 ; $7FA3: $F0 $EA
    cp   $05                                      ; $7FA5: $FE $05
    jr   nz, .skip                                ; $7FA7: $20 $25

.allowInactiveEntity
    ld   a, [wGameplayType]                       ; $7FA9: $FA $95 $DB
    cp   $07                                      ; $7FAC: $FE $07
    jr   z, .skip                                 ; $7FAE: $28 $1E

    cp   $0B                                      ; $7FB0: $FE $0B
    jr   nz, .skip                                ; $7FB2: $20 $1A

    ld   a, [wTransitionSequenceCounter]          ; $7FB4: $FA $6B $C1
    cp   $04                                      ; $7FB7: $FE $04
    jr   nz, .skip                                ; $7FB9: $20 $13

    ld   hl, wC1A8                                ; $7FBB: $21 $A8 $C1
    ld   a, [wDialogState]                        ; $7FBE: $FA $9F $C1
    or   [hl]                                     ; $7FC1: $B6
    ld   hl, wInventoryAppearing                  ; $7FC2: $21 $4F $C1
    or   [hl]                                     ; $7FC5: $B6
    jr   nz, .skip                                ; $7FC6: $20 $06

    ld   a, [wRoomTransitionState]                ; $7FC8: $FA $24 $C1
    and  a                                        ; $7FCB: $A7
    jr   z, .return                               ; $7FCC: $28 $01

.skip
    ; pop the return address to return to caller
    pop  af                                       ; $7FCE: $F1

.return
    ret                                           ; $7FCF: $C9
<|MERGE_RESOLUTION|>--- conflicted
+++ resolved
@@ -22,1624 +22,11 @@
 ;
 ; ----------------------------------------------------------------------
 
-<<<<<<< HEAD
-Data_004_4B12::
-  db   $08, $14, $00, $0C, $08, $15, $00, $0B     ; $4B12
-  db   $08, $16, $00, $08, $08, $17, $00, $06     ; $4B1A
-  db   $08, $18, $00, $04, $08, $03, $08, $03     ; $4B22
-  db   $08, $0C, $02, $0C                         ; $4B2A
-
-func_004_4B2E::
-    ld   hl, wEntitiesPrivateState1Table          ; $4B2E: $21 $B0 $C2
-    add  hl, bc                                   ; $4B31: $09
-    ld   a, [hl]                                  ; $4B32: $7E
-    sla  a                                        ; $4B33: $CB $27
-    sla  a                                        ; $4B35: $CB $27
-
-func_004_4B37::
-    ld   e, a                                     ; $4B37: $5F
-    ld   d, b                                     ; $4B38: $50
-    ld   hl, Data_004_4B12                        ; $4B39: $21 $12 $4B
-    add  hl, de                                   ; $4B3C: $19
-    ld   e, l                                     ; $4B3D: $5D
-    ld   d, h                                     ; $4B3E: $54
-    push bc                                       ; $4B3F: $C5
-    sla  c                                        ; $4B40: $CB $21
-    sla  c                                        ; $4B42: $CB $21
-    ld   hl, wEntitiesHitboxPositionTable         ; $4B44: $21 $80 $D5
-    add  hl, bc                                   ; $4B47: $09
-    ld   c, $04                                   ; $4B48: $0E $04
-
-jr_004_4B4A:
-    ld   a, [de]                                  ; $4B4A: $1A
-    inc  de                                       ; $4B4B: $13
-    ld   [hl+], a                                 ; $4B4C: $22
-    dec  c                                        ; $4B4D: $0D
-    jr   nz, jr_004_4B4A                          ; $4B4E: $20 $FA
-
-    pop  bc                                       ; $4B50: $C1
-    ret                                           ; $4B51: $C9
-
-func_004_4B52::
-    ld   hl, wEntitiesPrivateState3Table          ; $4B52: $21 $D0 $C2
-    add  hl, bc                                   ; $4B55: $09
-    ld   a, [hl]                                  ; $4B56: $7E
-    JP_TABLE                                      ; $4B57: $C7
-dw func_004_4B7C
-dw func_004_4BC7
-
-Data_004_4B5C::
-    db   $10, $0C
-    db   $06, $02
-    db   $F0, $F4
-    db   $FA, $FE
-    db   $10, $0C
-    db   $06, $02
-    db   $F0, $F4
-    db   $FA, $FE
-
-Data_004_4B6C::
-    db   $02, $06
-    db   $0C, $10
-    db   $02, $06
-    db   $0C, $10
-    db   $FE, $FA
-    db   $F4, $F0
-    db   $FE, $FA
-    db   $F4, $F0
-
-func_004_4B7C::
-    call GetEntityTransitionCountdown             ; $4B7C: $CD $05 $0C
-    and  a                                        ; $4B7F: $A7
-    jr   nz, jr_004_4BC6                          ; $4B80: $20 $44
-
-    call GetRandomByte                            ; $4B82: $CD $0D $28
-    and  $1F                                      ; $4B85: $E6 $1F
-    add  $10                                      ; $4B87: $C6 $10
-    ld   [hl], a                                  ; $4B89: $77
-    ld   hl, wEntitiesPrivateState3Table          ; $4B8A: $21 $D0 $C2
-    add  hl, bc                                   ; $4B8D: $09
-    inc  [hl]                                     ; $4B8E: $34
-    ld   e, $00                                   ; $4B8F: $1E $00
-    ldh  a, [hActiveEntityPosX]                   ; $4B91: $F0 $EE
-    cp   $50                                      ; $4B93: $FE $50
-    jr   c, jr_004_4B98                           ; $4B95: $38 $01
-
-    inc  e                                        ; $4B97: $1C
-
-jr_004_4B98:
-    ld   d, $00                                   ; $4B98: $16 $00
-    ldh  a, [hActiveEntityVisualPosY]             ; $4B9A: $F0 $EC
-    cp   $48                                      ; $4B9C: $FE $48
-    jr   c, jr_004_4BA2                           ; $4B9E: $38 $02
-
-    inc  d                                        ; $4BA0: $14
-    inc  d                                        ; $4BA1: $14
-
-jr_004_4BA2:
-    ld   a, d                                     ; $4BA2: $7A
-    or   e                                        ; $4BA3: $B3
-    sla  a                                        ; $4BA4: $CB $27
-    sla  a                                        ; $4BA6: $CB $27
-    push af                                       ; $4BA8: $F5
-    call GetRandomByte                            ; $4BA9: $CD $0D $28
-    and  $03                                      ; $4BAC: $E6 $03
-    pop  de                                       ; $4BAE: $D1
-    or   d                                        ; $4BAF: $B2
-    ld   e, a                                     ; $4BB0: $5F
-    ld   d, b                                     ; $4BB1: $50
-    ld   hl, Data_004_4B5C                        ; $4BB2: $21 $5C $4B
-    add  hl, de                                   ; $4BB5: $19
-    ld   a, [hl]                                  ; $4BB6: $7E
-    ld   hl, wEntitiesSpeedXTable                 ; $4BB7: $21 $40 $C2
-    add  hl, bc                                   ; $4BBA: $09
-    ld   [hl], a                                  ; $4BBB: $77
-    ld   hl, Data_004_4B6C                        ; $4BBC: $21 $6C $4B
-    add  hl, de                                   ; $4BBF: $19
-    ld   a, [hl]                                  ; $4BC0: $7E
-    ld   hl, wEntitiesSpeedYTable                 ; $4BC1: $21 $50 $C2
-    add  hl, bc                                   ; $4BC4: $09
-    ld   [hl], a                                  ; $4BC5: $77
-
-jr_004_4BC6:
-    ret                                           ; $4BC6: $C9
-
-func_004_4BC7::
-    call GetEntityTransitionCountdown             ; $4BC7: $CD $05 $0C
-    jr   z, jr_004_4BD5                           ; $4BCA: $28 $09
-
-    and  $0E                                      ; $4BCC: $E6 $0E
-    ret  nz                                       ; $4BCE: $C0
-
-    call UpdateEntityPosWithSpeed_04              ; $4BCF: $CD $CA $6D
-    jp   label_3B23                               ; $4BD2: $C3 $23 $3B
-
-jr_004_4BD5:
-    ld   [hl], $30                                ; $4BD5: $36 $30
-    ld   hl, wEntitiesPrivateState3Table          ; $4BD7: $21 $D0 $C2
-    add  hl, bc                                   ; $4BDA: $09
-    ld   [hl], b                                  ; $4BDB: $70
-    ret                                           ; $4BDC: $C9
-
-Data_004_4BDD::
-    db   $F0, $F0, $60, $03, $F0, $F8, $62, $03, $F0, $00, $70, $03, $F0, $08, $70, $23
-    db   $F0, $10, $62, $23, $F0, $18, $60, $23, $00, $F0, $64, $03, $00, $F8, $6E, $03
-    db   $00, $00, $72, $03, $00, $08, $72, $23, $00, $10, $6E, $23, $00, $18, $64, $23
-    db   $00, $00, $FF, $00, $00, $00, $FF, $00, $00, $00, $FF, $00, $00, $00, $FF, $00
-    db   $F0, $F0, $68, $03, $F0, $F8, $6A, $03, $F0, $00, $7E, $03, $F0, $08, $7E, $23
-    db   $F0, $10, $6A, $23, $F0, $18, $68, $23, $00, $F0, $6C, $03, $00, $F8, $6E, $03
-    db   $00, $00, $72, $03, $00, $08, $72, $23, $00, $10, $6E, $23, $00, $18, $6C, $23
-    db   $00, $00, $FF, $00, $00, $00, $FF, $00, $00, $00, $FF, $00, $00, $00, $FF, $00
-    db   $F0, $F0, $60, $03, $F0, $F8, $62, $03, $F0, $00, $62, $23, $F0, $08, $62, $03
-    db   $F0, $10, $62, $23, $F0, $18, $60, $23, $00, $F0, $64, $03, $00, $F8, $66, $03
-    db   $00, $00, $66, $23, $00, $08, $66, $03, $00, $10, $66, $23, $00, $18, $64, $23
-    db   $00, $00, $FF, $00, $00, $00, $FF, $00, $00, $00, $FF, $00, $00, $00, $FF, $00
-    db   $F0, $EC, $60, $03, $F0, $F4, $62, $03, $F0, $FC, $62, $23, $F0, $04, $74, $03
-    db   $F0, $0C, $62, $03, $F0, $14, $62, $23, $F0, $1C, $60, $23, $00, $EC, $64, $03
-    db   $00, $F4, $66, $03, $00, $FC, $66, $23, $00, $04, $76, $03, $00, $0C, $66, $03
-    db   $00, $14, $66, $23, $00, $1C, $64, $23, $00, $00, $FF, $00, $00, $00, $FF, $00
-    db   $F0, $E8, $60, $03, $F0, $F0, $62, $03, $F0, $F8, $62, $23, $F0, $00, $78, $03
-    db   $F0, $08, $78, $23, $F0, $10, $62, $03, $F0, $18, $62, $23, $F0, $20, $60, $23
-    db   $00, $E8, $64, $03, $00, $F0, $66, $03, $00, $F8, $66, $23, $00, $00, $7A, $03
-    db   $00, $08, $7A, $23, $00, $10, $66, $03, $00, $18, $66, $23, $00, $20, $64, $23
-    db   $F0, $E8, $60, $03, $F0, $F0, $62, $03, $F0, $F8, $62, $23, $F0, $00, $78, $03
-    db   $F0, $08, $78, $23, $F0, $10, $62, $03, $F0, $18, $62, $23, $F0, $20, $60, $23
-    db   $00, $E8, $64, $03, $00, $F0, $66, $03, $00, $F8, $66, $23, $00, $00, $7C, $03
-    db   $00, $08, $7C, $23, $00, $10, $66, $03, $00, $18, $66, $23, $00, $20, $64, $23
-    db   $F0, $E6, $60, $03, $F0, $EE, $62, $03, $F0, $F6, $62, $23, $F0, $FE, $78, $03
-    db   $F0, $0A, $78, $23, $F0, $12, $62, $03, $F0, $1A, $62, $23, $F0, $22, $60, $23
-    db   $00, $E6, $64, $03, $00, $EE, $66, $03, $00, $F6, $66, $23, $00, $FE, $7C, $03
-    db   $00, $0A, $7C, $23, $00, $12, $66, $03, $00, $1A, $66, $23, $00, $22, $64, $23
-
-Data_004_4D9D::
-    db   $0C, $F5, $26, $00, $0C, $FB, $26, $00, $0C, $01, $26, $00, $0C, $07, $26, $00
-    db   $0C, $0D, $26, $00, $0C, $13, $26, $00
-
-func_004_4DB5::
-    ld   hl, wEntitiesSpriteVariantTable          ; $4DB5: $21 $B0 $C3
-    add  hl, bc                                   ; $4DB8: $09
-    ld   a, [hl]                                  ; $4DB9: $7E
-    ld   d, b                                     ; $4DBA: $50
-    rla                                           ; $4DBB: $17
-    rl   d                                        ; $4DBC: $CB $12
-
-jr_004_4DBE:
-    rla                                           ; $4DBE: $17
-    rl   d                                        ; $4DBF: $CB $12
-    rla                                           ; $4DC1: $17
-    rl   d                                        ; $4DC2: $CB $12
-    rla                                           ; $4DC4: $17
-    rl   d                                        ; $4DC5: $CB $12
-    rla                                           ; $4DC7: $17
-    rl   d                                        ; $4DC8: $CB $12
-    rla                                           ; $4DCA: $17
-    rl   d                                        ; $4DCB: $CB $12
-    and  $C0                                      ; $4DCD: $E6 $C0
-    ld   e, a                                     ; $4DCF: $5F
-    ld   hl, Data_004_4BDD                        ; $4DD0: $21 $DD $4B
-    add  hl, de                                   ; $4DD3: $19
-    ld   c, $10                                   ; $4DD4: $0E $10
-    call RenderActiveEntitySpritesRect            ; $4DD6: $CD $E6 $3C
-    ld   a, $10                                   ; $4DD9: $3E $10
-    call func_015_7964_trampoline                 ; $4DDB: $CD $A0 $3D
-    ld   hl, wEntitiesPosZTable                   ; $4DDE: $21 $10 $C3
-    add  hl, bc                                   ; $4DE1: $09
-    ld   a, [hl]                                  ; $4DE2: $7E
-    and  a                                        ; $4DE3: $A7
-    ret  z                                        ; $4DE4: $C8
-
-    ldh  a, [hActiveEntityPosY]                   ; $4DE5: $F0 $EF
-    sub  $08                                      ; $4DE7: $D6 $08
-    ldh  [hActiveEntityVisualPosY], a             ; $4DE9: $E0 $EC
-    ld   hl, Data_004_4D9D                        ; $4DEB: $21 $9D $4D
-    ld   c, $06                                   ; $4DEE: $0E $06
-    call RenderActiveEntitySpritesRect            ; $4DF0: $CD $E6 $3C
-    ld   a, $06                                   ; $4DF3: $3E $06
-    call func_015_7964_trampoline                 ; $4DF5: $CD $A0 $3D
-    jp   CopyEntityPositionToActivePosition       ; $4DF8: $C3 $8A $3D
-
-func_004_4DFB::
-    call func_004_4FFE                            ; $4DFB: $CD $FE $4F
-    ldh  a, [hActiveEntityStatus]                 ; $4DFE: $F0 $EA
-    cp   $05                                      ; $4E00: $FE $05
-    jp   z, label_004_4E60                        ; $4E02: $CA $60 $4E
-
-    ld   hl, wEntitiesFlashCountdownTable         ; $4E05: $21 $20 $C4
-    add  hl, bc                                   ; $4E08: $09
-    ldh  a, [hFrameCounter]                       ; $4E09: $F0 $E7
-    ld   [hl], a                                  ; $4E0B: $77
-    ldh  a, [hActiveEntityState]                  ; $4E0C: $F0 $F0
-    JP_TABLE                                      ; $4E0E: $C7
-._00 dw func_004_4E15                             ; $4E0F
-._01 dw func_004_4E1D                             ; $4E11
-._02 dw func_004_4E26                             ; $4E13
-
-func_004_4E15::
-    call GetEntityTransitionCountdown             ; $4E15: $CD $05 $0C
-    ld   [hl], $40                                ; $4E18: $36 $40
-    jp   IncrementEntityState                     ; $4E1A: $C3 $12 $3B
-
-func_004_4E1D::
-    call GetEntityTransitionCountdown             ; $4E1D: $CD $05 $0C
-    ret  nz                                       ; $4E20: $C0
-
-    ld   [hl], $A0                                ; $4E21: $36 $A0
-    jp   IncrementEntityState                     ; $4E23: $C3 $12 $3B
-
-func_004_4E26::
-    call GetEntityTransitionCountdown             ; $4E26: $CD $05 $0C
-    jr   nz, jr_004_4E4F                          ; $4E29: $20 $24
-
-    ld   e, $0F                                   ; $4E2B: $1E $0F
-    ld   d, b                                     ; $4E2D: $50
-
-jr_004_4E2E:
-    ld   a, c                                     ; $4E2E: $79
-    cp   e                                        ; $4E2F: $BB
-    jr   z, jr_004_4E43                           ; $4E30: $28 $11
-
-    ld   hl, wEntitiesStatusTable                 ; $4E32: $21 $80 $C2
-    add  hl, de                                   ; $4E35: $19
-    ld   a, [hl]                                  ; $4E36: $7E
-    and  a                                        ; $4E37: $A7
-    jr   z, jr_004_4E43                           ; $4E38: $28 $09
-
-    ld   hl, wEntitiesTypeTable                   ; $4E3A: $21 $A0 $C3
-    add  hl, de                                   ; $4E3D: $19
-    ld   a, [hl]                                  ; $4E3E: $7E
-    cp   $5B                                      ; $4E3F: $FE $5B
-    jr   z, jr_004_4E4C                           ; $4E41: $28 $09
-
-jr_004_4E43:
-    dec  e                                        ; $4E43: $1D
-    ld   a, e                                     ; $4E44: $7B
-    cp   $FF                                      ; $4E45: $FE $FF
-    jr   nz, jr_004_4E2E                          ; $4E47: $20 $E5
-
-    jp   DropHeartContainer                       ; $4E49: $C3 $51 $57
-
-jr_004_4E4C:
-    jp   func_004_6D7A                            ; $4E4C: $C3 $7A $6D
-
-jr_004_4E4F:
-    jp   label_004_50EF                           ; $4E4F: $C3 $EF $50
-
-func_004_4E52::
-    call GetEntityDropTimer                       ; $4E52: $CD $FB $0B
-    jr   z, jr_004_4E5F                           ; $4E55: $28 $08
-
-    ld   a, $02                                   ; $4E57: $3E $02
-    ldh  [hLinkInteractiveMotionBlocked], a       ; $4E59: $E0 $A1
-    ld   a, LINK_ANIMATION_STATE_UNKNOWN_6A       ; $4E5B: $3E $6A
-    ldh  [hLinkAnimationState], a                 ; $4E5D: $E0 $9D
-
-jr_004_4E5F:
-    ret                                           ; $4E5F: $C9
-
-label_004_4E60:
-    call ReturnIfNonInteractive_04                ; $4E60: $CD $A3 $7F
-    ld   hl, wEntitiesIgnoreHitsCountdownTable    ; $4E63: $21 $10 $C4
-    add  hl, bc                                   ; $4E66: $09
-    ld   a, [hl]                                  ; $4E67: $7E
-    cp   $02                                      ; $4E68: $FE $02
-    jr   nz, jr_004_4E83                          ; $4E6A: $20 $17
-
-    ld   hl, wEntitiesPrivateState1Table          ; $4E6C: $21 $B0 $C2
-    add  hl, bc                                   ; $4E6F: $09
-    ld   a, [hl]                                  ; $4E70: $7E
-    and  a                                        ; $4E71: $A7
-    jr   z, jr_004_4E82                           ; $4E72: $28 $0E
-
-    call IncrementEntityState                     ; $4E74: $CD $12 $3B
-    ld   [hl], $02                                ; $4E77: $36 $02
-    ld   a, JINGLE_JUMP                           ; $4E79: $3E $24
-    ldh  [hJingle], a                             ; $4E7B: $E0 $F2
-    call ClearEntitySpeed                         ; $4E7D: $CD $7F $3D
-    jr   jr_004_4E83                              ; $4E80: $18 $01
-
-jr_004_4E82:
-    inc  [hl]                                     ; $4E82: $34
-
-jr_004_4E83:
-    call ApplyRecoilIfNeeded_04                   ; $4E83: $CD $80 $6D
-    xor  a                                        ; $4E86: $AF
-    ldh  [hMultiPurposeG], a                               ; $4E87: $E0 $E8
-    ldh  a, [hActiveEntityState]                  ; $4E89: $F0 $F0
-    JP_TABLE                                      ; $4E8B: $C7
-._00 dw func_004_4EA4                             ; $4E8C
-._01 dw func_004_4EEB                             ; $4E8E
-._02 dw func_004_4F65                             ; $4E90
-._03 dw func_004_4F7E                             ; $4E92
-
-Data_004_4E94::
-    db   $10, $0C, $00, $F4, $F0, $F4, $00, $0C
-
-Data_004_4E9C::
-    db   $00, $0C, $10, $0C, $00, $F4, $F0, $F4
-
-func_004_4EA4::
-    ld   a, $18                                   ; $4EA4: $3E $18
-    call func_004_4B37                            ; $4EA6: $CD $37 $4B
-    call label_3B39                               ; $4EA9: $CD $39 $3B
-    call GetEntityTransitionCountdown             ; $4EAC: $CD $05 $0C
-    jr   nz, jr_004_4EE7                          ; $4EAF: $20 $36
-
-    call GetRandomByte                            ; $4EB1: $CD $0D $28
-    and  $07                                      ; $4EB4: $E6 $07
-    ld   e, a                                     ; $4EB6: $5F
-    ld   d, b                                     ; $4EB7: $50
-    ld   hl, Data_004_4E94                        ; $4EB8: $21 $94 $4E
-    add  hl, de                                   ; $4EBB: $19
-    ld   a, [hl]                                  ; $4EBC: $7E
-    ld   hl, wEntitiesSpeedXTable                 ; $4EBD: $21 $40 $C2
-    add  hl, bc                                   ; $4EC0: $09
-    ld   [hl], a                                  ; $4EC1: $77
-    ld   hl, Data_004_4E9C                        ; $4EC2: $21 $9C $4E
-    add  hl, de                                   ; $4EC5: $19
-    ld   a, [hl]                                  ; $4EC6: $7E
-    ld   hl, wEntitiesSpeedYTable                 ; $4EC7: $21 $50 $C2
-    add  hl, bc                                   ; $4ECA: $09
-    ld   [hl], a                                  ; $4ECB: $77
-    call GetRandomByte                            ; $4ECC: $CD $0D $28
-    and  $03                                      ; $4ECF: $E6 $03
-    jr   nz, jr_004_4ED8                          ; $4ED1: $20 $05
-
-    ld   a, $18                                   ; $4ED3: $3E $18
-    call ApplyVectorTowardsLink_trampoline        ; $4ED5: $CD $AA $3B
-
-jr_004_4ED8:
-    call GetRandomByte                            ; $4ED8: $CD $0D $28
-    and  $0F                                      ; $4EDB: $E6 $0F
-    ld   hl, wEntitiesSpeedZTable                 ; $4EDD: $21 $20 $C3
-    add  hl, bc                                   ; $4EE0: $09
-    add  $08                                      ; $4EE1: $C6 $08
-    ld   [hl], a                                  ; $4EE3: $77
-    call IncrementEntityState                     ; $4EE4: $CD $12 $3B
-
-jr_004_4EE7:
-    ld   a, b                                     ; $4EE7: $78
-    jp   SetEntitySpriteVariant                   ; $4EE8: $C3 $0C $3B
-
-func_004_4EEB::
-    call GetEntityTransitionCountdown             ; $4EEB: $CD $05 $0C
-    and  a                                        ; $4EEE: $A7
-    jr   nz, jr_004_4F60                          ; $4EEF: $20 $6F
-
-    call UpdateEntityPosWithSpeed_04              ; $4EF1: $CD $CA $6D
-    call label_3B23                               ; $4EF4: $CD $23 $3B
-    call AddEntityZSpeedToPos_04                  ; $4EF7: $CD $03 $6E
-    ld   hl, wEntitiesSpeedZTable                 ; $4EFA: $21 $20 $C3
-    add  hl, bc                                   ; $4EFD: $09
-    dec  [hl]                                     ; $4EFE: $35
-    dec  [hl]                                     ; $4EFF: $35
-    ld   a, $18                                   ; $4F00: $3E $18
-    call func_004_4B37                            ; $4F02: $CD $37 $4B
-    call label_3B44                               ; $4F05: $CD $44 $3B
-    ld   hl, wEntitiesPrivateState4Table          ; $4F08: $21 $40 $C4
-    add  hl, bc                                   ; $4F0B: $09
-    ld   a, [hl]                                  ; $4F0C: $7E
-    and  a                                        ; $4F0D: $A7
-    jr   nz, jr_004_4F14                          ; $4F0E: $20 $04
-
-    call label_3B70                               ; $4F10: $CD $70 $3B
-    xor  a                                        ; $4F13: $AF
-
-jr_004_4F14:
-    ld   hl, wEntitiesPosZTable                   ; $4F14: $21 $10 $C3
-    add  hl, bc                                   ; $4F17: $09
-    ld   a, [hl]                                  ; $4F18: $7E
-    and  $80                                      ; $4F19: $E6 $80
-    jr   z, jr_004_4F60                           ; $4F1B: $28 $43
-
-    ld   [hl], b                                  ; $4F1D: $70
-    ld   hl, wEntitiesPrivateState4Table          ; $4F1E: $21 $40 $C4
-    add  hl, bc                                   ; $4F21: $09
-    ld   [hl], b                                  ; $4F22: $70
-    ld   hl, wEntitiesSpeedZTable                 ; $4F23: $21 $20 $C3
-    add  hl, bc                                   ; $4F26: $09
-    ld   a, [hl]                                  ; $4F27: $7E
-    sub  $E0                                      ; $4F28: $D6 $E0
-    and  $80                                      ; $4F2A: $E6 $80
-    jr   z, jr_004_4F49                           ; $4F2C: $28 $1B
-
-    ld   a, $18                                   ; $4F2E: $3E $18
-    ld   [wC157], a                               ; $4F30: $EA $57 $C1
-    ld   a, JINGLE_HUGE_BUMP                      ; $4F33: $3E $0B
-    ldh  [hJingle], a                             ; $4F35: $E0 $F2
-    ld   a, [wIsLinkInTheAir]                     ; $4F37: $FA $46 $C1
-    and  a                                        ; $4F3A: $A7
-    jr   nz, jr_004_4F49                          ; $4F3B: $20 $0C
-
-    call GetEntityDropTimer                       ; $4F3D: $CD $FB $0B
-    ld   [hl], $0E                                ; $4F40: $36 $0E
-    ld   hl, wEntitiesSpeedZTable                 ; $4F42: $21 $20 $C3
-    add  hl, bc                                   ; $4F45: $09
-    ld   [hl], b                                  ; $4F46: $70
-    jr   jr_004_4F57                              ; $4F47: $18 $0E
-
-jr_004_4F49:
-    ld   hl, wEntitiesSpeedZTable                 ; $4F49: $21 $20 $C3
-    add  hl, bc                                   ; $4F4C: $09
-    ld   a, [hl]                                  ; $4F4D: $7E
-    ld   [hl], b                                  ; $4F4E: $70
-    cp   $F2                                      ; $4F4F: $FE $F2
-    jr   nc, jr_004_4F57                          ; $4F51: $30 $04
-
-    ld   a, JINGLE_BIG_BUMP                       ; $4F53: $3E $20
-    ldh  [hJingle], a                             ; $4F55: $E0 $F2
-
-jr_004_4F57:
-    call IncrementEntityState                     ; $4F57: $CD $12 $3B
-    ld   [hl], b                                  ; $4F5A: $70
-    call GetEntityTransitionCountdown             ; $4F5B: $CD $05 $0C
-    ld   [hl], $20                                ; $4F5E: $36 $20
-
-jr_004_4F60:
-    ld   a, $01                                   ; $4F60: $3E $01
-    jp   SetEntitySpriteVariant                   ; $4F62: $C3 $0C $3B
-
-func_004_4F65::
-    ld   hl, wEntitiesSpeedZTable                 ; $4F65: $21 $20 $C3
-    add  hl, bc                                   ; $4F68: $09
-    ld   [hl], $60                                ; $4F69: $36 $60
-    call AddEntityZSpeedToPos_04                  ; $4F6B: $CD $03 $6E
-    ld   hl, wEntitiesPosZTable                   ; $4F6E: $21 $10 $C3
-    add  hl, bc                                   ; $4F71: $09
-    ld   a, [hl]                                  ; $4F72: $7E
-    cp   $70                                      ; $4F73: $FE $70
-    ret  c                                        ; $4F75: $D8
-
-    call GetEntityTransitionCountdown             ; $4F76: $CD $05 $0C
-    ld   [hl], $30                                ; $4F79: $36 $30
-    jp   IncrementEntityState                     ; $4F7B: $C3 $12 $3B
-
-func_004_4F7E::
-    ld   a, $FF                                   ; $4F7E: $3E $FF
-    call SetEntitySpriteVariant                   ; $4F80: $CD $0C $3B
-    call GetEntityTransitionCountdown             ; $4F83: $CD $05 $0C
-    jr   nz, jr_004_4FAD                          ; $4F86: $20 $25
-
-    ld   [hl], $18                                ; $4F88: $36 $18
-    ld   hl, wEntitiesPrivateState4Table          ; $4F8A: $21 $40 $C4
-    add  hl, bc                                   ; $4F8D: $09
-    ld   [hl], $01                                ; $4F8E: $36 $01
-    call IncrementEntityState                     ; $4F90: $CD $12 $3B
-    ld   [hl], $01                                ; $4F93: $36 $01
-    ld   hl, wEntitiesSpeedZTable                 ; $4F95: $21 $20 $C3
-    add  hl, bc                                   ; $4F98: $09
-    ld   [hl], $C0                                ; $4F99: $36 $C0
-    ldh  a, [hLinkPositionX]                      ; $4F9B: $F0 $98
-    ld   hl, wEntitiesPosXTable                   ; $4F9D: $21 $00 $C2
-    add  hl, bc                                   ; $4FA0: $09
-    ld   [hl], a                                  ; $4FA1: $77
-    ldh  a, [hLinkPositionY]                      ; $4FA2: $F0 $99
-    ld   hl, wEntitiesPosYTable                   ; $4FA4: $21 $10 $C2
-    add  hl, bc                                   ; $4FA7: $09
-    ld   [hl], a                                  ; $4FA8: $77
-    ld   a, JINGLE_JUMP_DOWN                      ; $4FA9: $3E $08
-    ldh  [hJingle], a                             ; $4FAB: $E0 $F2
-
-jr_004_4FAD:
-    ret                                           ; $4FAD: $C9
-
-Data_004_4FAE::
-    db   $F0, $F8, $60, $03, $F0, $00, $62, $03, $F0, $08, $62, $23, $F0, $10, $60, $23
-    db   $00, $F8, $64, $03, $00, $00, $66, $03, $00, $08, $66, $23, $00, $10, $64, $23
-    db   $F0, $F8, $68, $03, $F0, $00, $6A, $03, $F0, $08, $6A, $23, $F0, $10, $68, $23
-    db   $00, $F8, $6C, $03, $00, $00, $66, $03, $00, $08, $66, $23, $00, $10, $6C, $23
-
-Data_004_4FEE::
-    db   $0C, $FB, $26, $00, $0C, $01, $26, $00, $0C, $07, $26, $00, $0C, $0D, $26, $00
-
-func_004_4FFE::
-    ld   hl, wEntitiesSpriteVariantTable          ; $4FFE: $21 $B0 $C3
-    add  hl, bc                                   ; $5001: $09
-    ld   a, [hl]                                  ; $5002: $7E
-    ld   d, b                                     ; $5003: $50
-    rla                                           ; $5004: $17
-    rl   d                                        ; $5005: $CB $12
-    rla                                           ; $5007: $17
-    rl   d                                        ; $5008: $CB $12
-    rla                                           ; $500A: $17
-    rl   d                                        ; $500B: $CB $12
-    rla                                           ; $500D: $17
-    rl   d                                        ; $500E: $CB $12
-    rla                                           ; $5010: $17
-    rl   d                                        ; $5011: $CB $12
-    and  $E0                                      ; $5013: $E6 $E0
-    ld   e, a                                     ; $5015: $5F
-    ld   hl, Data_004_4FAE                        ; $5016: $21 $AE $4F
-    add  hl, de                                   ; $5019: $19
-    ld   c, $08                                   ; $501A: $0E $08
-    call RenderActiveEntitySpritesRect            ; $501C: $CD $E6 $3C
-    ld   a, $08                                   ; $501F: $3E $08
-    call func_015_7964_trampoline                 ; $5021: $CD $A0 $3D
-    ld   hl, wEntitiesSpriteVariantTable          ; $5024: $21 $B0 $C3
-    add  hl, bc                                   ; $5027: $09
-    ld   a, [hl]                                  ; $5028: $7E
-    cp   $FF                                      ; $5029: $FE $FF
-    jr   z, jr_004_5048                           ; $502B: $28 $1B
-
-    ld   hl, wEntitiesPosZTable                   ; $502D: $21 $10 $C3
-    add  hl, bc                                   ; $5030: $09
-    ld   a, [hl]                                  ; $5031: $7E
-    and  a                                        ; $5032: $A7
-    jr   z, jr_004_5048                           ; $5033: $28 $13
-
-    ldh  a, [hActiveEntityPosY]                   ; $5035: $F0 $EF
-    sub  $02                                      ; $5037: $D6 $02
-    ldh  [hActiveEntityVisualPosY], a             ; $5039: $E0 $EC
-    ld   hl, Data_004_4FEE                        ; $503B: $21 $EE $4F
-    ld   c, $04                                   ; $503E: $0E $04
-    call RenderActiveEntitySpritesRect            ; $5040: $CD $E6 $3C
-    ld   a, $04                                   ; $5043: $3E $04
-    call func_015_7964_trampoline                 ; $5045: $CD $A0 $3D
-
-jr_004_5048:
-    jp   CopyEntityPositionToActivePosition       ; $5048: $C3 $8A $3D
-
-EntityInitFacade::
-    call GetEntityTransitionCountdown             ; $504B: $CD $05 $0C
-    ld   [hl], $FF                                ; $504E: $36 $FF
-    ld   hl, wEntitiesIgnoreHitsCountdownTable    ; $5050: $21 $10 $C4
-    add  hl, bc                                   ; $5053: $09
-    ld   [hl], $08                                ; $5054: $36 $08
-    ld   hl, wEntitiesHealthTable                 ; $5056: $21 $60 $C3
-    add  hl, bc                                   ; $5059: $09
-    ld   [hl], $12                                ; $505A: $36 $12
-    ld   hl, wEntitiesPosXTable                   ; $505C: $21 $00 $C2
-    add  hl, bc                                   ; $505F: $09
-    call func_004_5067                            ; $5060: $CD $67 $50
-    ld   hl, wEntitiesPosYTable                   ; $5063: $21 $10 $C2
-    add  hl, bc                                   ; $5066: $09
-
-func_004_5067::
-    ld   a, [hl]                                  ; $5067: $7E
-
-func_004_5068::
-    add  $08                                      ; $5068: $C6 $08
-    ld   [hl], a                                  ; $506A: $77
-    ld   a, $FF                                   ; $506B: $3E $FF
-    jp   SetEntitySpriteVariant                   ; $506D: $C3 $0C $3B
-
-FacadeEntityHandler::
-    ld   hl, wEntitiesPrivateState1Table          ; $5070: $21 $B0 $C2
-    add  hl, bc                                   ; $5073: $09
-    ld   a, [hl]                                  ; $5074: $7E
-    JP_TABLE                                      ; $5075
-._00 dw FacadeState0Handler                       ; $5076
-._01 dw FacadeState1Handler                       ; $5078
-._02 dw FacadeState2Handler                       ; $507A
-._03 dw FacadeState3Handler                       ; $507C
-
-FacadeState0Handler::
-    xor  a                                        ; $507E: $AF
-    ld   [wScreenShakeHorizontal], a              ; $507F: $EA $55 $C1
-    call BossIntro                                ; $5082: $CD $E8 $3E
-    call label_394D                               ; $5085: $CD $4D $39
-    call func_004_542F                            ; $5088: $CD $2F $54
-    ldh  a, [hActiveEntityStatus]                 ; $508B: $F0 $EA
-    cp   $05                                      ; $508D: $FE $05
-    jp   z, label_004_510F                        ; $508F: $CA $0F $51
-
-    ld   hl, wEntitiesFlashCountdownTable         ; $5092: $21 $20 $C4
-    add  hl, bc                                   ; $5095: $09
-    ldh  a, [hFrameCounter]                       ; $5096: $F0 $E7
-    ld   [hl], a                                  ; $5098: $77
-    ld   hl, wEntitiesPrivateState4Table          ; $5099: $21 $40 $C4
-    add  hl, bc                                   ; $509C: $09
-    ld   a, [hl]                                  ; $509D: $7E
-    JP_TABLE                                      ; $509E
-._00 dw func_004_50A5                             ; $509F
-._01 dw func_004_50E1                             ; $50A1
-._02 dw func_004_50E9                             ; $50A3
-
-func_004_50A5::
-    call GetEntityTransitionCountdown             ; $50A5: $CD $05 $0C
-    ld   [hl], $80                                ; $50A8: $36 $80
-    ld   e, $0F                                   ; $50AA: $1E $0F
-    ld   d, b                                     ; $50AC: $50
-
-jr_004_50AD:
-    ld   a, c                                     ; $50AD: $79
-    cp   e                                        ; $50AE: $BB
-    jr   z, jr_004_50D5                           ; $50AF: $28 $24
-
-    ld   hl, wEntitiesPhysicsFlagsTable           ; $50B1: $21 $40 $C3
-    add  hl, de                                   ; $50B4: $19
-    ld   a, [hl]                                  ; $50B5: $7E
-    and  $80                                      ; $50B6: $E6 $80
-    jr   nz, jr_004_50D5                          ; $50B8: $20 $1B
-
-    ld   hl, wEntitiesStatusTable                 ; $50BA: $21 $80 $C2
-    add  hl, de                                   ; $50BD: $19
-    ld   a, [hl]                                  ; $50BE: $7E
-    cp   $05                                      ; $50BF: $FE $05
-    jr   c, jr_004_50D5                           ; $50C1: $38 $12
-
-    ld   [hl], $01                                ; $50C3: $36 $01
-    ld   hl, wEntitiesPrivateCountdown3Table      ; $50C5: $21 $80 $C4
-    add  hl, de                                   ; $50C8: $19
-    ld   [hl], $1F                                ; $50C9: $36 $1F
-    ld   hl, wEntitiesPhysicsFlagsTable           ; $50CB: $21 $40 $C3
-    add  hl, de                                   ; $50CE: $19
-    ld   a, [hl]                                  ; $50CF: $7E
-    and  $F0                                      ; $50D0: $E6 $F0
-    or   $02                                      ; $50D2: $F6 $02
-    ld   [hl], a                                  ; $50D4: $77
-
-jr_004_50D5:
-    dec  e                                        ; $50D5: $1D
-    ld   a, e                                     ; $50D6: $7B
-    cp   $FF                                      ; $50D7: $FE $FF
-    jr   nz, jr_004_50AD                          ; $50D9: $20 $D2
-
-jr_004_50DB:
-    ld   hl, wEntitiesPrivateState4Table          ; $50DB: $21 $40 $C4
-    add  hl, bc                                   ; $50DE: $09
-    inc  [hl]                                     ; $50DF: $34
-    ret                                           ; $50E0: $C9
-
-func_004_50E1::
-    call GetEntityTransitionCountdown             ; $50E1: $CD $05 $0C
-    ret  nz                                       ; $50E4: $C0
-
-    ld   [hl], $FF                                ; $50E5: $36 $FF
-    jr   jr_004_50DB                              ; $50E7: $18 $F2
-
-func_004_50E9::
-    call GetEntityTransitionCountdown             ; $50E9: $CD $05 $0C
-    jp   z, DropHeartContainer                    ; $50EC: $CA $51 $57
-
-label_004_50EF:
-    and  $07                                      ; $50EF: $E6 $07
-    ret  nz                                       ; $50F1: $C0
-
-    call GetRandomByte                            ; $50F2: $CD $0D $28
-    and  $1F                                      ; $50F5: $E6 $1F
-    sub  $10                                      ; $50F7: $D6 $10
-    ld   e, a                                     ; $50F9: $5F
-    ld   hl, hActiveEntityPosX                    ; $50FA: $21 $EE $FF
-    add  [hl]                                     ; $50FD: $86
-    ld   [hl], a                                  ; $50FE: $77
-    call GetRandomByte                            ; $50FF: $CD $0D $28
-    and  $1F                                      ; $5102: $E6 $1F
-    sub  $10                                      ; $5104: $D6 $10
-    ld   e, a                                     ; $5106: $5F
-    ld   hl, hActiveEntityVisualPosY              ; $5107: $21 $EC $FF
-    add  [hl]                                     ; $510A: $86
-    ld   [hl], a                                  ; $510B: $77
-    jp   func_004_5A05                            ; $510C: $C3 $05 $5A
-
-label_004_510F:
-    call ReturnIfNonInteractive_04                ; $510F: $CD $A3 $7F
-    ld   hl, wEntitiesFlashCountdownTable         ; $5112: $21 $20 $C4
-    add  hl, bc                                   ; $5115: $09
-    ld   a, [hl]                                  ; $5116: $7E
-    and  a                                        ; $5117: $A7
-    jr   z, jr_004_5120                           ; $5118: $28 $06
-
-    ld   hl, wEntitiesPrivateState5Table          ; $511A: $21 $90 $C3
-    add  hl, bc                                   ; $511D: $09
-    ld   [hl], $FF                                ; $511E: $36 $FF
-
-jr_004_5120:
-    ld   hl, wEntitiesPhysicsFlagsTable           ; $5120: $21 $40 $C3
-    add  hl, bc                                   ; $5123: $09
-    ld   [hl], $08                                ; $5124: $36 $08
-
-    ldh  a, [hActiveEntityState]                  ; $5126: $F0 $F0
-    JP_TABLE                                      ; $5128
-._00 dw func_004_512F                             ; $5129
-._01 dw func_004_5158                             ; $512B
-._02 dw func_004_51E8                             ; $512D
-
-func_004_512F::
-    call GetEntityTransitionCountdown             ; $512F: $CD $05 $0C
-    ret  nz                                       ; $5132: $C0
-
-    ld   [hl], $FF                                ; $5133: $36 $FF
-    jp   IncrementEntityState                     ; $5135: $C3 $12 $3B
-
-Data_004_5138::
-    db   $03, $03, $03, $03, $03, $02, $01, $00, $01, $00, $01, $01, $01, $01, $01, $01
-    db   $01, $01, $01, $01, $01, $01, $01, $00, $00, $00, $00, $00, $00, $00, $00, $00
-
-func_004_5158::
-    call GetEntityTransitionCountdown             ; $5158: $CD $05 $0C
-    jr   z, .countdownReachedZero                 ; $515B: $28 $0F
-
-    rra                                           ; $515D: $1F
-    rra                                           ; $515E: $1F
-    rra                                           ; $515F: $1F
-    and  $1F                                      ; $5160: $E6 $1F
-    ld   e, a                                     ; $5162: $5F
-    ld   d, b                                     ; $5163: $50
-    ld   hl, Data_004_5138                        ; $5164: $21 $38 $51
-    add  hl, de                                   ; $5167: $19
-    ld   a, [hl]                                  ; $5168: $7E
-    jp   SetEntitySpriteVariant                   ; $5169: $C3 $0C $3B
-
-.countdownReachedZero
-    call IncrementEntityState                     ; $516C: $CD $12 $3B
-    call GetEntityPrivateCountdown1               ; $516F: $CD $00 $0C
-    ld   [hl], $A0                                ; $5172: $36 $A0
-    call GetEntityDropTimer                       ; $5174: $CD $FB $0B
-    ld   [hl], $FF                                ; $5177: $36 $FF
-    jp_open_dialog $0B6                           ; $5179
-
-Data_004_517E::
-    db   $03, $02, $04, $02
-
-Data_004_5182::
-    db   $28, $38, $48, $58, $68, $78, $28, $78, $28, $78, $28, $38, $48, $58, $68, $78
-
-Data_004_5192::
-    db   $30, $30, $30, $30, $30, $30, $40, $40, $50, $50, $60, $60, $60, $60, $60, $60
-
-Data_004_51A2::
-    db   $28, $38, $48, $58, $68, $78, $18, $88, $18, $88, $18, $88, $18, $88, $28, $38
-    db   $48, $58, $68, $78
-
-Data_004_51B6::
-    db   $20, $20, $20, $20, $20, $20, $30, $30, $40, $40, $50, $50, $60, $60, $70, $70
-    db   $70, $70, $70, $70
-
-Data_004_51CA::
-    db   $00, $13, $01, $12, $02, $11, $03, $10, $04, $0F, $05, $0E, $06, $0D, $07, $0C
-    db   $08, $0B, $09, $0A
-
-Data_004_51DE::
-    db   $18, $88, $18, $88
-
-Data_004_51E2::
-    db   $20, $70, $70, $20
-
-Data_004_51E6::
-    db   $00, $FF
-
-; Facade-entity related code
-func_004_51E8::
-    ldh  a, [hFrameCounter]                       ; $51E8: $F0 $E7
-
-jr_004_51EA:
-    and  $3F                                      ; $51EA: $E6 $3F
-    jr   nz, jr_004_51FA                          ; $51EC: $20 $0C
-
-jr_004_51EE:
-    call GetRandomByte                            ; $51EE: $CD $0D $28
-    and  $01                                      ; $51F1: $E6 $01
-    jr   nz, jr_004_51FA                          ; $51F3: $20 $05
-
-    call GetEntityTransitionCountdown             ; $51F5: $CD $05 $0C
-    ld   [hl], $1F                                ; $51F8: $36 $1F
-
-jr_004_51FA:
-    ldh  a, [hFrameCounter]                       ; $51FA: $F0 $E7
-    rra                                           ; $51FC: $1F
-    rra                                           ; $51FD: $1F
-    rra                                           ; $51FE: $1F
-    and  $01                                      ; $51FF: $E6 $01
-    ld   e, a                                     ; $5201: $5F
-
-jr_004_5202:
-    ld   d, b                                     ; $5202: $50
-    ld   hl, Data_004_51E6                        ; $5203: $21 $E6 $51
-    add  hl, de                                   ; $5206: $19
-    ld   a, [hl]                                  ; $5207: $7E
-    ld   [wScreenShakeHorizontal], a              ; $5208: $EA $55 $C1
-    call GetEntityDropTimer                       ; $520B: $CD $FB $0B
-    jr   nz, jr_004_5273                          ; $520E: $20 $63
-
-    call GetRandomByte                            ; $5210: $CD $0D $28
-    and  $0F                                      ; $5213: $E6 $0F
-    add  $18                                      ; $5215: $C6 $18
-    ld   [hl], a                                  ; $5217: $77
-    ld   hl, wEntitiesInertiaTable                ; $5218: $21 $D0 $C3
-    add  hl, bc                                   ; $521B: $09
-    ld   a, [hl]                                  ; $521C: $7E
-    cp   $14                                      ; $521D: $FE $14
-    jr   c, jr_004_5273                           ; $521F: $38 $52
-
-    ld   hl, wEntitiesPrivateState3Table          ; $5221: $21 $D0 $C2
-    add  hl, bc                                   ; $5224: $09
-    ld   a, [hl]                                  ; $5225: $7E
-    cp   $04                                      ; $5226: $FE $04
-    jr   c, jr_004_5273                           ; $5228: $38 $49
-
-    ld   a, ENTITY_FACADE                         ; $522A: $3E $5A
-    call SpawnNewEntity_trampoline                ; $522C: $CD $86 $3B
-    jr   c, jr_004_5273                           ; $522F: $38 $42
-
-    ld   hl, wEntitiesPrivateState1Table          ; $5231: $21 $B0 $C2
-    add  hl, de                                   ; $5234: $19
-    ld   [hl], $01                                ; $5235: $36 $01
-
-jr_004_5237:
-    call GetRandomByte                            ; $5237: $CD $0D $28
-    and  $0F                                      ; $523A: $E6 $0F
-    ld   hl, wEntitiesPrivateState2Table          ; $523C: $21 $C0 $C2
-    add  hl, bc                                   ; $523F: $09
-    cp   [hl]                                     ; $5240: $BE
-    jr   z, jr_004_5237                           ; $5241: $28 $F4
-
-    ld   [hl], a                                  ; $5243: $77
-    push bc                                       ; $5244: $C5
-    ld   c, a                                     ; $5245: $4F
-    ld   hl, Data_004_5182                        ; $5246: $21 $82 $51
-    add  hl, bc                                   ; $5249: $09
-    ld   a, [hl]                                  ; $524A: $7E
-    ld   hl, wEntitiesPosXTable                   ; $524B: $21 $00 $C2
-    add  hl, de                                   ; $524E: $19
-    ld   [hl], a                                  ; $524F: $77
-    ld   hl, Data_004_5192                        ; $5250: $21 $92 $51
-    add  hl, bc                                   ; $5253: $09
-
-    ld   a, [hl]                                  ; $5254: $7E
-    ld   hl, wEntitiesPosYTable                   ; $5255: $21 $10 $C2
-    add  hl, de                                   ; $5258: $19
-    ld   [hl], a                                  ; $5259: $77
-    ld   hl, wEntitiesTransitionCountdownTable    ; $525A: $21 $E0 $C2
-    add  hl, de                                   ; $525D: $19
-    ld   [hl], $7F                                ; $525E: $36 $7F
-    ld   hl, wEntitiesPhysicsFlagsTable           ; $5260: $21 $40 $C3
-    add  hl, de                                   ; $5263: $19
-    ld   [hl], $C2                                ; $5264: $36 $C2
-    ld   hl, wEntitiesHitboxFlagsTable            ; $5266: $21 $50 $C3
-    add  hl, de                                   ; $5269: $19
-    ld   [hl], $00                                ; $526A: $36 $00
-    ld   hl, wEntitiesOptions1Table               ; $526C: $21 $30 $C4
-    add  hl, de                                   ; $526F: $19
-    ld   [hl], ENTITY_OPT1_NONE                   ; $5270: $36 $00
-    pop  bc                                       ; $5272: $C1
-
-jr_004_5273:
-    call GetEntityPrivateCountdown1               ; $5273: $CD $00 $0C
-    jr   nz, jr_004_52C9                          ; $5276: $20 $51
-
-    ld   [hl], $40                                ; $5278: $36 $40
-    ld   hl, wEntitiesInertiaTable                ; $527A: $21 $D0 $C3
-    add  hl, bc                                   ; $527D: $09
-    ld   a, [hl]                                  ; $527E: $7E
-    cp   $14                                      ; $527F: $FE $14
-    jr   nc, jr_004_52C9                          ; $5281: $30 $46
-
-    ld   a, ENTITY_FACADE                         ; $5283: $3E $5A
-    call SpawnNewEntity_trampoline                ; $5285: $CD $86 $3B
-    jr   c, jr_004_52C9                           ; $5288: $38 $3F
-
-    ld   hl, wEntitiesPrivateState1Table          ; $528A: $21 $B0 $C2
-    add  hl, de                                   ; $528D: $19
-    ld   [hl], $02                                ; $528E: $36 $02
-    push bc                                       ; $5290: $C5
-    ld   hl, wEntitiesInertiaTable                ; $5291: $21 $D0 $C3
-    add  hl, bc                                   ; $5294: $09
-    ld   c, [hl]                                  ; $5295: $4E
-    inc  [hl]                                     ; $5296: $34
-    ld   hl, Data_004_51CA                        ; $5297: $21 $CA $51
-    add  hl, bc                                   ; $529A: $09
-    ld   c, [hl]                                  ; $529B: $4E
-    ld   hl, Data_004_51A2                        ; $529C: $21 $A2 $51
-    add  hl, bc                                   ; $529F: $09
-    ld   a, [hl]                                  ; $52A0: $7E
-    ld   hl, wEntitiesPosXTable                   ; $52A1: $21 $00 $C2
-    add  hl, de                                   ; $52A4: $19
-    ld   [hl], a                                  ; $52A5: $77
-    ld   hl, Data_004_51B6                        ; $52A6: $21 $B6 $51
-    add  hl, bc                                   ; $52A9: $09
-    ld   a, [hl]                                  ; $52AA: $7E
-    ld   hl, wEntitiesPosYTable                   ; $52AB: $21 $10 $C2
-    add  hl, de                                   ; $52AE: $19
-    ld   [hl], a                                  ; $52AF: $77
-    ld   hl, wEntitiesPhysicsFlagsTable           ; $52B0: $21 $40 $C3
-    add  hl, de                                   ; $52B3: $19
-    ld   [hl], $12                                ; $52B4: $36 $12
-    ld   hl, wEntitiesHitboxFlagsTable            ; $52B6: $21 $50 $C3
-    add  hl, de                                   ; $52B9: $19
-    ld   [hl], $00                                ; $52BA: $36 $00
-    ld   hl, wEntitiesOptions1Table               ; $52BC: $21 $30 $C4
-    add  hl, de                                   ; $52BF: $19
-    ld   [hl], ENTITY_OPT1_NONE                   ; $52C0: $36 $00
-    ld   hl, wEntitiesHealthGroup                 ; $52C2: $21 $D0 $C4
-    add  hl, de                                   ; $52C5: $19
-    ld   [hl], $02                                ; $52C6: $36 $02
-    pop  bc                                       ; $52C8: $C1
-
-jr_004_52C9:
-    ld   hl, wEntitiesPrivateCountdown2Table      ; $52C9: $21 $00 $C3
-    add  hl, bc                                   ; $52CC: $09
-    ld   a, [hl]                                  ; $52CD: $7E
-    and  a                                        ; $52CE: $A7
-    jr   nz, jr_004_5340                          ; $52CF: $20 $6F
-
-    ld   [hl], $40                                ; $52D1: $36 $40
-    ld   hl, wEntitiesPrivateState3Table          ; $52D3: $21 $D0 $C2
-    add  hl, bc                                   ; $52D6: $09
-    ld   a, [hl]                                  ; $52D7: $7E
-    cp   $04                                      ; $52D8: $FE $04
-    jr   nc, jr_004_5340                          ; $52DA: $30 $64
-
-    ld   hl, wEntitiesInertiaTable                ; $52DC: $21 $D0 $C3
-    add  hl, bc                                   ; $52DF: $09
-    ld   a, [hl]                                  ; $52E0: $7E
-    cp   $12                                      ; $52E1: $FE $12
-    jr   c, jr_004_5340                           ; $52E3: $38 $5B
-
-    ld   a, ENTITY_FACADE                         ; $52E5: $3E $5A
-    call SpawnNewEntity_trampoline                ; $52E7: $CD $86 $3B
-    jr   c, jr_004_5340                           ; $52EA: $38 $54
-
-    ld   hl, wEntitiesPrivateState1Table          ; $52EC: $21 $B0 $C2
-    add  hl, de                                   ; $52EF: $19
-    ld   [hl], $03                                ; $52F0: $36 $03
-    push bc                                       ; $52F2: $C5
-    ld   hl, wEntitiesPrivateState3Table          ; $52F3: $21 $D0 $C2
-    add  hl, bc                                   ; $52F6: $09
-    ld   c, [hl]                                  ; $52F7: $4E
-    inc  [hl]                                     ; $52F8: $34
-    ld   hl, Data_004_51DE                        ; $52F9: $21 $DE $51
-    add  hl, bc                                   ; $52FC: $09
-    ld   a, [hl]                                  ; $52FD: $7E
-    ld   hl, wEntitiesPosXTable                   ; $52FE: $21 $00 $C2
-    add  hl, de                                   ; $5301: $19
-    ld   [hl], a                                  ; $5302: $77
-    ldh  [hActiveEntityPosX], a                   ; $5303: $E0 $EE
-    ld   hl, Data_004_51E2                        ; $5305: $21 $E2 $51
-    add  hl, bc                                   ; $5308: $09
-    ld   a, [hl]                                  ; $5309: $7E
-    ld   hl, wEntitiesPosYTable                   ; $530A: $21 $10 $C2
-    add  hl, de                                   ; $530D: $19
-    ld   [hl], a                                  ; $530E: $77
-    ldh  [hActiveEntityPosY], a                   ; $530F: $E0 $EF
-    ld   hl, wEntitiesPhysicsFlagsTable           ; $5311: $21 $40 $C3
-    add  hl, de                                   ; $5314: $19
-    ld   [hl], $12                                ; $5315: $36 $12
-    ld   hl, wEntitiesHitboxFlagsTable            ; $5317: $21 $50 $C3
-    add  hl, de                                   ; $531A: $19
-    ld   [hl], $00                                ; $531B: $36 $00
-    ld   hl, wEntitiesOptions1Table               ; $531D: $21 $30 $C4
-    add  hl, de                                   ; $5320: $19
-    ld   [hl], ENTITY_OPT1_NONE                   ; $5321: $36 $00
-    ld   hl, wEntitiesHealthGroup                 ; $5323: $21 $D0 $C4
-    add  hl, de                                   ; $5326: $19
-    ld   [hl], $1B                                ; $5327: $36 $1B
-    ld   c, e                                     ; $5329: $4B
-    ld   b, d                                     ; $532A: $42
-    ld   hl, wEntitiesSpeedXTable                 ; $532B: $21 $40 $C2
-    add  hl, bc                                   ; $532E: $09
-    ld   [hl], $01                                ; $532F: $36 $01
-    call label_3B23                               ; $5331: $CD $23 $3B
-    ld   hl, wEntitiesCollisionsTable             ; $5334: $21 $A0 $C2
-    add  hl, bc                                   ; $5337: $09
-    ld   a, [hl]                                  ; $5338: $7E
-    and  a                                        ; $5339: $A7
-    jr   nz, jr_004_533F                          ; $533A: $20 $03
-
-    call func_004_6D7A                            ; $533C: $CD $7A $6D
-
-jr_004_533F:
-    pop  bc                                       ; $533F: $C1
-
-jr_004_5340:
-    call GetEntityTransitionCountdown             ; $5340: $CD $05 $0C
-    rra                                           ; $5343: $1F
-    rra                                           ; $5344: $1F
-    rra                                           ; $5345: $1F
-    and  $03                                      ; $5346: $E6 $03
-    ld   e, a                                     ; $5348: $5F
-    ld   d, b                                     ; $5349: $50
-    ld   hl, Data_004_517E                        ; $534A: $21 $7E $51
-    add  hl, de                                   ; $534D: $19
-    ld   a, [hl]                                  ; $534E: $7E
-    call SetEntitySpriteVariant                   ; $534F: $CD $0C $3B
-    ld   hl, wEntitiesFlashCountdownTable         ; $5352: $21 $20 $C4
-    add  hl, bc                                   ; $5355: $09
-    ld   a, [hl]                                  ; $5356: $7E
-    and  a                                        ; $5357: $A7
-    jr   z, jr_004_535F                           ; $5358: $28 $05
-
-    ld   a, $02                                   ; $535A: $3E $02
-    call SetEntitySpriteVariant                   ; $535C: $CD $0C $3B
-
-jr_004_535F:
-    ld   hl, wEntitiesPrivateState5Table          ; $535F: $21 $90 $C3
-    add  hl, bc                                   ; $5362: $09
-    ld   a, [hl]                                  ; $5363: $7E
-    and  a                                        ; $5364: $A7
-    jr   z, jr_004_537E                           ; $5365: $28 $17
-
-    dec  [hl]                                     ; $5367: $35
-    rra                                           ; $5368: $1F
-    rra                                           ; $5369: $1F
-    rra                                           ; $536A: $1F
-    rra                                           ; $536B: $1F
-    and  $0F                                      ; $536C: $E6 $0F
-    ld   e, a                                     ; $536E: $5F
-    ld   d, b                                     ; $536F: $50
-    ld   hl, Data_004_537F                        ; $5370: $21 $7F $53
-    add  hl, de                                   ; $5373: $19
-    ld   a, [hl]                                  ; $5374: $7E
-    call SetEntitySpriteVariant                   ; $5375: $CD $0C $3B
-    ld   hl, wEntitiesPhysicsFlagsTable           ; $5378: $21 $40 $C3
-    add  hl, bc                                   ; $537B: $09
-    ld   [hl], $48                                ; $537C: $36 $48
-
-jr_004_537E:
-    ret                                           ; $537E: $C9
-
-Data_004_537F::
-    db   $02, $01, $00, $FF, $FF, $FF, $FF, $FF, $FF, $FF, $FF, $FF, $FF, $00, $01, $02
-
-Data_004_538F::
-    db   $F8, $F0, $70, $03, $F8, $F8, $72, $03, $F8, $10, $72, $23, $F8, $18, $70, $23
-    db   $08, $F8, $7C, $03, $08, $00, $7E, $03, $08, $08, $7E, $23, $08, $10, $7C, $23
-    db   $F8, $F0, $74, $03, $F8, $F8, $76, $03, $F8, $10, $76, $23, $F8, $18, $74, $23
-    db   $08, $F8, $7C, $03, $08, $00, $7E, $03, $08, $08, $7E, $23, $08, $10, $7C, $23
-    db   $F8, $F0, $74, $03, $F8, $F8, $76, $03, $F8, $10, $76, $23, $F8, $18, $74, $23
-    db   $08, $F8, $60, $03, $08, $00, $62, $03, $08, $08, $62, $23, $08, $10, $60, $23
-    db   $F8, $F0, $78, $03, $F8, $F8, $7A, $03, $F8, $10, $7A, $23, $F8, $18, $78, $23
-    db   $08, $F8, $60, $03, $08, $00, $62, $03, $08, $08, $62, $23, $08, $10, $60, $23
-    db   $F8, $F0, $70, $03, $F8, $F8, $72, $03, $F8, $10, $72, $23, $F8, $18, $70, $23
-    db   $08, $F8, $60, $03, $08, $00, $62, $03, $08, $08, $62, $23, $08, $10, $60, $23
-
-func_004_542F::
-    ld   hl, wEntitiesSpriteVariantTable          ; $542F: $21 $B0 $C3
-    add  hl, bc                                   ; $5432: $09
-    ld   a, [hl]                                  ; $5433: $7E
-    rla                                           ; $5434: $17
-    rla                                           ; $5435: $17
-    rla                                           ; $5436: $17
-    rla                                           ; $5437: $17
-    rla                                           ; $5438: $17
-    and  $E0                                      ; $5439: $E6 $E0
-    ld   e, a                                     ; $543B: $5F
-    ld   d, b                                     ; $543C: $50
-    ld   hl, Data_004_538F                        ; $543D: $21 $8F $53
-    add  hl, de                                   ; $5440: $19
-    ld   c, $08                                   ; $5441: $0E $08
-    jp   RenderActiveEntitySpritesRect           ; $5443: $C3 $E6 $3C
-
-; define sprite variants by selecting tile n° and setting OAM attributes (palette + flags) in a list
-FacadeSpriteVariants::
-.variant0
-    db $68, $06
-    db $68, $26
-.variant1
-    db $6A, $06
-    db $6A, $26
-.variant2
-    db $6C, $06
-    db $6C, $26
-.variant3
-    db $6E, $06
-    db $6E, $26
-
-Data_004_5456::
-    db   $00, $01, $02, $03, $03, $03, $03, $03, $03, $02, $01, $00, $00, $00, $00, $00
-
-FacadeState1Handler:
-    ld   de, FacadeSpriteVariants                 ; $5466: $11 $46 $54
-    call RenderActiveEntitySpritesPair            ; $5469: $CD $C0 $3B
-    call ReturnIfNonInteractive_04                ; $546C: $CD $A3 $7F
-    call GetEntityTransitionCountdown             ; $546F: $CD $05 $0C
-    jp   z, func_004_6D7A                         ; $5472: $CA $7A $6D
-
-    cp   $50                                      ; $5475: $FE $50
-    jr   nz, jr_004_547E                          ; $5477: $20 $05
-
-    ld   hl, hJingle                              ; $5479: $21 $F2 $FF
-    ld   [hl], JINGLE_FACADE_HOLE                 ; $547C: $36 $40
-
-jr_004_547E:
-    rra                                           ; $547E: $1F
-    rra                                           ; $547F: $1F
-    rra                                           ; $5480: $1F
-    and  $0F                                      ; $5481: $E6 $0F
-    ld   e, a                                     ; $5483: $5F
-    ld   d, b                                     ; $5484: $50
-    ld   hl, Data_004_5456                        ; $5485: $21 $56 $54
-    add  hl, de                                   ; $5488: $19
-    ld   a, [hl]                                  ; $5489: $7E
-    call SetEntitySpriteVariant                   ; $548A: $CD $0C $3B
-    cp   $03                                      ; $548D: $FE $03
-    jr   nz, jr_004_54F0                          ; $548F: $20 $5F
-
-    ld   a, [wLinkMotionState]                    ; $5491: $FA $1C $C1
-    cp   LINK_MOTION_FALLING_DOWN                 ; $5494: $FE $06
-    jr   z, jr_004_54F0                           ; $5496: $28 $58
-
-    ldh  a, [hLinkPositionZ]                      ; $5498: $F0 $A2
-    and  a                                        ; $549A: $A7
-    jr   nz, jr_004_54F0                          ; $549B: $20 $53
-
-    call func_004_6E35                            ; $549D: $CD $35 $6E
-    add  $08                                      ; $54A0: $C6 $08
-    cp   $10                                      ; $54A2: $FE $10
-    jr   nc, jr_004_54F0                          ; $54A4: $30 $4A
-
-    call func_004_6E45                            ; $54A6: $CD $45 $6E
-    add  $08                                      ; $54A9: $C6 $08
-    cp   $10                                      ; $54AB: $FE $10
-    jr   nc, jr_004_54F0                          ; $54AD: $30 $41
-
-    ld   a, $0C                                   ; $54AF: $3E $0C
-    call GetVectorTowardsLink_trampoline          ; $54B1: $CD $B5 $3B
-    ldh  a, [hMultiPurpose0]                      ; $54B4: $F0 $D7
-    cpl                                           ; $54B6: $2F
-    inc  a                                        ; $54B7: $3C
-    ldh  [hLinkSpeedY], a                         ; $54B8: $E0 $9B
-    ldh  a, [hMultiPurpose1]                      ; $54BA: $F0 $D8
-    cpl                                           ; $54BC: $2F
-    inc  a                                        ; $54BD: $3C
-    ldh  [hLinkSpeedX], a                         ; $54BE: $E0 $9A
-    push bc                                       ; $54C0: $C5
-    call UpdateFinalLinkPosition                  ; $54C1: $CD $A8 $21
-    pop  bc                                       ; $54C4: $C1
-    call func_004_6E35                            ; $54C5: $CD $35 $6E
-    add  $03                                      ; $54C8: $C6 $03
-    cp   $06                                      ; $54CA: $FE $06
-    jr   nc, jr_004_54F0                          ; $54CC: $30 $22
-
-    call func_004_6E45                            ; $54CE: $CD $45 $6E
-    add  $03                                      ; $54D1: $C6 $03
-    cp   $06                                      ; $54D3: $FE $06
-    jr   nc, jr_004_54F0                          ; $54D5: $30 $19
-
-    ldh  a, [hActiveEntityPosX]                   ; $54D7: $F0 $EE
-    ldh  [hLinkPositionX], a                      ; $54D9: $E0 $98
-    ld   a, LINK_MOTION_FALLING_DOWN              ; $54DB: $3E $06
-    ld   [wLinkMotionState], a                    ; $54DD: $EA $1C $C1
-    call ResetSpinAttack                          ; $54E0: $CD $AF $0C
-    ld   [wC198], a                               ; $54E3: $EA $98 $C1
-    call GetEntityTransitionCountdown             ; $54E6: $CD $05 $0C
-    ld   [hl], $40                                ; $54E9: $36 $40
-    ld   a, $50                                   ; $54EB: $3E $50
-    ld   [wDBCB], a                               ; $54ED: $EA $CB $DB
-
-jr_004_54F0:
-    ret                                           ; $54F0: $C9
-
-; define sprite variants by selecting tile n° and setting OAM attributes (palette + flags) in a list
-FacadeMap01SpriteVariants::
-.variant0
-    db $40, $06
-    db $40, $26
-.variant1
-    db $42, $06
-    db $42, $26
-
-; define sprite variants by selecting tile n° and setting OAM attributes (palette + flags) in a list
-FacadeMapOtherSpriteVariants::
-.variant0
-    db $70, $06
-    db $70, $26
-.variant1
-    db $72, $06
-    db $72, $26
-
-; define sprite variants by selecting tile n° and setting OAM attributes (palette + flags) in a list
-FacadeMap06SpriteVariants::
-.variant0
-    db $40, $07
-    db $40, $27
-.variant1
-    db $42, $07
-    db $42, $27
-
-FacadeState2Handler:
-    ld   de, FacadeMap06SpriteVariants            ; $5509: $11 $01 $55
-    ldh  a, [hMapId]                              ; $550C: $F0 $F7
-    cp   MAP_EAGLES_TOWER                         ; @TODO ??? Is this right?
-    jr   z, .render                               ; $5510: $28 $0A
-
-    ld   de, FacadeMap01SpriteVariants            ; $5512: $11 $F1 $54
-    cp   $01                                      ; $5515: $FE $01
-    jr   nz, .render                              ; $5517: $20 $03
-
-    ld   de, FacadeMapOtherSpriteVariants         ; $5519: $11 $F9 $54
-
-.render:
-    call RenderActiveEntitySpritesPair            ; $551C: $CD $C0 $3B
-    call DecrementEntityIgnoreHitsCountdown       ; $551F: $CD $56 $0C
-    ld   hl, wEntitiesFlashCountdownTable         ; $5522: $21 $20 $C4
-    add  hl, bc                                   ; $5525: $09
-    ld   a, [hl]                                  ; $5526: $7E
-    and  a                                        ; $5527: $A7
-    jr   nz, label_004_5596                       ; $5528: $20 $6C
-
-    call ReturnIfNonInteractive_04                ; $552A: $CD $A3 $7F
-    ldh  a, [hFrameCounter]                       ; $552D: $F0 $E7
-    rra                                           ; $552F: $1F
-    rra                                           ; $5530: $1F
-    rra                                           ; $5531: $1F
-    and  $01                                      ; $5532: $E6 $01
-    call SetEntitySpriteVariant                   ; $5534: $CD $0C $3B
-    ldh  a, [hFrameCounter]                       ; $5537: $F0 $E7
-    and  $07                                      ; $5539: $E6 $07
-    jr   nz, jr_004_5541                          ; $553B: $20 $04
-
-    ld   a, JINGLE_FLYING_TILE                    ; $553D: $3E $3F
-    ldh  [hJingle], a                             ; $553F: $E0 $F2
-
-jr_004_5541:
-    ldh  a, [hActiveEntityState]                  ; $5541: $F0 $F0
-    JP_TABLE                                      ; $5543
-._00 dw func_004_554A                             ; $5544
-._01 dw func_004_5569                             ; $5546
-._02 dw func_004_5586                             ; $5548
-
-func_004_554A::
-    call GetEntityTransitionCountdown             ; $554A: $CD $05 $0C
-    ld   [hl], $60                                ; $554D: $36 $60
-    call IncrementEntityState                     ; $554F: $CD $12 $3B
-    ld   hl, wEntitiesPrivateState4Table          ; $5552: $21 $40 $C4
-    add  hl, bc                                   ; $5555: $09
-    ld   a, [hl]                                  ; $5556: $7E
-    cp   $01                                      ; $5557: $FE $01
-    jp   z, label_004_5607                        ; $5559: $CA $07 $56
-
-    cp   $10                                      ; $555C: $FE $10
-    jp   z, label_004_5615                        ; $555E: $CA $15 $56
-
-    cp   $20                                      ; $5561: $FE $20
-    jp   z, label_004_560E                        ; $5563: $CA $0E $56
-
-    jp   label_004_5623                           ; $5566: $C3 $23 $56
-
-func_004_5569::
-    call label_3B70                               ; $5569: $CD $70 $3B
-    call GetEntityTransitionCountdown             ; $556C: $CD $05 $0C
-    jr   z, jr_004_557E                           ; $556F: $28 $0D
-
-    cp   $30                                      ; $5571: $FE $30
-    ret  c                                        ; $5573: $D8
-
-    and  $03                                      ; $5574: $E6 $03
-    jr   nz, jr_004_557D                          ; $5576: $20 $05
-
-    ld   hl, wEntitiesPosZTable                   ; $5578: $21 $10 $C3
-    add  hl, bc                                   ; $557B: $09
-    inc  [hl]                                     ; $557C: $34
-
-jr_004_557D:
-    ret                                           ; $557D: $C9
-
-jr_004_557E:
-    call IncrementEntityState                     ; $557E: $CD $12 $3B
-    ld   a, $18                                   ; $5581: $3E $18
-    jp   ApplyVectorTowardsLink_trampoline        ; $5583: $C3 $AA $3B
-
-func_004_5586::
-    call UpdateEntityPosWithSpeed_04              ; $5586: $CD $CA $6D
-    call label_3B23                               ; $5589: $CD $23 $3B
-    call label_3B39                               ; $558C: $CD $39 $3B
-    ld   hl, wEntitiesCollisionsTable             ; $558F: $21 $A0 $C2
-    add  hl, bc                                   ; $5592: $09
-    ld   a, [hl]                                  ; $5593: $7E
-    and  a                                        ; $5594: $A7
-    ret  z                                        ; $5595: $C8
-
-label_004_5596:
-    jp   label_3E34                               ; $5596: $C3 $34 $3E
-
-; define sprite variants by selecting tile n° and setting OAM attributes (palette + flags) in a list
-Facade3SpriteVariants::
-.variant0
-    db $F0, $16
-    db $F0, $36
-
-FacadeState3Handler::
-    ld   de, Facade3SpriteVariants                ; $559D: $11 $99 $55
-    call RenderActiveEntitySpritesPair            ; $55A0: $CD $C0 $3B
-    ld   hl, wEntitiesFlashCountdownTable         ; $55A3: $21 $20 $C4
-    add  hl, bc                                   ; $55A6: $09
-    ld   a, [hl]                                  ; $55A7: $7E
-    and  a                                        ; $55A8: $A7
-    jr   nz, label_004_5596                       ; $55A9: $20 $EB
-
-    call ReturnIfNonInteractive_04                ; $55AB: $CD $A3 $7F
-    ldh  a, [hActiveEntityState]                  ; $55AE: $F0 $F0
-    JP_TABLE                                      ; $55B0
-._00 dw func_004_55B7                             ; $55B1
-._01 dw func_004_55C3                             ; $55B3
-._02 dw func_004_55E0                             ; $55B5
-
-func_004_55B7::
-    call func_004_561C                            ; $55B7: $CD $1C $56
-    call IncrementEntityState                     ; $55BA: $CD $12 $3B
-    call GetEntityTransitionCountdown             ; $55BD: $CD $05 $0C
-    ld   [hl], $60                                ; $55C0: $36 $60
-    ret                                           ; $55C2: $C9
-
-func_004_55C3::
-    call label_3B70                               ; $55C3: $CD $70 $3B
-    call GetEntityTransitionCountdown             ; $55C6: $CD $05 $0C
-    jr   z, jr_004_55D8                           ; $55C9: $28 $0D
-
-    cp   $30                                      ; $55CB: $FE $30
-    ret  c                                        ; $55CD: $D8
-
-    and  $03                                      ; $55CE: $E6 $03
-    jr   nz, jr_004_55D7                          ; $55D0: $20 $05
-
-    ld   hl, wEntitiesPosZTable                   ; $55D2: $21 $10 $C3
-    add  hl, bc                                   ; $55D5: $09
-    inc  [hl]                                     ; $55D6: $34
-
-jr_004_55D7:
-    ret                                           ; $55D7: $C9
-
-jr_004_55D8:
-    call IncrementEntityState                     ; $55D8: $CD $12 $3B
-    ld   a, $18                                   ; $55DB: $3E $18
-    jp   ApplyVectorTowardsLink_trampoline        ; $55DD: $C3 $AA $3B
-
-func_004_55E0::
-    call UpdateEntityPosWithSpeed_04              ; $55E0: $CD $CA $6D
-    call label_3B23                               ; $55E3: $CD $23 $3B
-    call label_3B39                               ; $55E6: $CD $39 $3B
-    ld   hl, wEntitiesCollisionsTable             ; $55E9: $21 $A0 $C2
-    add  hl, bc                                   ; $55EC: $09
-    ld   a, [hl]                                  ; $55ED: $7E
-    and  a                                        ; $55EE: $A7
-    jp   nz, label_004_5596                       ; $55EF: $C2 $96 $55
-
-    ret                                           ; $55F2: $C9
-
-Data_004_55F3::
-    db   $10, $12, $11, $13
-
-Data_004_55F7::
-    db   $10, $12, $11, $13
-
-Data_004_55FB::
-    db   $14, $16, $15, $17
-
-Data_004_55FF::
-    db   $76, $77, $76, $77
-
-Data_004_5603::
-    db   $76, $49, $76, $49
-
-label_004_5607:
-    ld   de, Data_004_55FB                        ; $5607: $11 $FB $55
-    ld   a, $AA                                   ; $560A: $3E $AA
-    jr   jr_004_5628                              ; $560C: $18 $1A
-
-label_004_560E:
-    ld   de, Data_004_55FF                        ; $560E: $11 $FF $55
-    ld   a, $AE                                   ; $5611: $3E $AE
-    jr   jr_004_5628                              ; $5613: $18 $13
-
-label_004_5615:
-    ld   de, Data_004_5603                        ; $5615: $11 $03 $56
-    ld   a, $1D                                   ; $5618: $3E $1D
-    jr   jr_004_5628                              ; $561A: $18 $0C
-
-func_004_561C::
-    ld   de, Data_004_55F7                        ; $561C: $11 $F7 $55
-    ld   a, $0D                                   ; $561F: $3E $0D
-    jr   jr_004_5628                              ; $5621: $18 $05
-
-label_004_5623:
-    ld   de, Data_004_55F3                        ; $5623: $11 $F3 $55
-    ld   a, $0D                                   ; $5626: $3E $0D
-
-jr_004_5628:
-    ldh  [hMultiPurpose0], a                      ; $5628: $E0 $D7
-    push de                                       ; $562A: $D5
-    ldh  a, [hActiveEntityPosY]                   ; $562B: $F0 $EF
-    sub  $0F                                      ; $562D: $D6 $0F
-    ldh  [hIntersectedObjectTop], a               ; $562F: $E0 $CD
-    ldh  a, [hActiveEntityPosX]                   ; $5631: $F0 $EE
-    sub  $07                                      ; $5633: $D6 $07
-    ldh  [hIntersectedObjectLeft], a              ; $5635: $E0 $CE
-    swap a                                        ; $5637: $CB $37
-    and  $0F                                      ; $5639: $E6 $0F
-    ld   e, a                                     ; $563B: $5F
-    ldh  a, [hIntersectedObjectTop]               ; $563C: $F0 $CD
-    and  $F0                                      ; $563E: $E6 $F0
-    or   e                                        ; $5640: $B3
-    ld   e, a                                     ; $5641: $5F
-    ld   d, $00                                   ; $5642: $16 $00
-    ld   hl, wRoomObjects                         ; $5644: $21 $11 $D7
-    add  hl, de                                   ; $5647: $19
-    ldh  a, [hMultiPurpose0]                      ; $5648: $F0 $D7
-    ld   [hl], a                                  ; $564A: $77
-    call label_2887                               ; $564B: $CD $87 $28
-    ldh  a, [hIsGBC]                              ; $564E: $F0 $FE
-    and  a                                        ; $5650: $A7
-    jr   z, jr_004_565F                           ; $5651: $28 $0C
-
-    push bc                                       ; $5653: $C5
-    ldh  a, [hMultiPurpose0]                      ; $5654: $F0 $D7
-    ld   [wDDD8], a                               ; $5656: $EA $D8 $DD
-    ld   a, $04                                   ; $5659: $3E $04
-    call func_91D                                ; $565B: $CD $1D $09
-    pop  bc                                       ; $565E: $C1
-
-jr_004_565F:
-    ld   a, [wRequests]                           ; $565F: $FA $00 $D6
-    ld   e, a                                     ; $5662: $5F
-    ld   d, $00                                   ; $5663: $16 $00
-    ld   hl, wRequestDestinationHigh              ; $5665: $21 $01 $D6
-    add  hl, de                                   ; $5668: $19
-    add  $0A                                      ; $5669: $C6 $0A
-    ld   [wRequests], a                           ; $566B: $EA $00 $D6
-    pop  de                                       ; $566E: $D1
-    ldh  a, [hIntersectedObjectBGAddressHigh]     ; $566F: $F0 $CF
-    ld   [hl+], a                                 ; $5671: $22
-    ldh  a, [hIntersectedObjectBGAddressLow]      ; $5672: $F0 $D0
-    ld   [hl+], a                                 ; $5674: $22
-    ld   a, $81                                   ; $5675: $3E $81
-    ld   [hl+], a                                 ; $5677: $22
-    ld   a, [de]                                  ; $5678: $1A
-    inc  de                                       ; $5679: $13
-    ld   [hl+], a                                 ; $567A: $22
-    ld   a, [de]                                  ; $567B: $1A
-    inc  de                                       ; $567C: $13
-    ld   [hl+], a                                 ; $567D: $22
-    ldh  a, [hIntersectedObjectBGAddressHigh]     ; $567E: $F0 $CF
-    ld   [hl+], a                                 ; $5680: $22
-    ldh  a, [hIntersectedObjectBGAddressLow]      ; $5681: $F0 $D0
-    inc  a                                        ; $5683: $3C
-    ld   [hl+], a                                 ; $5684: $22
-    ld   a, $81                                   ; $5685: $3E $81
-    ld   [hl+], a                                 ; $5687: $22
-    ld   a, [de]                                  ; $5688: $1A
-    inc  de                                       ; $5689: $13
-    ld   [hl+], a                                 ; $568A: $22
-    ld   a, [de]                                  ; $568B: $1A
-    ld   [hl+], a                                 ; $568C: $22
-    xor  a                                        ; $568D: $AF
-    ld   [hl], a                                  ; $568E: $77
-    ret                                           ; $568F: $C9
-
-EntityInitMoldorm::
-    xor  a                                        ; $5690: $AF
-    ld   [wD201], a                               ; $5691: $EA $01 $D2
-    ld   e, $80                                   ; $5694: $1E $80
-    ld   hl, wD100                                ; $5696: $21 $00 $D1
-
-jr_004_5699:
-    xor  a                                        ; $5699: $AF
-    ld   [hl+], a                                 ; $569A: $22
-    dec  e                                        ; $569B: $1D
-    jr   nz, jr_004_5699                          ; $569C: $20 $FB
-
-    ret                                           ; $569E: $C9
-
-Data_004_569F::
-    db   $06, $07, $00, $01, $02, $03, $04, $05
-
-func_004_56A7::
-    call ReturnIfNonInteractive_04                ; $56A7: $CD $A3 $7F
-    jp   label_3B39                               ; $56AA: $C3 $39 $3B
-
-MoldormEntityHandler::
-    call label_394D                               ; $56AD: $CD $4D $39
-    call func_004_56A7                            ; $56B0: $CD $A7 $56
-    call func_004_5902                            ; $56B3: $CD $02 $59
-    call DecrementEntityIgnoreHitsCountdown       ; $56B6: $CD $56 $0C
-    ld   a, [wRoomTransitionState]                ; $56B9: $FA $24 $C1
-    and  a                                        ; $56BC: $A7
-    jp   nz, EntityInitMoldorm                        ; $56BD: $C2 $90 $56
-
-    call BossIntro                                ; $56C0: $CD $E8 $3E
-    ldh  a, [hActiveEntityStatus]                 ; $56C3: $F0 $EA
-    cp   ENTITY_STATUS_ACTIVE                     ; $56C5: $FE $05
-    jp   z, MoldormEntityActiveHandler            ; $56C7: $CA $91 $57
-
-    ; Where to jump to load reward for killing boss of level 1
-    ldh  a, [hActiveEntityState]                  ; $56CA: $F0 $F0
-    JP_TABLE                                      ; $56CC: $C7
-._00 dw MoldormDestructionFlashInitHandler
-._01 dw MoldormDestructionFlash1Handler
-._02 dw MoldormDestructionFlash2Handler
-._03 dw BossDestructionHandler
-
-MoldormDestructionFlashInitHandler::
-    call GetEntityTransitionCountdown             ; $56D5: $CD $05 $0C
-    ld   [hl], $60                                ; $56D8: $36 $60
-    ld   hl, wEntitiesFlashCountdownTable         ; $56DA: $21 $20 $C4
-    add  hl, bc                                   ; $56DD: $09
-    ld   [hl], $FF                                ; $56DE: $36 $FF
-    jp   IncrementEntityState                     ; $56E0: $C3 $12 $3B
-
-MoldormDestructionFlash1Handler::
-    call GetEntityTransitionCountdown             ; $56E3: $CD $05 $0C
-    ret  nz                                       ; $56E6: $C0
-
-    ; Transition to next stage
-    ld   [hl], $FF                                ; $56E7: $36 $FF
-    ld   hl, wEntitiesFlashCountdownTable         ; $56E9: $21 $20 $C4
-    add  hl, bc                                   ; $56EC: $09
-    ld   [hl], $FF                                ; $56ED: $36 $FF
-    jp   IncrementEntityState                     ; $56EF: $C3 $12 $3B
-
-MoldormDestructionFlash2Handler::
-    call GetEntityTransitionCountdown             ; $56F2: $CD $05 $0C
-    and  $1F                                      ; $56F5: $E6 $1F
-    ret  nz                                       ; $56F7: $C0
-
-    ; Transition to next stage
-    ld   hl, wEntitiesPrivateState3Table          ; $56F8: $21 $D0 $C2
-    add  hl, bc                                   ; $56FB: $09
-    ld   a, [hl]                                  ; $56FC: $7E
-    cp   $04                                      ; $56FD: $FE $04
-    jr   z, jr_004_5705                           ; $56FF: $28 $04
-
-    inc  [hl]                                     ; $5701: $34
-    jp   func_004_5A05                            ; $5702: $C3 $05 $5A
-
-jr_004_5705:
-    call GetEntityTransitionCountdown             ; $5705: $CD $05 $0C
-    ld   [hl], $30                                ; $5708: $36 $30
-    jp   IncrementEntityState                     ; $570A: $C3 $12 $3B
-
-Data_004_570D::
-    db   $00, $06, $08, $06, $00, $FA, $F8, $FA
-
-Data_004_5715::
-    db   $F8, $FA, $00, $06, $08, $06, $00, $FA
-
-; Loop until boss destruction animation is done, then call to load heart
-; This particular counter is called on Level 1 and 2 Boss at least
-BossDestructionHandler::
-    call GetEntityTransitionCountdown             ; $571D
-    jp   z, DropHeartContainer                    ; $5720: $CA $51 $57
-
-    and  $03                                      ; $5723: $E6 $03
-    jr   nz, .return                              ; $5725: $20 $29
-
-    ld   a, [hl]                                  ; $5727: $7E
-    rra                                           ; $5728: $1F
-    rra                                           ; $5729: $1F
-    and  $07                                      ; $572A: $E6 $07
-    ld   e, a                                     ; $572C: $5F
-    ld   d, b                                     ; $572D: $50
-    ld   hl, Data_004_570D                        ; $572E: $21 $0D $57
-    add  hl, de                                   ; $5731: $19
-    ldh  a, [hActiveEntityPosX]                   ; $5732: $F0 $EE
-    add  [hl]                                     ; $5734: $86
-    ldh  [hActiveEntityPosX], a                   ; $5735: $E0 $EE
-    ld   hl, Data_004_5715                        ; $5737: $21 $15 $57
-    add  hl, de                                   ; $573A: $19
-    ldh  a, [hActiveEntityVisualPosY]             ; $573B: $F0 $EC
-    add  [hl]                                     ; $573D: $86
-    ldh  [hActiveEntityVisualPosY], a             ; $573E: $E0 $EC
-    call func_004_5A05                            ; $5740: $CD $05 $5A
-    call GetEntityTransitionCountdown             ; $5743: $CD $05 $0C
-    cp   $10                                      ; $5746: $FE $10
-    jr   nz, .return                              ; $5748: $20 $06
-
-    ld   hl, wEntitiesPrivateState3Table          ; $574A: $21 $D0 $C2
-    add  hl, bc                                   ; $574D: $09
-    ld   [hl], $05                                ; $574E: $36 $05
-
-.return
-    ret                                           ; $5750: $C9
-
-; Load heart container value to load when boss is killed
-DropHeartContainer::
-    ld   a, ENTITY_HEART_CONTAINER                ; $5751: $3E $36
-    call SpawnNewEntity_trampoline                ; $5753: $CD $86 $3B
-    ldh  a, [hMultiPurpose0]                      ; $5756: $F0 $D7
-    cp   $88                                      ; $5758: $FE $88
-    jr   c, jr_004_575E                           ; $575A: $38 $02
-
-    ld   a, $88                                   ; $575C: $3E $88
-
-jr_004_575E:
-    cp   $18                                      ; $575E: $FE $18
-    jr   nc, jr_004_5764                          ; $5760: $30 $02
-=======
 ClearEntityStatusBank04::
     ld   hl, wEntitiesStatusTable                 ; $6D7A: $21 $80 $C2
     add  hl, bc                                   ; $6D7D: $09
     ld   [hl], b                                  ; $6D7E: $70
     ret                                           ; $6D7F: $C9
->>>>>>> 1d3f8530
 
 ; If the entity is ignoring hits, apply its recoil velocity.
 ApplyRecoilIfNeeded_04::
@@ -1663,3627 +50,10 @@
     ld   a, [hl]                                  ; $6D91: $7E
     push af                                       ; $6D92: $F5
 
-<<<<<<< HEAD
-jr_004_5777:
-    ld   hl, wEntitiesPosYTable                   ; $5777: $21 $10 $C2
-    add  hl, de                                   ; $577A: $19
-    ld   [hl], a                                  ; $577B: $77
-    ld   hl, wEntitiesSpeedZTable                 ; $577C: $21 $20 $C3
-    add  hl, de                                   ; $577F: $19
-    ld   [hl], $10                                ; $5780: $36 $10
-    ldh  a, [hMultiPurpose3]                      ; $5782: $F0 $DA
-    ld   hl, wEntitiesPosZTable                   ; $5784: $21 $10 $C3
-    add  hl, de                                   ; $5787: $19
-    ld   [hl], a                                  ; $5788: $77
-    ld   hl, hNoiseSfx                            ; $5789: $21 $F4 $FF
-    ld   [hl], $1A                                ; $578C: $36 $1A
-    jp   func_004_6D7A                            ; $578E: $C3 $7A $6D
-
-MoldormEntityActiveHandler::
-    call CopyEntityPositionToActivePosition       ; $5791: $CD $8A $3D
-    call ReturnIfNonInteractive_04                ; $5794: $CD $A3 $7F
-    xor  a                                        ; $5797: $AF
-    ld   [wD3D6], a                               ; $5798: $EA $D6 $D3
-    ld   e, $10                                   ; $579B: $1E $10
-    ld   hl, wEntitiesHealthTable                 ; $579D: $21 $60 $C3
-    add  hl, bc                                   ; $57A0: $09
-    ld   a, [hl]                                  ; $57A1: $7E
-    cp   $02                                      ; $57A2: $FE $02
-    jr   c, jr_004_57AE                           ; $57A4: $38 $08
-
-    ld   hl, wEntitiesPrivateCountdown2Table      ; $57A6: $21 $00 $C3
-    add  hl, bc                                   ; $57A9: $09
-    ld   a, [hl]                                  ; $57AA: $7E
-    and  a                                        ; $57AB: $A7
-    jr   z, jr_004_57B8                           ; $57AC: $28 $0A
-
-jr_004_57AE:
-    call jr_004_57C6                              ; $57AE: $CD $C6 $57
-    ld   a, $01                                   ; $57B1: $3E $01
-    ld   [wD3D6], a                               ; $57B3: $EA $D6 $D3
-    ld   e, $0B                                   ; $57B6: $1E $0B
-
-jr_004_57B8:
-    ld   hl, wD201                                ; $57B8: $21 $01 $D2
-    ld   a, [hl]                                  ; $57BB: $7E
-    inc  a                                        ; $57BC: $3C
-    ld   [hl], a                                  ; $57BD: $77
-    cp   e                                        ; $57BE: $BB
-    jr   c, jr_004_57C6                           ; $57BF: $38 $05
-
-    ld   [hl], b                                  ; $57C1: $70
-    ld   a, $1B                                   ; $57C2: $3E $1B
-    ldh  [hNoiseSfx], a                           ; $57C4: $E0 $F4
-
-jr_004_57C6:
-    ld   hl, wEntitiesInertiaTable                ; $57C6: $21 $D0 $C3
-    add  hl, bc                                   ; $57C9: $09
-    ld   a, [hl]                                  ; $57CA: $7E
-    inc  a                                        ; $57CB: $3C
-    and  $7F                                      ; $57CC: $E6 $7F
-    ld   [hl], a                                  ; $57CE: $77
-    ld   e, a                                     ; $57CF: $5F
-    ld   d, b                                     ; $57D0: $50
-    ld   hl, wIsFileSelectionArrowShifted         ; $57D1: $21 $00 $D0
-    add  hl, de                                   ; $57D4: $19
-    ldh  a, [hActiveEntityPosX]                   ; $57D5: $F0 $EE
-    ld   [hl], a                                  ; $57D7: $77
-    ld   hl, wD100                                ; $57D8: $21 $00 $D1
-    add  hl, de                                   ; $57DB: $19
-    ldh  a, [hActiveEntityVisualPosY]             ; $57DC: $F0 $EC
-    ld   [hl], a                                  ; $57DE: $77
-    call func_004_5AE6                            ; $57DF: $CD $E6 $5A
-    ld   hl, wEntitiesPrivateState1Table          ; $57E2: $21 $B0 $C2
-    add  hl, bc                                   ; $57E5: $09
-    ld   e, [hl]                                  ; $57E6: $5E
-    srl  e                                        ; $57E7: $CB $3B
-    ld   d, b                                     ; $57E9: $50
-    ld   hl, Data_004_569F                        ; $57EA: $21 $9F $56
-    add  hl, de                                   ; $57ED: $19
-    ld   a, [hl]                                  ; $57EE: $7E
-    jp   SetEntitySpriteVariant                   ; $57EF: $C3 $0C $3B
-
-Data_004_57F2::
-    db   $F8, $F8, $60, $00, $F8, $00, $62, $00   ; $57F2
-    db   $F8, $08, $62, $20, $F8, $10, $60, $20   ; $57FA
-    db   $08, $F8, $64, $00, $08, $00, $66, $00   ; $5802
-    db   $08, $08, $66, $20, $08, $10, $64, $20   ; $580A
-    db   $F8, $F8, $60, $00, $F8, $00, $62, $00   ; $5812
-    db   $F8, $08, $62, $20, $F8, $10, $60, $20   ; $581A
-    db   $08, $F8, $6C, $00, $08, $00, $6E, $00   ; $5822
-    db   $08, $08, $62, $60, $08, $10, $60, $60   ; $582A
-    db   $F8, $F8, $68, $00, $F8, $00, $6A, $00   ; $5832
-    db   $F8, $08, $62, $20, $F8, $10, $60, $20   ; $583A
-    db   $08, $F8, $68, $40, $08, $00, $6A, $40   ; $5842
-    db   $08, $08, $62, $60, $08, $10, $60, $60   ; $584A
-    db   $F8, $F8, $6C, $40, $F8, $00, $6E, $40   ; $5852
-    db   $F8, $08, $62, $20, $F8, $10, $60, $20   ; $585A
-    db   $08, $F8, $60, $40, $08, $00, $62, $40   ; $5862
-    db   $08, $08, $62, $60, $08, $10, $60, $60   ; $586A
-    db   $F8, $F8, $64, $40, $F8, $00, $66, $40   ; $5872
-    db   $F8, $08, $66, $60, $F8, $10, $64, $60   ; $587A
-    db   $08, $F8, $60, $40, $08, $00, $62, $40   ; $5882
-    db   $08, $08, $62, $60, $08, $10, $60, $60   ; $588A
-    db   $F8, $F8, $60, $00, $F8, $00, $62, $00   ; $5892
-    db   $F8, $08, $6E, $60, $F8, $10, $6C, $60   ; $589A
-    db   $08, $F8, $60, $40, $08, $00, $62, $40   ; $58A2
-    db   $08, $08, $62, $60, $08, $10, $60, $60   ; $58AA
-    db   $F8, $F8, $60, $00, $F8, $00, $62, $00   ; $58B2
-    db   $F8, $08, $6A, $20, $F8, $10, $68, $20   ; $58BA
-    db   $08, $F8, $60, $40, $08, $00, $62, $40   ; $58C2
-    db   $08, $08, $6A, $60, $08, $10, $68, $60   ; $58CA
-    db   $F8, $F8, $60, $00, $F8, $00, $62, $00   ; $58D2
-    db   $F8, $08, $62, $20, $F8, $10, $60, $20   ; $58DA
-    db   $08, $F8, $60, $40, $08, $00, $62, $40   ; $58E2
-    db   $08, $08, $6E, $20, $08, $10, $6C, $20   ; $58EA
-
-; define sprite variants by selecting tile n° and setting OAM attributes (palette + flags) in a list
-Unknown023SpriteVariants:: ; $58F2
-.variant0
-    db $70, $00
-    db $70, $20
-.variant1
-    db $72, $00
-    db $72, $20
-.variant2
-    db $74, $00
-    db $74, $20
-.variant3
-    db $76, $00
-    db $76, $20
-
-func_004_5902::
-    ld   hl, wEntitiesPrivateState3Table          ; $5902: $21 $D0 $C2
-    add  hl, bc                                   ; $5905: $09
-    ld   a, [hl]                                  ; $5906: $7E
-    cp   $05                                      ; $5907: $FE $05
-    jp   nc, jr_004_5A04                          ; $5909: $D2 $04 $5A
-
-    ld   hl, wEntitiesPhysicsFlagsTable           ; $590C: $21 $40 $C3
-    add  hl, bc                                   ; $590F: $09
-    ld   [hl], $08                                ; $5910: $36 $08
-    ld   hl, wEntitiesSpriteVariantTable          ; $5912: $21 $B0 $C3
-    add  hl, bc                                   ; $5915: $09
-    ld   a, [hl]                                  ; $5916: $7E
-    rla                                           ; $5917: $17
-    rla                                           ; $5918: $17
-    rla                                           ; $5919: $17
-    rla                                           ; $591A: $17
-    rla                                           ; $591B: $17
-    and  $E0                                      ; $591C: $E6 $E0
-    ld   e, a                                     ; $591E: $5F
-    ld   d, b                                     ; $591F: $50
-    ld   hl, Data_004_57F2                        ; $5920: $21 $F2 $57
-    add  hl, de                                   ; $5923: $19
-
-jr_004_5924:
-    ld   c, $08                                   ; $5924: $0E $08
-    call RenderActiveEntitySpritesRect            ; $5926: $CD $E6 $3C
-    ld   hl, wEntitiesPhysicsFlagsTable           ; $5929: $21 $40 $C3
-    add  hl, bc                                   ; $592C: $09
-    ld   [hl], $02                                ; $592D: $36 $02
-    ld   hl, wEntitiesInertiaTable                ; $592F: $21 $D0 $C3
-    add  hl, bc                                   ; $5932: $09
-    ld   a, [hl]                                  ; $5933: $7E
-    ldh  [hMultiPurpose0], a                      ; $5934: $E0 $D7
-    ld   hl, wEntitiesPrivateState3Table          ; $5936: $21 $D0 $C2
-    add  hl, bc                                   ; $5939: $09
-    ld   a, [hl]                                  ; $593A: $7E
-    cp   $04                                      ; $593B: $FE $04
-    jp   nc, jr_004_5A04                          ; $593D: $D2 $04 $5A
-
-    ldh  a, [hMultiPurpose0]                      ; $5940: $F0 $D7
-    sub  $0C                                      ; $5942: $D6 $0C
-    and  $7F                                      ; $5944: $E6 $7F
-    ld   e, a                                     ; $5946: $5F
-    ld   d, b                                     ; $5947: $50
-    ld   hl, wIsFileSelectionArrowShifted         ; $5948: $21 $00 $D0
-    add  hl, de                                   ; $594B: $19
-    ld   a, [hl]                                  ; $594C: $7E
-    ldh  [hActiveEntityPosX], a                   ; $594D: $E0 $EE
-    ld   hl, wD100                                ; $594F: $21 $00 $D1
-    add  hl, de                                   ; $5952: $19
-    ld   a, [hl]                                  ; $5953: $7E
-    ldh  [hActiveEntityVisualPosY], a             ; $5954: $E0 $EC
-    ld   a, $00                                   ; $5956: $3E $00
-    ldh  [hActiveEntitySpriteVariant], a          ; $5958: $E0 $F1
-    ld   de, Unknown023SpriteVariants             ; $595A: $11 $F2 $58
-    call RenderActiveEntitySpritesPair            ; $595D: $CD $C0 $3B
-    ld   hl, wEntitiesPrivateState3Table          ; $5960: $21 $D0 $C2
-
-jr_004_5963:
-    add  hl, bc                                   ; $5963: $09
-    ld   a, [hl]                                  ; $5964: $7E
-    cp   $03                                      ; $5965: $FE $03
-    jp   nc, jr_004_5A04                          ; $5967: $D2 $04 $5A
-
-    ldh  a, [hMultiPurpose0]                      ; $596A: $F0 $D7
-    sub  $18                                      ; $596C: $D6 $18
-    and  $7F                                      ; $596E: $E6 $7F
-    ld   e, a                                     ; $5970: $5F
-    ld   d, b                                     ; $5971: $50
-    ld   hl, wIsFileSelectionArrowShifted         ; $5972: $21 $00 $D0
-    add  hl, de                                   ; $5975: $19
-    ld   a, [hl]                                  ; $5976: $7E
-    ldh  [hActiveEntityPosX], a                   ; $5977: $E0 $EE
-    ld   hl, wD100                                ; $5979: $21 $00 $D1
-    add  hl, de                                   ; $597C: $19
-    ld   a, [hl]                                  ; $597D: $7E
-    ldh  [hActiveEntityVisualPosY], a             ; $597E: $E0 $EC
-    ld   a, $00                                   ; $5980: $3E $00
-    ldh  [hActiveEntitySpriteVariant], a          ; $5982: $E0 $F1
-    ld   de, Unknown023SpriteVariants             ; $5984: $11 $F2 $58
-    call RenderActiveEntitySpritesPair            ; $5987: $CD $C0 $3B
-    ld   hl, wEntitiesPrivateState3Table          ; $598A: $21 $D0 $C2
-    add  hl, bc                                   ; $598D: $09
-    ld   a, [hl]                                  ; $598E: $7E
-    cp   $02                                      ; $598F: $FE $02
-    jr   nc, jr_004_5A04                          ; $5991: $30 $71
-
-    ldh  a, [hMultiPurpose0]                      ; $5993: $F0 $D7
-    sub  $24                                      ; $5995: $D6 $24
-    and  $7F                                      ; $5997: $E6 $7F
-    ld   e, a                                     ; $5999: $5F
-    ld   d, b                                     ; $599A: $50
-    ld   hl, wIsFileSelectionArrowShifted         ; $599B: $21 $00 $D0
-    add  hl, de                                   ; $599E: $19
-    ld   a, [hl]                                  ; $599F: $7E
-    ldh  [hActiveEntityPosX], a                   ; $59A0: $E0 $EE
-    ld   hl, wD100                                ; $59A2: $21 $00 $D1
-    add  hl, de                                   ; $59A5: $19
-    ld   a, [hl]                                  ; $59A6: $7E
-    ldh  [hActiveEntityVisualPosY], a             ; $59A7: $E0 $EC
-    ld   a, $01                                   ; $59A9: $3E $01
-    ldh  [hActiveEntitySpriteVariant], a          ; $59AB: $E0 $F1
-    ld   de, Unknown023SpriteVariants             ; $59AD: $11 $F2 $58
-    call RenderActiveEntitySpritesPair            ; $59B0: $CD $C0 $3B
-    ld   hl, wEntitiesPrivateState3Table          ; $59B3: $21 $D0 $C2
-    add  hl, bc                                   ; $59B6: $09
-    ld   a, [hl]                                  ; $59B7: $7E
-    and  a                                        ; $59B8: $A7
-    jr   nz, jr_004_5A04                          ; $59B9: $20 $49
-
-    ldh  a, [hMultiPurpose0]                      ; $59BB: $F0 $D7
-    sub  $2E                                      ; $59BD: $D6 $2E
-    and  $7F                                      ; $59BF: $E6 $7F
-    ld   e, a                                     ; $59C1: $5F
-    ld   d, b                                     ; $59C2: $50
-    ld   hl, wIsFileSelectionArrowShifted         ; $59C3: $21 $00 $D0
-    add  hl, de                                   ; $59C6: $19
-    ld   a, [hl]                                  ; $59C7: $7E
-    ldh  [hActiveEntityPosX], a                   ; $59C8: $E0 $EE
-    ld   hl, wD100                                ; $59CA: $21 $00 $D1
-    add  hl, de                                   ; $59CD: $19
-    ld   a, [hl]                                  ; $59CE: $7E
-    ldh  [hActiveEntityVisualPosY], a             ; $59CF: $E0 $EC
-    ldh  a, [hFrameCounter]                       ; $59D1: $F0 $E7
-    rra                                           ; $59D3: $1F
-    rra                                           ; $59D4: $1F
-    rra                                           ; $59D5: $1F
-    and  $01                                      ; $59D6: $E6 $01
-    add  $02                                      ; $59D8: $C6 $02
-    ldh  [hActiveEntitySpriteVariant], a          ; $59DA: $E0 $F1
-    ldh  a, [hFrameCounter]                       ; $59DC: $F0 $E7
-    rla                                           ; $59DE: $17
-    rla                                           ; $59DF: $17
-    and  OAMF_PAL1                                ; $59E0: $E6 $10
-    ld   hl, hActiveEntityFlipAttribute           ; $59E2: $21 $ED $FF
-    xor  [hl]                                     ; $59E5: $AE
-    ld   [hl], a                                  ; $59E6: $77
-    ld   de, Unknown023SpriteVariants             ; $59E7: $11 $F2 $58
-    call RenderActiveEntitySpritesPair            ; $59EA: $CD $C0 $3B
-    ld   hl, wEntitiesFlashCountdownTable         ; $59ED: $21 $20 $C4
-    add  hl, bc                                   ; $59F0: $09
-    ld   a, [hl]                                  ; $59F1: $7E
-    and  a                                        ; $59F2: $A7
-    jr   nz, jr_004_5A04                          ; $59F3: $20 $0F
-
-    ld   hl, wEntitiesOptions1Table               ; $59F5: $21 $30 $C4
-    add  hl, bc                                   ; $59F8: $09
-    ld   [hl], ENTITY_OPT1_IS_BOSS|ENTITY_OPT1_IMMUNE_WATER_PIT                                ; $59F9: $36 $90
-    call label_3B70                               ; $59FB: $CD $70 $3B
-    ld   hl, wEntitiesOptions1Table               ; $59FE: $21 $30 $C4
-    add  hl, bc                                   ; $5A01: $09
-    ld   [hl], ENTITY_OPT1_IS_BOSS|ENTITY_OPT1_SWORD_CLINK_OFF|ENTITY_OPT1_IMMUNE_WATER_PIT                                ; $5A02: $36 $D0
-
-jr_004_5A04:
-    ret                                           ; $5A04: $C9
-
-func_004_5A05::
-    call ReturnIfNonInteractive_04.allowInactiveEntity ; $5A05: $CD $A9 $7F
-    ldh  a, [hActiveEntityPosX]                   ; $5A08: $F0 $EE
-    ldh  [hMultiPurpose0], a                      ; $5A0A: $E0 $D7
-    ldh  a, [hActiveEntityVisualPosY]             ; $5A0C: $F0 $EC
-    ldh  [hMultiPurpose1], a                      ; $5A0E: $E0 $D8
-    ld   a, TRANSCIENT_VFX_POOF                   ; $5A10: $3E $02
-    call AddTranscientVfx                         ; $5A12: $CD $C7 $0C
-    ld   a, $13                                   ; $5A15: $3E $13
-    ldh  [hNoiseSfx], a                           ; $5A17: $E0 $F4
-    ret                                           ; $5A19: $C9
-
-func_004_5A1A::
-    ld   hl, wEntitiesLoadOrderTable              ; $5A1A: $21 $60 $C4
-    add  hl, bc                                   ; $5A1D: $09
-    ld   e, [hl]                                  ; $5A1E: $5E
-    sla  e                                        ; $5A1F: $CB $23
-    sla  e                                        ; $5A21: $CB $23
-    sla  e                                        ; $5A23: $CB $23
-    sla  e                                        ; $5A25: $CB $23
-    sla  e                                        ; $5A27: $CB $23
-    ld   d, b                                     ; $5A29: $50
-    ld   hl, wIsFileSelectionArrowShifted         ; $5A2A: $21 $00 $D0
-    add  hl, de                                   ; $5A2D: $19
-    push de                                       ; $5A2E: $D5
-    ld   e, $20                                   ; $5A2F: $1E $20
-
-jr_004_5A31:
-    xor  a                                        ; $5A31: $AF
-    ld   [hl+], a                                 ; $5A32: $22
-    dec  e                                        ; $5A33: $1D
-    ld   a, e                                     ; $5A34: $7B
-    cp   $00                                      ; $5A35: $FE $00
-    jr   nz, jr_004_5A31                          ; $5A37: $20 $F8
-
-    pop  de                                       ; $5A39: $D1
-    ld   hl, wD100                                ; $5A3A: $21 $00 $D1
-    add  hl, de                                   ; $5A3D: $19
-    ld   e, $20                                   ; $5A3E: $1E $20
-
-jr_004_5A40:
-    xor  a                                        ; $5A40: $AF
-    ld   [hl+], a                                 ; $5A41: $22
-    dec  e                                        ; $5A42: $1D
-    ld   a, e                                     ; $5A43: $7B
-    cp   $00                                      ; $5A44: $FE $00
-    jr   nz, jr_004_5A40                          ; $5A46: $20 $F8
-
-    ret                                           ; $5A48: $C9
-
-; define sprite variants by selecting tile n° and setting OAM attributes (palette + flags) in a list
-Unknown024SpriteVariants::
-.variant0
-    db $70, $00
-    db $70, $20
-.variant1
-    db $70, $40
-    db $70, $60
-.variant2
-    db $72, $00
-    db $74, $00
-.variant3
-    db $74, $20
-    db $72, $20
-.variant4
-    db $76, $00
-    db $78, $00
-.variant5
-    db $78, $20
-    db $76, $20
-.variant6
-    db $76, $40
-    db $78, $40
-.variant7
-    db $78, $60
-    db $76, $60
-.variant8
-    db $7A, $00
-    db $7A, $20
-.variant9
-    db $7C, $00
-    db $7C, $20
-
-Data_004_5A71::
-    db   $03, $03, $05, $05, $00, $00, $04, $04, $02, $02, $06, $06, $01, $01, $07, $07
-
-Data_004_5A81::
-    db   $00, $06, $0C, $0E
-
-Data_004_5A85::
-    db   $10, $0E, $0C, $06, $00, $FA, $F4, $F2, $F0, $F2, $F4, $FA, $00, $06, $0C, $0E
-
-MiniMoldromEntityHandler::
-    call func_004_5B7F                            ; $5A95: $CD $7F $5B
-    ld   a, [wRoomTransitionState]                ; $5A98: $FA $24 $C1
-    and  a                                        ; $5A9B: $A7
-    jr   nz, jr_004_5AA6                          ; $5A9C: $20 $08
-
-    ld   hl, wEntitiesIgnoreHitsCountdownTable    ; $5A9E: $21 $10 $C4
-    add  hl, bc                                   ; $5AA1: $09
-    ld   a, [hl]                                  ; $5AA2: $7E
-    and  a                                        ; $5AA3: $A7
-    jr   z, jr_004_5AA9                           ; $5AA4: $28 $03
-
-jr_004_5AA6:
-    call func_004_5A1A                            ; $5AA6: $CD $1A $5A
-
-jr_004_5AA9:
-    call ReturnIfNonInteractive_04                ; $5AA9: $CD $A3 $7F
-    ld   hl, wEntitiesInertiaTable                ; $5AAC: $21 $D0 $C3
-    add  hl, bc                                   ; $5AAF: $09
-    ld   a, [hl]                                  ; $5AB0: $7E
-    inc  a                                        ; $5AB1: $3C
-    and  $1F                                      ; $5AB2: $E6 $1F
-    ld   [hl], a                                  ; $5AB4: $77
-    ldh  [hMultiPurpose0], a                      ; $5AB5: $E0 $D7
-    ld   hl, wEntitiesLoadOrderTable              ; $5AB7: $21 $60 $C4
-    add  hl, bc                                   ; $5ABA: $09
-    ld   e, [hl]                                  ; $5ABB: $5E
-    sla  e                                        ; $5ABC: $CB $23
-    sla  e                                        ; $5ABE: $CB $23
-    sla  e                                        ; $5AC0: $CB $23
-    sla  e                                        ; $5AC2: $CB $23
-    sla  e                                        ; $5AC4: $CB $23
-    ld   d, $00                                   ; $5AC6: $16 $00
-    push de                                       ; $5AC8: $D5
-    ld   hl, wIsFileSelectionArrowShifted         ; $5AC9: $21 $00 $D0
-    add  hl, de                                   ; $5ACC: $19
-    ldh  a, [hMultiPurpose0]                      ; $5ACD: $F0 $D7
-    ld   e, a                                     ; $5ACF: $5F
-    add  hl, de                                   ; $5AD0: $19
-    ldh  a, [hActiveEntityPosX]                   ; $5AD1: $F0 $EE
-    ld   [hl], a                                  ; $5AD3: $77
-    pop  de                                       ; $5AD4: $D1
-    ld   hl, wD100                                ; $5AD5: $21 $00 $D1
-    add  hl, de                                   ; $5AD8: $19
-    ldh  a, [hMultiPurpose0]                      ; $5AD9: $F0 $D7
-    ld   e, a                                     ; $5ADB: $5F
-    add  hl, de                                   ; $5ADC: $19
-    ldh  a, [hActiveEntityVisualPosY]             ; $5ADD: $F0 $EC
-    ld   [hl], a                                  ; $5ADF: $77
-    call ApplyRecoilIfNeeded_04                   ; $5AE0: $CD $80 $6D
-    call label_3B39                               ; $5AE3: $CD $39 $3B
-
-func_004_5AE6::
-    ld   hl, wEntitiesFlashCountdownTable         ; $5AE6: $21 $20 $C4
-    add  hl, bc                                   ; $5AE9: $09
-    ld   a, [hl]                                  ; $5AEA: $7E
-    and  a                                        ; $5AEB: $A7
-    jr   nz, jr_004_5AF1                          ; $5AEC: $20 $03
-
-    call UpdateEntityPosWithSpeed_04              ; $5AEE: $CD $CA $6D
-
-jr_004_5AF1:
-    call label_3B23                               ; $5AF1: $CD $23 $3B
-    ld   hl, wEntitiesCollisionsTable             ; $5AF4: $21 $A0 $C2
-    add  hl, bc                                   ; $5AF7: $09
-    ld   a, [hl]                                  ; $5AF8: $7E
-    and  a                                        ; $5AF9: $A7
-    jr   z, jr_004_5B28                           ; $5AFA: $28 $2C
-
-    ld   e, $08                                   ; $5AFC: $1E $08
-    bit  0, a                                     ; $5AFE: $CB $47
-    jr   nz, jr_004_5B10                          ; $5B00: $20 $0E
-
-    ld   e, $00                                   ; $5B02: $1E $00
-    bit  1, a                                     ; $5B04: $CB $4F
-    jr   nz, jr_004_5B10                          ; $5B06: $20 $08
-
-    ld   e, $04                                   ; $5B08: $1E $04
-    bit  2, a                                     ; $5B0A: $CB $57
-    jr   nz, jr_004_5B10                          ; $5B0C: $20 $02
-
-    ld   e, $0C                                   ; $5B0E: $1E $0C
-
-jr_004_5B10:
-    ld   hl, wEntitiesPrivateState1Table          ; $5B10: $21 $B0 $C2
-    add  hl, bc                                   ; $5B13: $09
-    ld   [hl], e                                  ; $5B14: $73
-    call GetRandomByte                            ; $5B15: $CD $0D $28
-    rra                                           ; $5B18: $1F
-    jr   c, jr_004_5B23                           ; $5B19: $38 $08
-
-    ld   hl, wEntitiesPrivateState2Table          ; $5B1B: $21 $C0 $C2
-    add  hl, bc                                   ; $5B1E: $09
-    ld   a, [hl]                                  ; $5B1F: $7E
-    cpl                                           ; $5B20: $2F
-    inc  a                                        ; $5B21: $3C
-    ld   [hl], a                                  ; $5B22: $77
-
-jr_004_5B23:
-    call GetEntityTransitionCountdown             ; $5B23: $CD $05 $0C
-    ld   [hl], $10                                ; $5B26: $36 $10
-
-jr_004_5B28:
-    call GetEntityPrivateCountdown1               ; $5B28: $CD $00 $0C
-    jr   nz, jr_004_5B66                          ; $5B2B: $20 $39
-
-    ld   [hl], $04                                ; $5B2D: $36 $04
-    ldh  a, [hActiveEntityType]                   ; $5B2F: $F0 $EB
-    cp   ENTITY_MOLDORM                           ; $5B31: $FE $59
-    jr   nz, jr_004_5B37                          ; $5B33: $20 $02
-
-    ld   [hl], $06                                ; $5B35: $36 $06
-
-jr_004_5B37:
-    ld   hl, wEntitiesPrivateState2Table          ; $5B37: $21 $C0 $C2
-    add  hl, bc                                   ; $5B3A: $09
-    ld   a, [hl]                                  ; $5B3B: $7E
-    ld   hl, wEntitiesPrivateState1Table          ; $5B3C: $21 $B0 $C2
-    add  hl, bc                                   ; $5B3F: $09
-    add  [hl]                                     ; $5B40: $86
-    and  $0F                                      ; $5B41: $E6 $0F
-    ld   [hl], a                                  ; $5B43: $77
-    ld   hl, wEntitiesPrivateState1Table          ; $5B44: $21 $B0 $C2
-    add  hl, bc                                   ; $5B47: $09
-    ld   e, [hl]                                  ; $5B48: $5E
-    ld   d, b                                     ; $5B49: $50
-    ld   hl, Data_004_5A71                        ; $5B4A: $21 $71 $5A
-    add  hl, de                                   ; $5B4D: $19
-    ld   a, [hl]                                  ; $5B4E: $7E
-    call SetEntitySpriteVariant                   ; $5B4F: $CD $0C $3B
-    ld   hl, Data_004_5A81                        ; $5B52: $21 $81 $5A
-    add  hl, de                                   ; $5B55: $19
-    ld   a, [hl]                                  ; $5B56: $7E
-    ld   hl, wEntitiesSpeedYTable                 ; $5B57: $21 $50 $C2
-    add  hl, bc                                   ; $5B5A: $09
-    ld   [hl], a                                  ; $5B5B: $77
-    ld   hl, Data_004_5A85                        ; $5B5C: $21 $85 $5A
-    add  hl, de                                   ; $5B5F: $19
-    ld   a, [hl]                                  ; $5B60: $7E
-    ld   hl, wEntitiesSpeedXTable                 ; $5B61: $21 $40 $C2
-    add  hl, bc                                   ; $5B64: $09
-    ld   [hl], a                                  ; $5B65: $77
-
-jr_004_5B66:
-    call GetEntityTransitionCountdown             ; $5B66: $CD $05 $0C
-    jr   nz, jr_004_5B7E                          ; $5B69: $20 $13
-
-    call GetRandomByte                            ; $5B6B: $CD $0D $28
-    and  $1F                                      ; $5B6E: $E6 $1F
-    add  $10                                      ; $5B70: $C6 $10
-    ld   [hl], a                                  ; $5B72: $77
-    call GetRandomByte                            ; $5B73: $CD $0D $28
-    and  $02                                      ; $5B76: $E6 $02
-    dec  a                                        ; $5B78: $3D
-    ld   hl, wEntitiesPrivateState2Table          ; $5B79: $21 $C0 $C2
-    add  hl, bc                                   ; $5B7C: $09
-    ld   [hl], a                                  ; $5B7D: $77
-
-jr_004_5B7E:
-    ret                                           ; $5B7E: $C9
-
-func_004_5B7F::
-    ld   de, Unknown024SpriteVariants             ; $5B7F: $11 $49 $5A
-    call RenderActiveEntitySpritesPair            ; $5B82: $CD $C0 $3B
-    call ReturnIfNonInteractive_04                ; $5B85: $CD $A3 $7F
-    ld   hl, wEntitiesInertiaTable                ; $5B88: $21 $D0 $C3
-    add  hl, bc                                   ; $5B8B: $09
-    ld   a, [hl]                                  ; $5B8C: $7E
-    ldh  [hMultiPurpose0], a                      ; $5B8D: $E0 $D7
-    ld   hl, wEntitiesLoadOrderTable              ; $5B8F: $21 $60 $C4
-    add  hl, bc                                   ; $5B92: $09
-    ld   e, [hl]                                  ; $5B93: $5E
-    sla  e                                        ; $5B94: $CB $23
-    sla  e                                        ; $5B96: $CB $23
-    sla  e                                        ; $5B98: $CB $23
-    sla  e                                        ; $5B9A: $CB $23
-    sla  e                                        ; $5B9C: $CB $23
-    ld   d, b                                     ; $5B9E: $50
-    push de                                       ; $5B9F: $D5
-    push de                                       ; $5BA0: $D5
-    ld   hl, wIsFileSelectionArrowShifted         ; $5BA1: $21 $00 $D0
-    add  hl, de                                   ; $5BA4: $19
-    ldh  a, [hMultiPurpose0]                      ; $5BA5: $F0 $D7
-    sub  $09                                      ; $5BA7: $D6 $09
-    and  $1F                                      ; $5BA9: $E6 $1F
-    ld   e, a                                     ; $5BAB: $5F
-    ld   d, b                                     ; $5BAC: $50
-    add  hl, de                                   ; $5BAD: $19
-    ld   a, [hl]                                  ; $5BAE: $7E
-    ldh  [hActiveEntityPosX], a                   ; $5BAF: $E0 $EE
-    pop  de                                       ; $5BB1: $D1
-    ld   hl, wD100                                ; $5BB2: $21 $00 $D1
-    add  hl, de                                   ; $5BB5: $19
-    ldh  a, [hMultiPurpose0]                      ; $5BB6: $F0 $D7
-    sub  $09                                      ; $5BB8: $D6 $09
-    and  $1F                                      ; $5BBA: $E6 $1F
-    ld   e, a                                     ; $5BBC: $5F
-    ld   d, b                                     ; $5BBD: $50
-    add  hl, de                                   ; $5BBE: $19
-    ld   a, [hl]                                  ; $5BBF: $7E
-    ldh  [hActiveEntityVisualPosY], a             ; $5BC0: $E0 $EC
-    ld   a, $08                                   ; $5BC2: $3E $08
-    ldh  [hActiveEntitySpriteVariant], a          ; $5BC4: $E0 $F1
-    ld   de, Unknown024SpriteVariants             ; $5BC6: $11 $49 $5A
-    call RenderActiveEntitySpritesPair            ; $5BC9: $CD $C0 $3B
-    pop  de                                       ; $5BCC: $D1
-    push de                                       ; $5BCD: $D5
-    ld   hl, wIsFileSelectionArrowShifted         ; $5BCE: $21 $00 $D0
-    add  hl, de                                   ; $5BD1: $19
-    ldh  a, [hMultiPurpose0]                      ; $5BD2: $F0 $D7
-    sub  $10                                      ; $5BD4: $D6 $10
-    and  $1F                                      ; $5BD6: $E6 $1F
-    ld   e, a                                     ; $5BD8: $5F
-    ld   d, b                                     ; $5BD9: $50
-    add  hl, de                                   ; $5BDA: $19
-    ld   a, [hl]                                  ; $5BDB: $7E
-    ldh  [hActiveEntityPosX], a                   ; $5BDC: $E0 $EE
-    pop  de                                       ; $5BDE: $D1
-    ld   hl, wD100                                ; $5BDF: $21 $00 $D1
-    add  hl, de                                   ; $5BE2: $19
-    ldh  a, [hMultiPurpose0]                      ; $5BE3: $F0 $D7
-    sub  $10                                      ; $5BE5: $D6 $10
-    and  $1F                                      ; $5BE7: $E6 $1F
-    ld   e, a                                     ; $5BE9: $5F
-    ld   d, b                                     ; $5BEA: $50
-    add  hl, de                                   ; $5BEB: $19
-    ld   a, [hl]                                  ; $5BEC: $7E
-    ldh  [hActiveEntityVisualPosY], a             ; $5BED: $E0 $EC
-    ld   a, $09                                   ; $5BEF: $3E $09
-    ldh  [hActiveEntitySpriteVariant], a          ; $5BF1: $E0 $F1
-    ld   de, Unknown024SpriteVariants             ; $5BF3: $11 $49 $5A
-    call RenderActiveEntitySpritesPair            ; $5BF6: $CD $C0 $3B
-    jp   CopyEntityPositionToActivePosition       ; $5BF9: $C3 $8A $3D
-
-; define sprite variants by selecting tile n° and setting OAM attributes (palette + flags) in a list
-GhiniSpriteVariants::
-.variant0
-    db $58, $02
-    db $5A, $02
-.variant1
-    db $5C, $02
-    db $5E, $02
-
-Data_004_5C04::
-    db   $0C, $F4
-
-Data_004_5C06::
-    db   $08, $F8
-
-GiantGhiniEntityHandler::
-    call func_004_5DA6                            ; $5C08: $CD $A6 $5D
-    jr   jr_004_5C16                              ; $5C0B: $18 $09
-
-GhiniEntityHandler::
-HidingGhiniEntityHandler::
-    call func_004_7F90                            ; $5C0D: $CD $90 $7F
-    ld   de, GhiniSpriteVariants                  ; $5C10: $11 $FC $5B
-    call RenderActiveEntitySpritesPair            ; $5C13: $CD $C0 $3B
-
-jr_004_5C16:
-    ldh  a, [hActiveEntityState]                  ; $5C16: $F0 $F0
-    and  a                                        ; $5C18: $A7
-    jr   z, jr_004_5C43                           ; $5C19: $28 $28
-
-    ld   a, $FF                                   ; $5C1B: $3E $FF
-    call SetEntitySpriteVariant                   ; $5C1D: $CD $0C $3B
-    call func_004_6E35                            ; $5C20: $CD $35 $6E
-    add  $10                                      ; $5C23: $C6 $10
-    cp   $20                                      ; $5C25: $FE $20
-    jr   nc, jr_004_5C42                          ; $5C27: $30 $19
-
-    call func_004_6E45                            ; $5C29: $CD $45 $6E
-    add  $10                                      ; $5C2C: $C6 $10
-    cp   $20                                      ; $5C2E: $FE $20
-    jr   nc, jr_004_5C42                          ; $5C30: $30 $10
-
-    ld   a, [wCollisionType]                      ; $5C32: $FA $33 $C1
-    and  a                                        ; $5C35: $A7
-    jr   z, jr_004_5C42                           ; $5C36: $28 $0A
-
-    call IncrementEntityState                     ; $5C38: $CD $12 $3B
-    ld   [hl], b                                  ; $5C3B: $70
-    ld   hl, wEntitiesPrivateCountdown2Table      ; $5C3C: $21 $00 $C3
-    add  hl, bc                                   ; $5C3F: $09
-    ld   [hl], $30                                ; $5C40: $36 $30
-
-jr_004_5C42:
-    ret                                           ; $5C42: $C9
-
-jr_004_5C43:
-    ldh  a, [hFrameCounter]                       ; $5C43: $F0 $E7
-    rra                                           ; $5C45: $1F
-    rra                                           ; $5C46: $1F
-    rra                                           ; $5C47: $1F
-    rra                                           ; $5C48: $1F
-    xor  c                                        ; $5C49: $A9
-    and  $01                                      ; $5C4A: $E6 $01
-    call SetEntitySpriteVariant                   ; $5C4C: $CD $0C $3B
-    ldh  a, [hFrameCounter]                       ; $5C4F: $F0 $E7
-    and  $00                                      ; $5C51: $E6 $00
-    jr   z, jr_004_5C5A                           ; $5C53: $28 $05
-
-    ld   a, $FF                                   ; $5C55: $3E $FF
-    call SetEntitySpriteVariant                   ; $5C57: $CD $0C $3B
-
-jr_004_5C5A:
-    call ReturnIfNonInteractive_04                ; $5C5A: $CD $A3 $7F
-    call ApplyRecoilIfNeeded_04                   ; $5C5D: $CD $80 $6D
-    call label_3B70                               ; $5C60: $CD $70 $3B
-
-func_004_5C63::
-    call UpdateEntityPosWithSpeed_04              ; $5C63: $CD $CA $6D
-    call AddEntityZSpeedToPos_04                  ; $5C66: $CD $03 $6E
-    call func_004_5D08                            ; $5C69: $CD $08 $5D
-    ld   hl, wEntitiesPrivateCountdown2Table      ; $5C6C: $21 $00 $C3
-    add  hl, bc                                   ; $5C6F: $09
-    ld   a, [hl]                                  ; $5C70: $7E
-    and  a                                        ; $5C71: $A7
-    jp   nz, jr_004_5D07                          ; $5C72: $C2 $07 $5D
-
-    call label_3B44                               ; $5C75: $CD $44 $3B
-    call GetEntityTransitionCountdown             ; $5C78: $CD $05 $0C
-    jr   nz, jr_004_5C8C                          ; $5C7B: $20 $0F
-
-    call GetRandomByte                            ; $5C7D: $CD $0D $28
-    and  $1F                                      ; $5C80: $E6 $1F
-    add  $20                                      ; $5C82: $C6 $20
-    ld   [hl], a                                  ; $5C84: $77
-    and  $01                                      ; $5C85: $E6 $01
-    ld   hl, wEntitiesPrivateState1Table          ; $5C87: $21 $B0 $C2
-    add  hl, bc                                   ; $5C8A: $09
-    ld   [hl], a                                  ; $5C8B: $77
-
-jr_004_5C8C:
-    call GetEntityPrivateCountdown1               ; $5C8C: $CD $00 $0C
-    jr   nz, jr_004_5CA0                          ; $5C8F: $20 $0F
-
-    call GetRandomByte                            ; $5C91: $CD $0D $28
-    and  $0F                                      ; $5C94: $E6 $0F
-    add  $18                                      ; $5C96: $C6 $18
-    ld   [hl], a                                  ; $5C98: $77
-    and  $01                                      ; $5C99: $E6 $01
-    ld   hl, wEntitiesPrivateState2Table          ; $5C9B: $21 $C0 $C2
-    add  hl, bc                                   ; $5C9E: $09
-    ld   [hl], a                                  ; $5C9F: $77
-
-jr_004_5CA0:
-    ldh  a, [hFrameCounter]                       ; $5CA0: $F0 $E7
-    xor  c                                        ; $5CA2: $A9
-    and  $03                                      ; $5CA3: $E6 $03
-    jr   nz, jr_004_5D07                          ; $5CA5: $20 $60
-
-    ld   hl, wEntitiesPrivateState1Table          ; $5CA7: $21 $B0 $C2
-    add  hl, bc                                   ; $5CAA: $09
-    ldh  a, [hActiveEntityPosX]                   ; $5CAB: $F0 $EE
-    cp   $28                                      ; $5CAD: $FE $28
-    jr   nc, jr_004_5CB5                          ; $5CAF: $30 $04
-
-    ld   [hl], $00                                ; $5CB1: $36 $00
-    jr   jr_004_5CBB                              ; $5CB3: $18 $06
-
-jr_004_5CB5:
-    cp   $78                                      ; $5CB5: $FE $78
-    jr   c, jr_004_5CC0                           ; $5CB7: $38 $07
-
-    ld   [hl], $01                                ; $5CB9: $36 $01
-
-jr_004_5CBB:
-    call GetEntityTransitionCountdown             ; $5CBB: $CD $05 $0C
-    ld   [hl], $20                                ; $5CBE: $36 $20
-
-jr_004_5CC0:
-    ld   hl, wEntitiesPrivateState2Table          ; $5CC0: $21 $C0 $C2
-    add  hl, bc                                   ; $5CC3: $09
-    ldh  a, [hActiveEntityVisualPosY]             ; $5CC4: $F0 $EC
-    cp   $28                                      ; $5CC6: $FE $28
-    jr   nc, jr_004_5CCE                          ; $5CC8: $30 $04
-
-    ld   [hl], $00                                ; $5CCA: $36 $00
-    jr   jr_004_5CD4                              ; $5CCC: $18 $06
-
-jr_004_5CCE:
-    cp   $60                                      ; $5CCE: $FE $60
-    jr   c, jr_004_5CD9                           ; $5CD0: $38 $07
-
-    ld   [hl], $01                                ; $5CD2: $36 $01
-
-jr_004_5CD4:
-    call GetEntityPrivateCountdown1               ; $5CD4: $CD $00 $0C
-    ld   [hl], $20                                ; $5CD7: $36 $20
-
-jr_004_5CD9:
-    ld   hl, wEntitiesPrivateState1Table          ; $5CD9: $21 $B0 $C2
-    add  hl, bc                                   ; $5CDC: $09
-    ld   e, [hl]                                  ; $5CDD: $5E
-    ld   d, b                                     ; $5CDE: $50
-    ld   hl, Data_004_5C04                        ; $5CDF: $21 $04 $5C
-    add  hl, de                                   ; $5CE2: $19
-    ld   a, [hl]                                  ; $5CE3: $7E
-    ld   hl, wEntitiesSpeedXTable                 ; $5CE4: $21 $40 $C2
-    add  hl, bc                                   ; $5CE7: $09
-    sub  [hl]                                     ; $5CE8: $96
-    and  $80                                      ; $5CE9: $E6 $80
-    jr   nz, jr_004_5CEF                          ; $5CEB: $20 $02
-
-    inc  [hl]                                     ; $5CED: $34
-    inc  [hl]                                     ; $5CEE: $34
-
-jr_004_5CEF:
-    dec  [hl]                                     ; $5CEF: $35
-    ld   hl, wEntitiesPrivateState2Table          ; $5CF0: $21 $C0 $C2
-    add  hl, bc                                   ; $5CF3: $09
-    ld   e, [hl]                                  ; $5CF4: $5E
-    ld   d, b                                     ; $5CF5: $50
-    ld   hl, Data_004_5C06                        ; $5CF6: $21 $06 $5C
-    add  hl, de                                   ; $5CF9: $19
-    ld   a, [hl]                                  ; $5CFA: $7E
-    ld   hl, wEntitiesSpeedYTable                 ; $5CFB: $21 $50 $C2
-    add  hl, bc                                   ; $5CFE: $09
-    sub  [hl]                                     ; $5CFF: $96
-    and  $80                                      ; $5D00: $E6 $80
-    jr   nz, jr_004_5D06                          ; $5D02: $20 $02
-
-    inc  [hl]                                     ; $5D04: $34
-    inc  [hl]                                     ; $5D05: $34
-
-jr_004_5D06:
-    dec  [hl]                                     ; $5D06: $35
-
-jr_004_5D07:
-    ret                                           ; $5D07: $C9
-
-func_004_5D08::
-    ldh  a, [hFrameCounter]                       ; $5D08: $F0 $E7
-    and  $03                                      ; $5D0A: $E6 $03
-    jr   nz, jr_004_5D25                          ; $5D0C: $20 $17
-
-    ld   hl, wEntitiesPosZTable                   ; $5D0E: $21 $10 $C3
-    add  hl, bc                                   ; $5D11: $09
-    ld   a, [hl]                                  ; $5D12: $7E
-    cp   $10                                      ; $5D13: $FE $10
-    jr   z, jr_004_5D25                           ; $5D15: $28 $0E
-
-    bit  7, a                                     ; $5D17: $CB $7F
-    jr   z, jr_004_5D1E                           ; $5D19: $28 $03
-
-    inc  [hl]                                     ; $5D1B: $34
-    jr   jr_004_5D25                              ; $5D1C: $18 $07
-
-jr_004_5D1E:
-    cp   $10                                      ; $5D1E: $FE $10
-    jr   nc, jr_004_5D24                          ; $5D20: $30 $02
-
-    inc  [hl]                                     ; $5D22: $34
-    ret                                           ; $5D23: $C9
-
-jr_004_5D24:
-    dec  [hl]                                     ; $5D24: $35
-
-jr_004_5D25:
-    ret                                           ; $5D25: $C9
-
-Data_004_5D26::
-    db   $F8, $F8, $60, $02, $F8, $00, $62, $02, $F8, $08, $62, $22, $F8, $10, $60, $22
-    db   $08, $F8, $64, $02, $08, $00, $66, $02, $08, $08, $68, $02, $08, $10, $6A, $02
-    db   $F8, $F8, $60, $02, $F8, $00, $62, $02, $F8, $08, $62, $22, $F8, $10, $60, $22
-    db   $08, $F8, $64, $02, $08, $00, $6C, $02, $08, $08, $6E, $02, $08, $10, $6A, $02
-    db   $F8, $F8, $60, $02, $F8, $00, $62, $02, $F8, $08, $62, $22, $F8, $10, $60, $22
-    db   $08, $F8, $6A, $22, $08, $00, $68, $22, $08, $08, $66, $22, $08, $10, $64, $22
-    db   $F8, $F8, $60, $02, $F8, $00, $62, $02, $F8, $08, $62, $22, $F8, $10, $60, $22
-    db   $08, $F8, $6A, $22, $08, $00, $6E, $22, $08, $08, $6C, $22, $08, $10, $64, $22
-
-func_004_5DA6::
-    call func_004_7F90                            ; $5DA6: $CD $90 $7F
-    ldh  a, [hActiveEntityFlipAttribute]          ; $5DA9: $F0 $ED
-    push af                                       ; $5DAB: $F5
-    rla                                           ; $5DAC: $17
-    and  $40                                      ; $5DAD: $E6 $40
-    ldh  [hMultiPurpose0], a                      ; $5DAF: $E0 $D7
-    pop  af                                       ; $5DB1: $F1
-    and  OAMF_BANK1 | OAMF_PALMASK                ; $5DB2: $E6 $0F
-    ldh  [hActiveEntityFlipAttribute], a          ; $5DB4: $E0 $ED
-    ld   hl, wEntitiesSpriteVariantTable          ; $5DB6: $21 $B0 $C3
-    add  hl, bc                                   ; $5DB9: $09
-    ld   a, [hl]                                  ; $5DBA: $7E
-    rla                                           ; $5DBB: $17
-    rla                                           ; $5DBC: $17
-    rla                                           ; $5DBD: $17
-    rla                                           ; $5DBE: $17
-    rla                                           ; $5DBF: $17
-    and  $E0                                      ; $5DC0: $E6 $E0
-    ld   hl, hMultiPurpose0                       ; $5DC2: $21 $D7 $FF
-    add  [hl]                                     ; $5DC5: $86
-    ld   e, a                                     ; $5DC6: $5F
-    ld   d, b                                     ; $5DC7: $50
-    ld   hl, Data_004_5D26                        ; $5DC8: $21 $26 $5D
-    add  hl, de                                   ; $5DCB: $19
-    ld   c, $08                                   ; $5DCC: $0E $08
-    jp   RenderActiveEntitySpritesRect           ; $5DCE: $C3 $E6 $3C
-
-; define sprite variants by selecting tile n° and setting OAM attributes (palette + flags) in a list
-PairoddSpriteVariants::
-.variant0
-    db $70, $01
-    db $72, $01
-.variant1
-    db $72, $21
-    db $70, $21
-.variant2
-    db $74, $01
-    db $74, $21
-.variant3
-    db $00, $00
-    db $00, $00
-.variant4
-    db $7A, $01
-    db $7A, $21
-.variant5
-    db $FF, $00
-    db $FF, $00
-.variant6
-    db $76, $01
-    db $78, $01
-.variant7
-    db $78, $21
-    db $76, $21
-
-PairoddEntityHandler::
-    ldh  a, [hActiveEntitySpriteVariant]          ; $5DF1: $F0 $F1
-    cp   $03                                      ; $5DF3: $FE $03
-    jr   nz, jr_004_5E1C                          ; $5DF5: $20 $25
-
-    ldh  a, [hActiveEntityPosX]                   ; $5DF7: $F0 $EE
-    sub  $08                                      ; $5DF9: $D6 $08
-    ldh  [hActiveEntityPosX], a                   ; $5DFB: $E0 $EE
-    ld   a, $06                                   ; $5DFD: $3E $06
-    ldh  [hActiveEntitySpriteVariant], a          ; $5DFF: $E0 $F1
-    ld   de, PairoddSpriteVariants                ; $5E01: $11 $D1 $5D
-    call RenderActiveEntitySpritesPair            ; $5E04: $CD $C0 $3B
-    ldh  a, [hActiveEntityPosX]                   ; $5E07: $F0 $EE
-
-label_004_5E09:
-    add  $10                                      ; $5E09: $C6 $10
-    ldh  [hActiveEntityPosX], a                   ; $5E0B: $E0 $EE
-    ld   a, $07                                   ; $5E0D: $3E $07
-    ldh  [hActiveEntitySpriteVariant], a          ; $5E0F: $E0 $F1
-    ld   de, PairoddSpriteVariants                ; $5E11: $11 $D1 $5D
-    call RenderActiveEntitySpritesPair            ; $5E14: $CD $C0 $3B
-    call CopyEntityPositionToActivePosition       ; $5E17: $CD $8A $3D
-    jr   jr_004_5E22                              ; $5E1A: $18 $06
-
-jr_004_5E1C:
-    ld   de, PairoddSpriteVariants                ; $5E1C: $11 $D1 $5D
-    call RenderActiveEntitySpritesPair            ; $5E1F: $CD $C0 $3B
-
-jr_004_5E22:
-    call ReturnIfNonInteractive_04                ; $5E22: $CD $A3 $7F
-    call ApplyRecoilIfNeeded_04                   ; $5E25: $CD $80 $6D
-
-    ldh  a, [hActiveEntityState]                  ; $5E28: $F0 $F0
-    JP_TABLE                                      ; $5E2A
-._00 dw PairoddState0Handler                      ; $5E2B
-._01 dw PairoddState1Handler                      ; $5E2D
-._02 dw PairoddState2Handler                      ; $5E2F
-
-PairoddState0Handler::
-    call label_3B39                               ; $5E31: $CD $39 $3B
-    ldh  a, [hFrameCounter]                       ; $5E34: $F0 $E7
-    rra                                           ; $5E36: $1F
-    rra                                           ; $5E37: $1F
-    rra                                           ; $5E38: $1F
-    rra                                           ; $5E39: $1F
-    and  $01                                      ; $5E3A: $E6 $01
-    call SetEntitySpriteVariant                   ; $5E3C: $CD $0C $3B
-    call GetEntityTransitionCountdown             ; $5E3F: $CD $05 $0C
-    cp   $18                                      ; $5E42: $FE $18
-    jr   nz, .jr_004_5E4A                         ; $5E44: $20 $04
-
-    call SpawnPairoddProjectile                   ; $5E46: $CD $C6 $5E
-    and  a                                        ; $5E49: $A7
-
-.jr_004_5E4A
-    jr   nc, .return                              ; $5E4A: $30 $26
-
-    call func_004_6E35                            ; $5E4C: $CD $35 $6E
-    add  $20                                      ; $5E4F: $C6 $20
-    cp   $40                                      ; $5E51: $FE $40
-    jr   nc, .return                              ; $5E53: $30 $1D
-
-    call func_004_6E45                            ; $5E55: $CD $45 $6E
-    add  $20                                      ; $5E58: $C6 $20
-    cp   $40                                      ; $5E5A: $FE $40
-    jr   nc, .return                              ; $5E5C: $30 $14
-
-    ld   hl, wEntitiesFlashCountdownTable         ; $5E5E: $21 $20 $C4
-    add  hl, bc                                   ; $5E61: $09
-    ld   a, [hl]                                  ; $5E62: $7E
-    and  a                                        ; $5E63: $A7
-    jr   nz, .return                              ; $5E64: $20 $0C
-
-    call GetEntityTransitionCountdown                 ; $5E66: $CD $05 $0C
-    ld   [hl], $20                                ; $5E69: $36 $20
-    call IncrementEntityState                     ; $5E6B: $CD $12 $3B
-    ld   a, JINGLE_ENEMY_SHRIEK                   ; $5E6E: $3E $3C
-    ldh  [hJingle], a                             ; $5E70: $E0 $F2
-
-.return
-    ret                                           ; $5E72: $C9
-
-Data_004_5E73::
-    db   $04, $03, $02
-
-PairoddState1Handler::
-    call GetEntityTransitionCountdown             ; $5E76: $CD $05 $0C
-    cp   $18                                      ; $5E79: $FE $18
-    jp   nc, label_3B39                           ; $5E7B: $D2 $39 $3B
-
-    and  a                                        ; $5E7E: $A7
-    jr   nz, jr_004_5EA4                          ; $5E7F: $20 $23
-
-    ld   [hl], $40                                ; $5E81: $36 $40
-    call IncrementEntityState                     ; $5E83: $CD $12 $3B
-    ld   a, $FF                                   ; $5E86: $3E $FF
-    call SetEntitySpriteVariant                   ; $5E88: $CD $0C $3B
-    ld   hl, wEntitiesPosYTable                   ; $5E8B: $21 $10 $C2
-    add  hl, bc                                   ; $5E8E: $09
-    ld   a, [hl]                                  ; $5E8F: $7E
-    sub  $48                                      ; $5E90: $D6 $48
-    ld   e, a                                     ; $5E92: $5F
-    ld   a, $48                                   ; $5E93: $3E $48
-    sub  e                                        ; $5E95: $93
-    ld   [hl], a                                  ; $5E96: $77
-    ld   hl, wEntitiesPosXTable                   ; $5E97: $21 $00 $C2
-    add  hl, bc                                   ; $5E9A: $09
-    ld   a, [hl]                                  ; $5E9B: $7E
-    sub  $50                                      ; $5E9C: $D6 $50
-    ld   e, a                                     ; $5E9E: $5F
-    ld   a, $50                                   ; $5E9F: $3E $50
-    sub  e                                        ; $5EA1: $93
-    ld   [hl], a                                  ; $5EA2: $77
-    ret                                           ; $5EA3: $C9
-
-jr_004_5EA4:
-    rra                                           ; $5EA4: $1F
-    rra                                           ; $5EA5: $1F
-    rra                                           ; $5EA6: $1F
-    and  $03                                      ; $5EA7: $E6 $03
-    ld   e, a                                     ; $5EA9: $5F
-    ld   d, b                                     ; $5EAA: $50
-    ld   hl, Data_004_5E73                        ; $5EAB: $21 $73 $5E
-    add  hl, de                                   ; $5EAE: $19
-    ld   a, [hl]                                  ; $5EAF: $7E
-    jp   SetEntitySpriteVariant                   ; $5EB0: $C3 $0C $3B
-
-Data_004_5EB3::
-    db   $02, $03, $04
-
-PairoddState2Handler::
-    call GetEntityTransitionCountdown             ; $5EB6: $CD $05 $0C
-    cp   $18                                      ; $5EB9: $FE $18
-    ret  nc                                       ; $5EBB: $D0
-
-    and  a                                        ; $5EBC: $A7
-    jr   nz, jr_004_5EE5                          ; $5EBD: $20 $26
-
-    ld   [hl], $30                                ; $5EBF: $36 $30
-    call IncrementEntityState                     ; $5EC1: $CD $12 $3B
-    ld   [hl], b                                  ; $5EC4: $70
-    ret                                           ; $5EC5: $C9
-
-SpawnPairoddProjectile::
-    ld   a, ENTITY_PAIRODD_PROJECTILE             ; $5EC6: $3E $58
-    call SpawnNewEntity_trampoline                ; $5EC8: $CD $86 $3B
-    jr   c, .return                               ; $5ECB: $38 $17
-
-    ld   hl, wEntitiesPosXTable                   ; $5ECD: $21 $00 $C2
-    add  hl, de                                   ; $5ED0: $19
-    ldh  a, [hMultiPurpose0]                      ; $5ED1: $F0 $D7
-    ld   [hl], a                                  ; $5ED3: $77
-    ld   hl, wEntitiesPosYTable                   ; $5ED4: $21 $10 $C2
-    add  hl, de                                   ; $5ED7: $19
-    ldh  a, [hMultiPurpose1]                      ; $5ED8: $F0 $D8
-    ld   [hl], a                                  ; $5EDA: $77
-    push bc                                       ; $5EDB: $C5
-    ld   c, e                                     ; $5EDC: $4B
-    ld   b, d                                     ; $5EDD: $42
-    ld   a, $18                                   ; $5EDE: $3E $18
-    call ApplyVectorTowardsLink_trampoline        ; $5EE0: $CD $AA $3B
-    pop  bc                                       ; $5EE3: $C1
-
-.return
-    ret                                           ; $5EE4: $C9
-
-jr_004_5EE5:
-    rra                                           ; $5EE5: $1F
-    rra                                           ; $5EE6: $1F
-    rra                                           ; $5EE7: $1F
-    and  $03                                      ; $5EE8: $E6 $03
-    ld   e, a                                     ; $5EEA: $5F
-    ld   d, b                                     ; $5EEB: $50
-    ld   hl, Data_004_5EB3                        ; $5EEC: $21 $B3 $5E
-    add  hl, de                                   ; $5EEF: $19
-    ld   a, [hl]                                  ; $5EF0: $7E
-    jp   SetEntitySpriteVariant                   ; $5EF1: $C3 $0C $3B
-
-; define sprite variants by selecting tile n° and setting OAM attributes (palette + flags) in a list
-PairoddProjectileSpriteVariants::
-.variant0
-    db $7C, $00
-    db $7C, $20
-.variant1
-    db $7E, $00
-    db $7E, $20
-
-PairoddProjectileEntityHandler::
-    ld   de, PairoddProjectileSpriteVariants      ; $5EFC: $11 $F4 $5E
-    call RenderActiveEntitySpritesPair            ; $5EFF: $CD $C0 $3B
-    call ReturnIfNonInteractive_04                ; $5F02: $CD $A3 $7F
-    ldh  a, [hFrameCounter]                       ; $5F05: $F0 $E7
-    rra                                           ; $5F07: $1F
-    rra                                           ; $5F08: $1F
-    rra                                           ; $5F09: $1F
-    and  $01                                      ; $5F0A: $E6 $01
-    call SetEntitySpriteVariant                   ; $5F0C: $CD $0C $3B
-    call UpdateEntityPosWithSpeed_04              ; $5F0F: $CD $CA $6D
-    call label_3B2E                               ; $5F12: $CD $2E $3B
-    call CheckLinkCollisionWithProjectile_trampoline; $5F15: $CD $4F $3B
-    call label_3B70                               ; $5F18: $CD $70 $3B
-    ld   hl, wEntitiesCollisionsTable             ; $5F1B: $21 $A0 $C2
-    add  hl, bc                                   ; $5F1E: $09
-    ld   a, [hl]                                  ; $5F1F: $7E
-    and  a                                        ; $5F20: $A7
-    ret  z                                        ; $5F21: $C8
-
-    call func_004_6D7A                            ; $5F22: $CD $7A $6D
-    jp   label_004_6C20                           ; $5F25: $C3 $20 $6C
-
-Data_004_5F28::
-    db   $00, $F0, $78, $01, $00, $F8, $7A, $01, $00, $00, $70, $01, $00, $08, $72, $01
-
-Data_004_5F38::
-    db   $00, $F0, $7C, $01, $00, $F8, $7E, $01, $00, $00, $70, $01, $00, $08, $72, $01
-
-Data_004_5F48::
-    db   $00, $F0, $78, $01, $00, $F8, $7A, $01, $00, $00, $74, $01, $00, $08, $76, $01
-
-; define sprite variants by selecting tile n° and setting OAM attributes (palette + flags) in a list
-FishermanFishingGameSpriteVariants::
-.variant0
-    db $9A, $16
-    db $9C, $16
-
-FishermanFishingGameEntityHandler::
-    ld   hl, wEntitiesPrivateState4Table          ; $5F5C: $21 $40 $C4
-    add  hl, bc                                   ; $5F5F: $09
-    ld   a, [hl]                                  ; $5F60: $7E
-    and  a                                        ; $5F61: $A7
-    jr   z, jr_004_5F96                           ; $5F62: $28 $32
-
-    ldh  a, [hActiveEntityVisualPosY]             ; $5F64: $F0 $EC
-    add  $04                                      ; $5F66: $C6 $04
-    ldh  [hActiveEntityVisualPosY], a             ; $5F68: $E0 $EC
-    ld   de, FishermanFishingGameSpriteVariants   ; $5F6A: $11 $58 $5F
-    call RenderActiveEntitySpritesPair            ; $5F6D: $CD $C0 $3B
-    call UpdateEntityPosWithSpeed_04              ; $5F70: $CD $CA $6D
-    call AddEntityZSpeedToPos_04                  ; $5F73: $CD $03 $6E
-    ld   hl, wEntitiesSpeedZTable                 ; $5F76: $21 $20 $C3
-    add  hl, bc                                   ; $5F79: $09
-    dec  [hl]                                     ; $5F7A: $35
-    ld   hl, wEntitiesPosZTable                   ; $5F7B: $21 $10 $C3
-    add  hl, bc                                   ; $5F7E: $09
-    ld   a, [hl]                                  ; $5F7F: $7E
-    and  $80                                      ; $5F80: $E6 $80
-    jr   z, jr_004_5F91                           ; $5F82: $28 $0D
-
-    call func_004_6D7A                            ; $5F84: $CD $7A $6D
-    xor  a                                        ; $5F87: $AF
-    ld   [wDB7F], a                               ; $5F88: $EA $7F $DB
-    ld   [wC167], a                               ; $5F8B: $EA $67 $C1
-    jp   CreateTradingItemEntity                  ; $5F8E: $C3 $0C $0C
-
-jr_004_5F91:
-    ld   a, $02                                   ; $5F91: $3E $02
-    ldh  [hLinkInteractiveMotionBlocked], a       ; $5F93: $E0 $A1
-    ret                                           ; $5F95: $C9
-
-jr_004_5F96:
-    ldh  a, [hIsSideScrolling]                    ; $5F96: $F0 $F9
-    and  a                                        ; $5F98: $A7
-    jp   nz, label_004_60A4                       ; $5F99: $C2 $A4 $60
-
-    ld   hl, wEntitiesPhysicsFlagsTable           ; $5F9C: $21 $40 $C3
-    add  hl, bc                                   ; $5F9F: $09
-    ld   [hl], $84                                ; $5FA0: $36 $84
-    ld   hl, wEntitiesPrivateState5Table          ; $5FA2: $21 $90 $C3
-    add  hl, bc                                   ; $5FA5: $09
-    ld   a, [hl]                                  ; $5FA6: $7E
-    ldh  [hMultiPurposeG], a                               ; $5FA7: $E0 $E8
-    ld   a, [wDialogState]                        ; $5FA9: $FA $9F $C1
-    and  a                                        ; $5FAC: $A7
-    ld   hl, Data_004_5F48                        ; $5FAD: $21 $48 $5F
-    jr   nz, jr_004_5FC2                          ; $5FB0: $20 $10
-
-    ld   hl, wEntitiesInertiaTable                ; $5FB2: $21 $D0 $C3
-    add  hl, bc                                   ; $5FB5: $09
-    ld   a, [hl]                                  ; $5FB6: $7E
-    inc  [hl]                                     ; $5FB7: $34
-    ld   hl, Data_004_5F28                        ; $5FB8: $21 $28 $5F
-    and  $30                                      ; $5FBB: $E6 $30
-    jr   z, jr_004_5FC2                           ; $5FBD: $28 $03
-
-    ld   hl, Data_004_5F38                        ; $5FBF: $21 $38 $5F
-
-jr_004_5FC2:
-    ld   c, $04                                   ; $5FC2: $0E $04
-    call RenderActiveEntitySpritesRect            ; $5FC4: $CD $E6 $3C
-    ld   a, $04                                   ; $5FC7: $3E $04
-    call func_015_7964_trampoline                 ; $5FC9: $CD $A0 $3D
-    call func_004_7BE3                            ; $5FCC: $CD $E3 $7B
-    ldh  a, [hActiveEntityState]                  ; $5FCF: $F0 $F0
-    JP_TABLE                                      ; $5FD1
-._00 dw func_004_5FD8                             ; $5FD2
-._01 dw func_004_5FEF                             ; $5FD4
-._02 dw func_004_6041                             ; $5FD6
-
-func_004_5FD8::
-    ld   a, [wGameplayType]                       ; $5FD8: $FA $95 $DB
-    cp   $0B                                      ; $5FDB: $FE $0B
-    ret  nz                                       ; $5FDD: $C0
-
-    call func_004_7C4B                            ; $5FDE: $CD $4B $7C
-    ret  nc                                       ; $5FE1: $D0
-
-    ld   a, $02                                   ; $5FE2: $3E $02
-    ld   [wC167], a                               ; $5FE4: $EA $67 $C1
-    call_open_dialog $045                         ; $5FE7
-    jp   IncrementEntityState                     ; $5FEC: $C3 $12 $3B
-
-func_004_5FEF::
-    ld   a, [wDialogState]                        ; $5FEF: $FA $9F $C1
-    and  a                                        ; $5FF2: $A7
-    ret  nz                                       ; $5FF3: $C0
-
-    call IncrementEntityState                     ; $5FF4: $CD $12 $3B
-    ld   a, [wDialogAskSelectionIndex]                               ; $5FF7: $FA $77 $C1
-    and  a                                        ; $5FFA: $A7
-    jr   z, jr_004_6007                           ; $5FFB: $28 $0A
-
-    ld   [hl], b                                  ; $5FFD: $70
-    xor  a                                        ; $5FFE: $AF
-    ld   [wC167], a                               ; $5FFF: $EA $67 $C1
-    jp_open_dialog $046                           ; $6002
-
-jr_004_6007:
-    push hl                                       ; $6007: $E5
-    push de                                       ; $6008: $D5
-    ld   a, [wAddRupeeBufferLow]                  ; $6009: $FA $90 $DB
-    ld   e, a                                     ; $600C: $5F
-    ld   a, [wAddRupeeBufferHigh]                 ; $600D: $FA $8F $DB
-    ld   d, a                                     ; $6010: $57
-    ld   a, [wRupeeCountLow]                      ; $6011: $FA $5E $DB
-    ld   l, a                                     ; $6014: $6F
-    ld   a, [wRupeeCountHigh]                     ; $6015: $FA $5D $DB
-    ld   h, a                                     ; $6018: $67
-
-jr_004_6019:
-    ld   a, e                                     ; $6019: $7B
-    or   d                                        ; $601A: $B2
-    jr   z, jr_004_6023                           ; $601B: $28 $06
-
-    daa                                           ; $601D: $27
-    inc  hl                                       ; $601E: $23
-    daa                                           ; $601F: $27
-    dec  de                                       ; $6020: $1B
-    jr   jr_004_6019                              ; $6021: $18 $F6
-
-    ; Play the fishing game: remove the price from the player's rupees
-jr_004_6023:
-    ld   a, l                                     ; $6023: $7D
-    sub  $10                                      ; $6024: $D6 $10
-    ld   a, h                                     ; $6026: $7C
-    sbc  $00                                      ; $6027: $DE $00
-    pop  de                                       ; $6029: $D1
-    pop  hl                                       ; $602A: $E1
-    jr   c, jr_004_6037                           ; $602B: $38 $0A
-
-    ld   a, FISHING_GAME_PRICE
-    ld   [wSubstractRupeeBufferLow], a            ; $602F: $EA $92 $DB
-    jp_open_dialog $047                           ; $6032
-
-jr_004_6037:
-    ld   [hl], b                                  ; $6037: $70
-    xor  a                                        ; $6038: $AF
-    ld   [wC167], a                               ; $6039: $EA $67 $C1
-    jp_open_dialog $04E                           ; $603C
-
-func_004_6041::
-    ld   a, [wDialogState]                        ; $6041: $FA $9F $C1
-
-jr_004_6044:
-    and  a                                        ; $6044: $A7
-    ret  nz                                       ; $6045: $C0
-
-    call UnloadAllEntities                        ; $6046: $CD $83 $3E
-    jp   label_004_67FB                           ; $6049: $C3 $FB $67
-
-; define sprite variants by selecting tile n° and setting OAM attributes (palette + flags) in a list
-Unknown025SpriteVariants::
-.variant0
-    db $58, $00
-    db $5A, $00
-.variant1
-    db $56, $20
-    db $FF, $00
-.variant2
-    db $5C, $00
-    db $5E, $00
-.variant3
-    db $58, $00
-    db $5A, $00
-.variant4
-    db $58, $00
-    db $5A, $00
-.variant5
-    db $5C, $00
-    db $5E, $00
-.variant6
-    db $5C, $00
-    db $5E, $00
-.variant7
-    db $56, $00
-    db $FF, $00
-.variant8
-    db $5E, $20
-    db $5C, $20
-.variant9
-    db $58, $00
-    db $5A, $00
-
-Data_004_6074::
-    db   $06, $16, $10, $10, $38, $38, $39, $39, $16, $38
-
-Data_004_607E::
-    db   $F6, $00, $F1, $F0, $F0, $F0, $F0, $FE, $04, $F2
-
-Data_004_6088::
-    db   $00, $F0, $FA, $00, $00, $F8, $F8, $F8, $F2, $FE
-
-Data_004_6092::
-    db   $E8, $00, $E0, $E8, $00, $00, $00, $00, $14
-
-Data_004_609B::
-    db   $10, $E0, $F8, $10, $00, $00, $00, $00, $F0
-
-label_004_60A4:
-    ld   a, $01                                   ; $60A4
-    ld   [wC167], a
-    ld   hl, wEntitiesPrivateState1Table          ; $60A9: $21 $B0 $C2
-    add  hl, bc                                   ; $60AC: $09
-    ld   a, [hl]                                  ; $60AD: $7E
-    JP_TABLE                                      ; $60AE: $C7
-._00 dw func_004_60D0                             ; $60AF
-._01 dw func_004_6281                             ; $60B1
-._02 dw func_004_643A                             ; $60B3
-._03 dw func_004_6721                             ; $60B5
-
-FishStartX:
-    db   $18, $58, $60, $18, $88
-
-FishStartY:
-    db   $40, $4C, $34, $68, $50
-
-FishStartDirection:
-    db   $01, $00, $00, $01, $00
-
-FishType:
-    db   $02, $02, $02, $03, $03
-
-FishMoveDelay:
-    db   $00, $3E, $1E, $10, $30
-
-func_004_60D0::
-    ld   a, $02                                   ; $60D0: $3E $02
-    ldh  [hLinkInteractiveMotionBlocked], a       ; $60D2: $E0 $A1
-    ld   hl, wEntitiesPrivateState2Table          ; $60D4: $21 $C0 $C2
-    add  hl, bc                                   ; $60D7: $09
-    ld   a, [hl]                                  ; $60D8: $7E
-    and  a                                        ; $60D9: $A7
-    jr   nz, jr_004_6120                          ; $60DA: $20 $44
-
-    inc  [hl]                                     ; $60DC: $34
-    push bc                                       ; $60DD: $C5
-    ld   c, $05                                   ; $60DE: $0E $05
-
-jr_004_60E0:
-    ld   a, ENTITY_FISHERMAN_FISHING_GAME         ; $60E0: $3E $54
-    call SpawnNewEntity_trampoline                ; $60E2: $CD $86 $3B
-
-    ; Set entity X and Y position
-    ; (The indexes go from 5 to 1, so index 0 is never used)
-    ld   hl, (FishStartX - 1)                     ; $60E5: $21 $B6 $60
-    add  hl, bc                                   ; $60E8: $09
-    ld   a, [hl]                                  ; $60E9: $7E
-    ld   hl, wEntitiesPosXTable                   ; $60EA: $21 $00 $C2
-    add  hl, de                                   ; $60ED: $19
-    ld   [hl], a                                  ; $60EE: $77
-    ld   hl, (FishStartY - 1)                     ; $60EF: $21 $BB $60
-    add  hl, bc                                   ; $60F2: $09
-    ld   a, [hl]                                  ; $60F3: $7E
-    ld   hl, wEntitiesPosYTable                   ; $60F4: $21 $10 $C2
-    add  hl, de                                   ; $60F7: $19
-    ld   [hl], a                                  ; $60F8: $77
-
-    ld   hl, (FishStartDirection - 1)             ; $60F9: $21 $C0 $60
-    add  hl, bc                                   ; $60FC: $09
-    ld   a, [hl]                                  ; $60FD: $7E
-    ld   hl, wEntitiesDirectionTable              ; $60FE: $21 $80 $C3
-    add  hl, de                                   ; $6101: $19
-    ld   [hl], a                                  ; $6102: $77
-    ld   hl, (FishType - 1)                       ; $6103: $21 $C5 $60
-    add  hl, bc                                   ; $6106: $09
-    ld   a, [hl]                                  ; $6107: $7E
-    ld   hl, wEntitiesPrivateState1Table          ; $6108: $21 $B0 $C2
-    add  hl, de                                   ; $610B: $19
-    ld   [hl], a                                  ; $610C: $77
-    ld   hl, (FishMoveDelay - 1)                  ; $610D: $21 $CA $60
-    add  hl, bc                                   ; $6110: $09
-    ld   a, [hl]                                  ; $6111: $7E
-    ld   hl, wEntitiesTransitionCountdownTable    ; $6112: $21 $E0 $C2
-    add  hl, de                                   ; $6115: $19
-    ld   [hl], a                                  ; $6116: $77
-    dec  c                                        ; $6117: $0D
-    jr   nz, jr_004_60E0                          ; $6118: $20 $C6
-
-    xor  a                                        ; $611A: $AF
-    ld   [wD004], a                               ; $611B: $EA $04 $D0
-    pop  bc                                       ; $611E: $C1
-    ret                                           ; $611F: $C9
-
-jr_004_6120:
-    ldh  a, [hActiveEntitySpriteVariant]          ; $6120: $F0 $F1
-    ld   e, a                                     ; $6122: $5F
-    ld   d, b                                     ; $6123: $50
-    ld   hl, Data_004_6074                        ; $6124: $21 $74 $60
-    add  hl, de                                   ; $6127: $19
-    ld   a, [hl]                                  ; $6128: $7E
-    ldh  [hLinkAnimationState], a                 ; $6129: $E0 $9D
-    ld   hl, Data_004_607E                        ; $612B: $21 $7E $60
-    add  hl, de                                   ; $612E: $19
-    ldh  a, [hLinkPositionX]                      ; $612F: $F0 $98
-    add  [hl]                                     ; $6131: $86
-    ldh  [hActiveEntityPosX], a                   ; $6132: $E0 $EE
-    ld   hl, Data_004_6088                        ; $6134: $21 $88 $60
-    add  hl, de                                   ; $6137: $19
-    ldh  a, [hLinkPositionY]                      ; $6138: $F0 $99
-    add  [hl]                                     ; $613A: $86
-    ldh  [hActiveEntityVisualPosY], a             ; $613B: $E0 $EC
-    ld   de, Unknown025SpriteVariants             ; $613D: $11 $4C $60
-    call RenderActiveEntitySpritesPair            ; $6140: $CD $C0 $3B
-    ldh  a, [hActiveEntityState]                  ; $6143: $F0 $F0
-    JP_TABLE                                      ; $6145
-._00 dw func_004_6154                             ; $6146
-._01 dw func_004_617B                             ; $6148
-._02 dw func_004_61E4                             ; $614A
-._03 dw func_004_61E5                             ; $614C
-._04 dw func_004_6247                             ; $614E
-._05 dw func_004_6252                             ; $6150
-._06 dw func_004_626C                             ; $6152
-
-func_004_6154::
-    ld   a, [wDialogState]                        ; $6154: $FA $9F $C1
-    and  a                                        ; $6157: $A7
-    jr   nz, jr_004_616C                          ; $6158: $20 $12
-
-    ldh  a, [hJoypadState]                        ; $615A: $F0 $CC
-    and  J_A | J_B                                ; $615C: $E6 $30
-    jr   z, jr_004_616C                           ; $615E: $28 $0C
-
-    call IncrementEntityState                     ; $6160: $CD $12 $3B
-    call GetEntityTransitionCountdown             ; $6163: $CD $05 $0C
-    ld   [hl], $23                                ; $6166: $36 $23
-    xor  a                                        ; $6168: $AF
-    ld   [wIntroSubTimer], a                      ; $6169: $EA $02 $D0
-
-jr_004_616C:
-    ld   a, $09                                   ; $616C: $3E $09
-    jp   label_004_61BA                           ; $616E: $C3 $BA $61
-
-Data_004_6171::
-    db   $01, $08, $08, $08, $08, $08, $01, $02, $03, $00
-
-func_004_617B::
-    call GetEntityTransitionCountdown             ; $617B: $CD $05 $0C
-    jr   nz, jr_004_61B6                          ; $617E: $20 $36
-
-    call IncrementEntityState                     ; $6180: $CD $12 $3B
-    ld   a, $02                                   ; $6183: $3E $02
-    ld   [wEntitiesSpriteVariantTable], a         ; $6185: $EA $B0 $C3
-    ld   a, ENTITY_FISHERMAN_FISHING_GAME         ; $6188: $3E $54
-    call SpawnNewEntity_trampoline                ; $618A: $CD $86 $3B
-    ld   hl, wEntitiesPosXTable                   ; $618D: $21 $00 $C2
-    add  hl, de                                   ; $6190: $19
-    ld   [hl], $78                                ; $6191: $36 $78
-    ld   hl, wEntitiesPosYTable                   ; $6193: $21 $10 $C2
-    add  hl, de                                   ; $6196: $19
-    ld   [hl], $18                                ; $6197: $36 $18
-    ld   hl, wEntitiesSpeedXTable                 ; $6199: $21 $40 $C2
-    add  hl, de                                   ; $619C: $19
-    ld   [hl], $E2                                ; $619D: $36 $E2
-    ld   hl, wEntitiesSpeedYTable                 ; $619F: $21 $50 $C2
-    add  hl, de                                   ; $61A2: $19
-    ld   [hl], $FA                                ; $61A3: $36 $FA
-    ld   hl, wEntitiesPrivateState1Table          ; $61A5: $21 $B0 $C2
-    add  hl, de                                   ; $61A8: $19
-    ld   [hl], $01                                ; $61A9: $36 $01
-    ld   hl, wEntitiesTransitionCountdownTable    ; $61AB: $21 $E0 $C2
-    add  hl, de                                   ; $61AE: $19
-    ld   [hl], $14                                ; $61AF: $36 $14
-    ld   a, JINGLE_JUMP_DOWN                      ; $61B1: $3E $08
-    ldh  [hJingle], a                             ; $61B3: $E0 $F2
-    ret                                           ; $61B5: $C9
-
-jr_004_61B6:
-    rra                                           ; $61B6: $1F
-    rra                                           ; $61B7: $1F
-    and  $1F                                      ; $61B8: $E6 $1F
-
-label_004_61BA:
-    ld   e, a                                     ; $61BA: $5F
-    ld   d, b                                     ; $61BB: $50
-    ld   hl, Data_004_6171                        ; $61BC: $21 $71 $61
-    add  hl, de                                   ; $61BF: $19
-    ld   a, [hl]                                  ; $61C0: $7E
-    ld   [wEntitiesSpriteVariantTable], a         ; $61C1: $EA $B0 $C3
-    ld   e, a                                     ; $61C4: $5F
-    ld   d, b                                     ; $61C5: $50
-    ld   hl, Data_004_6092                        ; $61C6: $21 $92 $60
-    add  hl, de                                   ; $61C9: $19
-    ldh  a, [hLinkPositionX]                      ; $61CA: $F0 $98
-    add  [hl]                                     ; $61CC: $86
-    ldh  [hActiveEntityPosX], a                   ; $61CD: $E0 $EE
-    ld   hl, Data_004_609B                        ; $61CF: $21 $9B $60
-    add  hl, de                                   ; $61D2: $19
-    ldh  a, [hLinkPositionY]                      ; $61D3: $F0 $99
-    add  [hl]                                     ; $61D5: $86
-    ldh  [hActiveEntityVisualPosY], a             ; $61D6: $E0 $EC
-    xor  a                                        ; $61D8: $AF
-    ldh  [hActiveEntitySpriteVariant], a          ; $61D9: $E0 $F1
-    ld   de, Unknown026SpriteVariants             ; $61DB: $11 $6D $62
-    call RenderActiveEntitySpritesPair            ; $61DE: $CD $C0 $3B
-    jp   CopyEntityPositionToActivePosition       ; $61E1: $C3 $8A $3D
-
-func_004_61E4::
-    ret                                           ; $61E4: $C9
-
-func_004_61E5::
-    ld   a, [wDialogState]                        ; $61E5: $FA $9F $C1
-    and  a                                        ; $61E8: $A7
-    ret  nz                                       ; $61E9: $C0
-
-    ld   a, [wDialogAskSelectionIndex]                               ; $61EA: $FA $77 $C1
-    and  a                                        ; $61ED: $A7
-    jr   nz, jr_004_6237                          ; $61EE: $20 $47
-
-    ld   a, [wD004]                               ; $61F0: $FA $04 $D0
-    cp   $05                                      ; $61F3: $FE $05
-    jr   c, jr_004_6202                           ; $61F5: $38 $0B
-
-    call_open_dialog $04B                         ; $61F7
-    call IncrementEntityState                     ; $61FC: $CD $12 $3B
-    ld   [hl], $05                                ; $61FF: $36 $05
-    ret                                           ; $6201: $C9
-
-jr_004_6202:
-    push hl                                       ; $6202: $E5
-    push de                                       ; $6203: $D5
-    ld   a, [wAddRupeeBufferLow]                  ; $6204: $FA $90 $DB
-    ld   e, a                                     ; $6207: $5F
-    ld   a, [wAddRupeeBufferHigh]                 ; $6208: $FA $8F $DB
-    ld   d, a                                     ; $620B: $57
-    ld   a, [wRupeeCountLow]                      ; $620C: $FA $5E $DB
-    ld   l, a                                     ; $620F: $6F
-    ld   a, [wRupeeCountHigh]                     ; $6210: $FA $5D $DB
-    ld   h, a                                     ; $6213: $67
-
-jr_004_6214:
-    ld   a, e                                     ; $6214: $7B
-    or   d                                        ; $6215: $B2
-    jr   z, jr_004_621E                           ; $6216: $28 $06
-
-    daa                                           ; $6218: $27
-    inc  hl                                       ; $6219: $23
-    daa                                           ; $621A: $27
-    dec  de                                       ; $621B: $1B
-    jr   jr_004_6214                              ; $621C: $18 $F6
-
-    ; Play again: remove the price from the player's rupees
-jr_004_621E:
-    ld   a, l                                     ; $621E: $7D
-    sub  $10                                      ; $621F: $D6 $10
-    ld   a, h                                     ; $6221: $7C
-    sbc  $00                                      ; $6222: $DE $00
-    pop  de                                       ; $6224: $D1
-    pop  hl                                       ; $6225: $E1
-    jr   c, jr_004_623F                           ; $6226: $38 $17
-
-    ld   a, FISHING_GAME_PRICE                    ; $6228: $3E $0A
-    ld   [wSubstractRupeeBufferLow], a            ; $622A: $EA $92 $DB
-    call_open_dialog $047                         ; $622D
-    call IncrementEntityState                     ; $6232: $CD $12 $3B
-    ld   [hl], b                                  ; $6235: $70
-    ret                                           ; $6236: $C9
-
-jr_004_6237:
-    call_open_dialog $046                         ; $6237
-    jp   IncrementEntityState                     ; $623C: $C3 $12 $3B
-
-jr_004_623F:
-    call_open_dialog $04E                         ; $623F
-    jp   IncrementEntityState                     ; $6244: $C3 $12 $3B
-
-func_004_6247::
-    ld   a, [wDialogState]                        ; $6247: $FA $9F $C1
-    and  a                                        ; $624A: $A7
-    ret  nz                                       ; $624B: $C0
-
-    call UnloadAllEntities                        ; $624C: $CD $83 $3E
-    jp   label_004_67FB                           ; $624F: $C3 $FB $67
-
-func_004_6252::
-    ld   a, [wDialogState]                        ; $6252: $FA $9F $C1
-    and  a                                        ; $6255: $A7
-    ret  nz                                       ; $6256: $C0
-
-    call IncrementEntityState                     ; $6257: $CD $12 $3B
-    ld   [hl], $04                                ; $625A: $36 $04
-    ld   a, [wDialogAskSelectionIndex]                               ; $625C: $FA $77 $C1
-    and  a                                        ; $625F: $A7
-    jr   nz, jr_004_6267                          ; $6260: $20 $05
-
-    jp_open_dialog $04C                           ; $6262
-
-jr_004_6267:
-    jp_open_dialog $046                           ; $6267
-
-func_004_626C::
-    ret                                           ; $626C: $C9
-
-; define sprite variants by selecting tile n° and setting OAM attributes (palette + flags) in a list
-Unknown026SpriteVariants::
-.variant0
-    db $50, $02
-    db $54, $02
-.variant1
-    db $50, $02
-    db $52, $02
-.variant2
-    db $50, $42
-    db $54, $02
-.variant3
-    db $54, $42
-    db $50, $42
-.variant4
-    db $54, $62
-    db $50, $62
-
-func_004_6281::
-    ld   a, c                                     ; $6281: $79
-    ld   [wD003], a                               ; $6282: $EA $03 $D0
-    ld   de, Unknown026SpriteVariants             ; $6285: $11 $6D $62
-    call RenderActiveEntitySpritesPair            ; $6288: $CD $C0 $3B
-    ldh  a, [hActiveEntityPosX]                   ; $628B: $F0 $EE
-    ld   [wIsFileSelectionArrowShifted], a        ; $628D: $EA $00 $D0
-    ldh  a, [hActiveEntityPosY]                   ; $6290: $F0 $EF
-    ld   [wIntroTimer], a                         ; $6292: $EA $01 $D0
-    call ReturnIfNonInteractive_04                ; $6295: $CD $A3 $7F
-    ldh  a, [hActiveEntityState]                  ; $6298: $F0 $F0
-    JP_TABLE                                      ; $629A
-._00 dw func_004_629F                             ; $629B
-._01 dw func_004_6308                             ; $629D
-
-func_004_629F::
-    call AddEntitySpeedToPos_04
-    call UpdateEntityYPosWithSpeed_04             ; $62A2: $CD $CD $6D
-    ldh  a, [hPressedButtonsMask]                 ; $62A5: $F0 $CB
-    and  $01                                      ; $62A7: $E6 $01
-    jr   z, jr_004_62BC                           ; $62A9: $28 $11
-
-    ldh  a, [hFrameCounter]                       ; $62AB: $F0 $E7
-    and  $01                                      ; $62AD: $E6 $01
-    jr   nz, jr_004_62BC                          ; $62AF: $20 $0B
-
-    ld   hl, wEntitiesSpeedXTable                 ; $62B1: $21 $40 $C2
-    add  hl, bc                                   ; $62B4: $09
-    ld   a, [hl]                                  ; $62B5: $7E
-    and  a                                        ; $62B6: $A7
-    jr   z, jr_004_62BC                           ; $62B7: $28 $03
-
-    inc  [hl]                                     ; $62B9: $34
-    jr   jr_004_62C1                              ; $62BA: $18 $05
-
-jr_004_62BC:
-    call GetEntityTransitionCountdown             ; $62BC: $CD $05 $0C
-    jr   nz, jr_004_62E7                          ; $62BF: $20 $26
-
-jr_004_62C1:
-    ldh  a, [hFrameCounter]                       ; $62C1: $F0 $E7
-    and  $01                                      ; $62C3: $E6 $01
-    jr   nz, jr_004_62D1                          ; $62C5: $20 $0A
-
-    ld   hl, wEntitiesSpeedYTable                 ; $62C7: $21 $50 $C2
-    add  hl, bc                                   ; $62CA: $09
-    ld   a, [hl]                                  ; $62CB: $7E
-    cp   $20                                      ; $62CC: $FE $20
-    jr   z, jr_004_62D1                           ; $62CE: $28 $01
-
-    inc  [hl]                                     ; $62D0: $34
-
-jr_004_62D1:
-    ld   hl, wEntitiesInertiaTable                ; $62D1: $21 $D0 $C3
-    add  hl, bc                                   ; $62D4: $09
-    ld   a, [hl]                                  ; $62D5: $7E
-    inc  a                                        ; $62D6: $3C
-    cp   $03                                      ; $62D7: $FE $03
-    ld   [hl], a                                  ; $62D9: $77
-    jr   nz, jr_004_62E7                          ; $62DA: $20 $0B
-
-    xor  a                                        ; $62DC: $AF
-    ld   [hl], a                                  ; $62DD: $77
-    ld   hl, wEntitiesSpeedXTable                 ; $62DE: $21 $40 $C2
-    add  hl, bc                                   ; $62E1: $09
-    ld   a, [hl]                                  ; $62E2: $7E
-    and  a                                        ; $62E3: $A7
-    jr   z, jr_004_62E7                           ; $62E4: $28 $01
-
-    inc  [hl]                                     ; $62E6: $34
-
-jr_004_62E7:
-    ld   hl, wEntitiesPosYTable                   ; $62E7: $21 $10 $C2
-    add  hl, bc                                   ; $62EA: $09
-    ld   a, [hl]                                  ; $62EB: $7E
-    cp   $2A                                      ; $62EC: $FE $2A
-    jr   c, jr_004_6307                           ; $62EE: $38 $17
-
-    call ClearEntitySpeed                         ; $62F0: $CD $7F $3D
-    call IncrementEntityState                     ; $62F3: $CD $12 $3B
-
-label_004_62F6:
-    ldh  a, [hActiveEntityVisualPosY]             ; $62F6: $F0 $EC
-    ldh  [hMultiPurpose1], a                      ; $62F8: $E0 $D8
-    ldh  a, [hActiveEntityPosX]                   ; $62FA: $F0 $EE
-    ldh  [hMultiPurpose0], a                      ; $62FC: $E0 $D7
-    ld   a, TRANSCIENT_VFX_WATER_SPLASH           ; $62FE: $3E $01
-    call AddTranscientVfx                         ; $6300: $CD $C7 $0C
-    ld   a, JINGLE_WATER_DIVE                     ; $6303: $3E $0E
-    ldh  [hJingle], a                             ; $6305: $E0 $F2
-
-jr_004_6307:
-    ret                                           ; $6307: $C9
-
-func_004_6308::
-    ld   hl, wEntitiesSpriteVariantTable          ; $6308: $21 $B0 $C3
-    ld   [hl], $00                                ; $630B: $36 $00
-    call GetEntityTransitionCountdown             ; $630D: $CD $05 $0C
-    jr   z, jr_004_6317                           ; $6310: $28 $05
-
-    ld   hl, wEntitiesSpriteVariantTable          ; $6312: $21 $B0 $C3
-    ld   [hl], $04                                ; $6315: $36 $04
-
-jr_004_6317:
-    call GetEntityPrivateCountdown1               ; $6317: $CD $00 $0C
-    jr   z, jr_004_6321                           ; $631A: $28 $05
-
-    ld   hl, wEntitiesSpriteVariantTable          ; $631C: $21 $B0 $C3
-    ld   [hl], $05                                ; $631F: $36 $05
-
-jr_004_6321:
-    ldh  a, [hFrameCounter]                       ; $6321: $F0 $E7
-    rra                                           ; $6323: $1F
-    rra                                           ; $6324: $1F
-    rra                                           ; $6325: $1F
-    rra                                           ; $6326: $1F
-    and  $01                                      ; $6327: $E6 $01
-    call SetEntitySpriteVariant                   ; $6329: $CD $0C $3B
-    call UpdateEntityPosWithSpeed_04              ; $632C: $CD $CA $6D
-    ldh  a, [hFrameCounter]                       ; $632F: $F0 $E7
-    and  $07                                      ; $6331: $E6 $07
-    jr   nz, jr_004_6354                          ; $6333: $20 $1F
-
-    ld   hl, wEntitiesSpeedYTable                 ; $6335: $21 $50 $C2
-    add  hl, bc                                   ; $6338: $09
-    ld   a, [hl]                                  ; $6339: $7E
-    sub  $04                                      ; $633A: $D6 $04
-    jr   z, jr_004_6345                           ; $633C: $28 $07
-
-    and  $80                                      ; $633E: $E6 $80
-    jr   z, jr_004_6344                           ; $6340: $28 $02
-
-    inc  [hl]                                     ; $6342: $34
-    inc  [hl]                                     ; $6343: $34
-
-jr_004_6344:
-    dec  [hl]                                     ; $6344: $35
-
-jr_004_6345:
-    ld   hl, wEntitiesSpeedXTable                 ; $6345: $21 $40 $C2
-    add  hl, bc                                   ; $6348: $09
-    ld   a, [hl]                                  ; $6349: $7E
-    and  a                                        ; $634A: $A7
-    jr   z, jr_004_6354                           ; $634B: $28 $07
-
-    and  $80                                      ; $634D: $E6 $80
-    jr   z, jr_004_6353                           ; $634F: $28 $02
-
-    inc  [hl]                                     ; $6351: $34
-    inc  [hl]                                     ; $6352: $34
-
-jr_004_6353:
-    dec  [hl]                                     ; $6353: $35
-
-jr_004_6354:
-    ldh  a, [hJoypadState]                        ; $6354: $F0 $CC
-    and  J_A | J_B                                ; $6356: $E6 $30
-    jr   z, jr_004_63B9                           ; $6358: $28 $5F
-
-    call GetEntityTransitionCountdown             ; $635A: $CD $05 $0C
-    ld   [hl], $08                                ; $635D: $36 $08
-    ldh  a, [hLinkPositionX]                      ; $635F: $F0 $98
-    push af                                       ; $6361: $F5
-    sub  $17                                      ; $6362: $D6 $17
-    ldh  [hLinkPositionX], a                      ; $6364: $E0 $98
-    ld   a, $04                                   ; $6366: $3E $04
-    call ApplyVectorTowardsLink_trampoline        ; $6368: $CD $AA $3B
-    pop  af                                       ; $636B: $F1
-    ldh  [hLinkPositionX], a                      ; $636C: $E0 $98
-    ldh  a, [hActiveEntityVisualPosY]             ; $636E: $F0 $EC
-    cp   $25                                      ; $6370: $FE $25
-    jr   nc, jr_004_63AD                          ; $6372: $30 $39
-
-    ldh  a, [hActiveEntityPosX]                   ; $6374: $F0 $EE
-    cp   $70                                      ; $6376: $FE $70
-    jr   c, jr_004_63AD                           ; $6378: $38 $33
-
-    ld   hl, wEntitiesStateTable                  ; $637A: $21 $90 $C2
-    ld   [hl], $03                                ; $637D: $36 $03
-    call_open_dialog $048                         ; $637F
-    call func_004_6D7A                            ; $6384: $CD $7A $6D
-    ld   e, $0F                                   ; $6387: $1E $0F
-    ld   d, b                                     ; $6389: $50
-
-jr_004_638A:
-    ld   hl, wEntitiesStatusTable                 ; $638A: $21 $80 $C2
-    add  hl, de                                   ; $638D: $19
-    ld   a, [hl]                                  ; $638E: $7E
-    and  a                                        ; $638F: $A7
-    jr   z, jr_004_63A7                           ; $6390: $28 $15
-
-    ld   hl, wEntitiesPrivateState1Table          ; $6392: $21 $B0 $C2
-    add  hl, de                                   ; $6395: $19
-    ld   a, [hl]                                  ; $6396: $7E
-    cp   $02                                      ; $6397: $FE $02
-    jr   c, jr_004_63A7                           ; $6399: $38 $0C
-
-    ld   hl, wEntitiesStateTable                  ; $639B: $21 $90 $C2
-    add  hl, de                                   ; $639E: $19
-    ld   a, [hl]                                  ; $639F: $7E
-    cp   $02                                      ; $63A0: $FE $02
-    jr   c, jr_004_63A7                           ; $63A2: $38 $03
-
-    and  $01                                      ; $63A4: $E6 $01
-    ld   [hl], a                                  ; $63A6: $77
-
-jr_004_63A7:
-    dec  e                                        ; $63A7: $1D
-    ld   a, e                                     ; $63A8: $7B
-    cp   $FF                                      ; $63A9: $FE $FF
-    jr   nz, jr_004_638A                          ; $63AB: $20 $DD
-
-jr_004_63AD:
-    ldh  a, [hFrameCounter]                       ; $63AD: $F0 $E7
-    rra                                           ; $63AF: $1F
-    rra                                           ; $63B0: $1F
-    rra                                           ; $63B1: $1F
-    and  $01                                      ; $63B2: $E6 $01
-    call SetEntitySpriteVariant                   ; $63B4: $CD $0C $3B
-    jr   jr_004_63DE                              ; $63B7: $18 $25
-
-jr_004_63B9:
-    ldh  a, [hJoypadState]                        ; $63B9: $F0 $CC
-    and  J_RIGHT | J_UP                           ; $63BB: $E6 $05
-    jr   z, jr_004_63DE                           ; $63BD: $28 $1F
-
-    ldh  a, [hActiveEntityVisualPosY]             ; $63BF: $F0 $EC
-    cp   $30                                      ; $63C1: $FE $30
-    jr   c, jr_004_63DE                           ; $63C3: $38 $19
-
-    ld   hl, wEntitiesPrivateCountdown2Table      ; $63C5: $21 $00 $C3
-    add  hl, bc                                   ; $63C8: $09
-    ld   a, [hl]                                  ; $63C9: $7E
-    and  a                                        ; $63CA: $A7
-    jr   nz, jr_004_63DE                          ; $63CB: $20 $11
-
-    ld   hl, wEntitiesSpeedYTable                 ; $63CD: $21 $50 $C2
-    add  hl, bc                                   ; $63D0: $09
-    ld   [hl], $FA                                ; $63D1: $36 $FA
-    ld   hl, wEntitiesPrivateCountdown2Table      ; $63D3: $21 $00 $C3
-    add  hl, bc                                   ; $63D6: $09
-    ld   [hl], $50                                ; $63D7: $36 $50
-    call GetEntityPrivateCountdown1               ; $63D9: $CD $00 $0C
-    ld   [hl], $10                                ; $63DC: $36 $10
-
-jr_004_63DE:
-    ldh  a, [hActiveEntityPosX]                   ; $63DE: $F0 $EE
-    ld   hl, wEntitiesPosXTable                   ; $63E0: $21 $00 $C2
-    add  hl, bc                                   ; $63E3: $09
-    cp   [hl]                                     ; $63E4: $BE
-    jr   nz, jr_004_63F0                          ; $63E5: $20 $09
-
-    ldh  a, [hActiveEntityPosY]                   ; $63E7: $F0 $EF
-    ld   hl, wEntitiesPosYTable                   ; $63E9: $21 $10 $C2
-    add  hl, bc                                   ; $63EC: $09
-    cp   [hl]                                     ; $63ED: $BE
-    jr   z, jr_004_6402                           ; $63EE: $28 $12
-
-jr_004_63F0:
-    ld   hl, wEntitiesSpeedYTable                 ; $63F0: $21 $50 $C2
-    add  hl, bc                                   ; $63F3: $09
-    ld   a, [hl]                                  ; $63F4: $7E
-    push af                                       ; $63F5: $F5
-    push hl                                       ; $63F6: $E5
-    and  $80                                      ; $63F7: $E6 $80
-    jr   z, jr_004_63FC                           ; $63F9: $28 $01
-
-    ld   [hl], b                                  ; $63FB: $70
-
-jr_004_63FC:
-    call label_3B23                               ; $63FC: $CD $23 $3B
-    pop  hl                                       ; $63FF: $E1
-    pop  af                                       ; $6400: $F1
-    ld   [hl], a                                  ; $6401: $77
-
-jr_004_6402:
-    ld   hl, wEntitiesCollisionsTable             ; $6402: $21 $A0 $C2
-    add  hl, bc                                   ; $6405: $09
-    ld   a, [hl]                                  ; $6406: $7E
-    and  a                                        ; $6407: $A7
-    jr   z, jr_004_640E                           ; $6408: $28 $04
-
-    xor  a                                        ; $640A: $AF
-    call SetEntitySpriteVariant                   ; $640B: $CD $0C $3B
-
-jr_004_640E:
-    ld   hl, wEntitiesSpeedYTable                 ; $640E: $21 $50 $C2
-    add  hl, bc                                   ; $6411: $09
-    ld   a, [hl]                                  ; $6412: $7E
-    rla                                           ; $6413: $17
-    ret  c                                        ; $6414: $D8
-
-    ld   a, $02                                   ; $6415: $3E $02
-    jp   SetEntitySpriteVariant                   ; $6417: $C3 $0C $3B
-
-; define sprite variants by selecting tile n° and setting OAM attributes (palette + flags) in a list
-Unknown027SpriteVariants::
-.variant0
-    db $4C, $00
-    db $4A, $00
-.variant1
-    db $4C, $00
-    db $4E, $00
-.variant2
-    db $48, $00
-    db $4A, $00
-.variant3
-    db $48, $00
-    db $4E, $00
-.variant4
-    db $4A, $20
-    db $4C, $20
-.variant5
-    db $4E, $20
-    db $4C, $20
-.variant6
-    db $4A, $20
-    db $48, $20
-.variant7
-    db $4E, $20
-    db $48, $20
-
-func_004_643A::
-    ld   hl, wEntitiesDirectionTable              ; $643A: $21 $80 $C3
-    add  hl, bc                                   ; $643D: $09
-    ld   a, [hl]                                  ; $643E: $7E
-    and  a                                        ; $643F: $A7
-    jr   nz, jr_004_6448                          ; $6440: $20 $06
-
-    ldh  a, [hActiveEntitySpriteVariant]          ; $6442: $F0 $F1
-    add  $04                                      ; $6444: $C6 $04
-    ldh  [hActiveEntitySpriteVariant], a          ; $6446: $E0 $F1
-
-jr_004_6448:
-    ld   de, Unknown027SpriteVariants             ; $6448: $11 $1A $64
-    call RenderActiveEntitySpritesPair            ; $644B: $CD $C0 $3B
-
-label_004_644E:
-    call ReturnIfNonInteractive_04                ; $644E: $CD $A3 $7F
-    call UpdateEntityPosWithSpeed_04              ; $6451: $CD $CA $6D
-    ldh  a, [hActiveEntityState]                  ; $6454: $F0 $F0
-    JP_TABLE                                      ; $6456
-._00 dw func_004_6463                             ; $6457
-._01 dw func_004_649B                             ; $6459
-._02 dw func_004_64F2                             ; $645B
-._03 dw func_004_652D                             ; $645D
-._04 dw func_004_657A                             ; $645F
-._05 dw func_004_6689                             ; $6461
-
-func_004_6463::
-    call func_004_679B                            ; $6463: $CD $9B $67
-    ld   hl, wEntitiesPrivateState1Table          ; $6466: $21 $B0 $C2
-    add  hl, bc                                   ; $6469: $09
-    ld   a, [hl]                                  ; $646A: $7E
-    cp   $03                                      ; $646B: $FE $03
-    jp   z, label_004_6738                        ; $646D: $CA $38 $67
-
-    call GetEntityTransitionCountdown             ; $6470: $CD $05 $0C
-    jr   nz, jr_004_6482                          ; $6473: $20 $0D
-
-    ld   [hl], $30                                ; $6475: $36 $30
-    ld   hl, wEntitiesDirectionTable              ; $6477: $21 $80 $C3
-    add  hl, bc                                   ; $647A: $09
-    ld   a, [hl]                                  ; $647B: $7E
-    xor  $01                                      ; $647C: $EE $01
-    ld   [hl], a                                  ; $647E: $77
-    call IncrementEntityState                     ; $647F: $CD $12 $3B
-
-jr_004_6482:
-    ldh  a, [hFrameCounter]                       ; $6482: $F0 $E7
-    and  $03                                      ; $6484: $E6 $03
-    jr   nz, jr_004_6497                          ; $6486: $20 $0F
-
-    ld   hl, wEntitiesSpeedXTable                 ; $6488: $21 $40 $C2
-    add  hl, bc                                   ; $648B: $09
-    ld   a, [hl]                                  ; $648C: $7E
-    and  a                                        ; $648D: $A7
-    jr   z, jr_004_6497                           ; $648E: $28 $07
-
-    and  $80                                      ; $6490: $E6 $80
-    jr   z, jr_004_6496                           ; $6492: $28 $02
-
-    inc  [hl]                                     ; $6494: $34
-    inc  [hl]                                     ; $6495: $34
-
-jr_004_6496:
-    dec  [hl]                                     ; $6496: $35
-
-jr_004_6497:
-    jr   jr_004_64E0                              ; $6497: $18 $47
-
-Data_004_6499::
-    db   $10, $F0
-
-func_004_649B::
-    call func_004_679B                            ; $649B: $CD $9B $67
-    ld   hl, wEntitiesPrivateState1Table          ; $649E: $21 $B0 $C2
-    add  hl, bc                                   ; $64A1: $09
-    ld   a, [hl]                                  ; $64A2: $7E
-    cp   $03                                      ; $64A3: $FE $03
-    jp   z, label_004_6762                        ; $64A5: $CA $62 $67
-
-    call GetEntityTransitionCountdown             ; $64A8: $CD $05 $0C
-    jr   nz, jr_004_64B3                          ; $64AB: $20 $06
-
-    ld   [hl], $50                                ; $64AD: $36 $50
-    call IncrementEntityState                     ; $64AF: $CD $12 $3B
-    ld   [hl], b                                  ; $64B2: $70
-
-jr_004_64B3:
-    ldh  a, [hFrameCounter]                       ; $64B3: $F0 $E7
-    rra                                           ; $64B5: $1F
-    rra                                           ; $64B6: $1F
-    rra                                           ; $64B7: $1F
-    and  $01                                      ; $64B8: $E6 $01
-    call SetEntitySpriteVariant                   ; $64BA: $CD $0C $3B
-    ldh  a, [hFrameCounter]                       ; $64BD: $F0 $E7
-    and  $03                                      ; $64BF: $E6 $03
-    jr   nz, jr_004_64E0                          ; $64C1: $20 $1D
-
-    ld   hl, wEntitiesSpeedXTable                 ; $64C3: $21 $40 $C2
-    add  hl, bc                                   ; $64C6: $09
-    ld   a, [hl]                                  ; $64C7: $7E
-    push hl                                       ; $64C8: $E5
-    ld   hl, wEntitiesDirectionTable              ; $64C9: $21 $80 $C3
-    add  hl, bc                                   ; $64CC: $09
-    ld   e, [hl]                                  ; $64CD: $5E
-    ld   d, $00                                   ; $64CE: $16 $00
-    ld   hl, Data_004_6499                        ; $64D0: $21 $99 $64
-    add  hl, de                                   ; $64D3: $19
-    sub  [hl]                                     ; $64D4: $96
-    pop  hl                                       ; $64D5: $E1
-    and  a                                        ; $64D6: $A7
-    jr   z, jr_004_64E0                           ; $64D7: $28 $07
-
-    and  $80                                      ; $64D9: $E6 $80
-    jr   z, jr_004_64DF                           ; $64DB: $28 $02
-
-    inc  [hl]                                     ; $64DD: $34
-    inc  [hl]                                     ; $64DE: $34
-
-jr_004_64DF:
-    dec  [hl]                                     ; $64DF: $35
-
-jr_004_64E0:
-    ld   hl, wEntitiesPosYTable                   ; $64E0: $21 $10 $C2
-    add  hl, bc                                   ; $64E3: $09
-    ld   a, [hl]                                  ; $64E4: $7E
-    cp   $34                                      ; $64E5: $FE $34
-    jr   nc, jr_004_64EF                          ; $64E7: $30 $06
-
-    inc  [hl]                                     ; $64E9: $34
-    ld   hl, wEntitiesSpeedYTable                 ; $64EA: $21 $50 $C2
-    add  hl, bc                                   ; $64ED: $09
-    ld   [hl], b                                  ; $64EE: $70
-
-jr_004_64EF:
-    ret                                           ; $64EF: $C9
-
-Data_004_64F0::
-    db   $F2, $14
-
-func_004_64F2::
-    ldh  a, [hFrameCounter]                       ; $64F2: $F0 $E7
-    rra                                           ; $64F4: $1F
-    rra                                           ; $64F5: $1F
-    rra                                           ; $64F6: $1F
-    and  $01                                      ; $64F7: $E6 $01
-    call SetEntitySpriteVariant                   ; $64F9: $CD $0C $3B
-    call GetEntityTransitionCountdown             ; $64FC: $CD $05 $0C
-    jr   nz, jr_004_6504                          ; $64FF: $20 $03
-
-    call IncrementEntityState                     ; $6501: $CD $12 $3B
-
-jr_004_6504:
-    ldh  a, [hLinkPositionX]                      ; $6504: $F0 $98
-    push af                                       ; $6506: $F5
-    ldh  a, [hLinkPositionY]                      ; $6507: $F0 $99
-    push af                                       ; $6509: $F5
-    ld   hl, wEntitiesDirectionTable              ; $650A: $21 $80 $C3
-    add  hl, bc                                   ; $650D: $09
-    ld   e, [hl]                                  ; $650E: $5E
-    ld   d, b                                     ; $650F: $50
-    ld   hl, Data_004_64F0                        ; $6510: $21 $F0 $64
-    add  hl, de                                   ; $6513: $19
-    ld   a, [wIsFileSelectionArrowShifted]        ; $6514: $FA $00 $D0
-    add  [hl]                                     ; $6517: $86
-    ldh  [hLinkPositionX], a                      ; $6518: $E0 $98
-    ld   a, [wIntroTimer]                         ; $651A: $FA $01 $D0
-    ldh  [hLinkPositionY], a                      ; $651D: $E0 $99
-    ld   a, $04                                   ; $651F: $3E $04
-    call ApplyVectorTowardsLink_trampoline        ; $6521: $CD $AA $3B
-    pop  af                                       ; $6524: $F1
-    ldh  [hLinkPositionY], a                      ; $6525: $E0 $99
-    pop  af                                       ; $6527: $F1
-    ldh  [hLinkPositionX], a                      ; $6528: $E0 $98
-    jp   UpdateEntityPosWithSpeed_04              ; $652A: $C3 $CA $6D
-
-func_004_652D::
-    ldh  a, [hFrameCounter]                       ; $652D: $F0 $E7
-    rra                                           ; $652F: $1F
-    rra                                           ; $6530: $1F
-    and  $01                                      ; $6531: $E6 $01
-    add  $02                                      ; $6533: $C6 $02
-    call SetEntitySpriteVariant                   ; $6535: $CD $0C $3B
-    ldh  a, [hLinkPositionX]                      ; $6538: $F0 $98
-    push af                                       ; $653A: $F5
-    ldh  a, [hLinkPositionY]                      ; $653B: $F0 $99
-    push af                                       ; $653D: $F5
-    ld   a, [wIsFileSelectionArrowShifted]        ; $653E: $FA $00 $D0
-    add  $04                                      ; $6541: $C6 $04
-    ldh  [hLinkPositionX], a                      ; $6543: $E0 $98
-    ld   a, [wIntroTimer]                         ; $6545: $FA $01 $D0
-    ldh  [hLinkPositionY], a                      ; $6548: $E0 $99
-    ld   a, $10                                   ; $654A: $3E $10
-    call ApplyVectorTowardsLink_trampoline        ; $654C: $CD $AA $3B
-    pop  af                                       ; $654F: $F1
-    ldh  [hLinkPositionY], a                      ; $6550: $E0 $99
-    pop  af                                       ; $6552: $F1
-    ldh  [hLinkPositionX], a                      ; $6553: $E0 $98
-    call UpdateEntityPosWithSpeed_04              ; $6555: $CD $CA $6D
-    ld   a, [wIsFileSelectionArrowShifted]        ; $6558: $FA $00 $D0
-    ld   hl, hActiveEntityPosX                    ; $655B: $21 $EE $FF
-    sub  [hl]                                     ; $655E: $96
-    add  $08                                      ; $655F: $C6 $08
-    cp   $10                                      ; $6561: $FE $10
-    jr   nc, jr_004_6575                          ; $6563: $30 $10
-
-    call ClearEntitySpeed                         ; $6565: $CD $7F $3D
-    call IncrementEntityState                     ; $6568: $CD $12 $3B
-    ld   a, [wD003]                               ; $656B: $FA $03 $D0
-    ld   e, a                                     ; $656E: $5F
-    ld   d, b                                     ; $656F: $50
-    ld   hl, wEntitiesStatusTable                 ; $6570: $21 $80 $C2
-    add  hl, de                                   ; $6573: $19
-    ld   [hl], b                                  ; $6574: $70
-
-jr_004_6575:
-    ret                                           ; $6575: $C9
-
-Data_004_6576::
-IF __PATCH_0__
-    db   $54, $02
-ELSE
-    db   $54, $00
-ENDC
-
-Data_004_6578::
-    db   $08, $F8
-
-func_004_657A::
-    ld   hl, wEntitiesDirectionTable              ; $657A: $21 $80 $C3
-    add  hl, bc                                   ; $657D: $09
-    ld   e, [hl]                                  ; $657E: $5E
-    ld   d, b                                     ; $657F: $50
-    ld   hl, Data_004_6578                        ; $6580: $21 $78 $65
-    add  hl, de                                   ; $6583: $19
-    ldh  a, [hActiveEntityPosX]                   ; $6584: $F0 $EE
-    add  [hl]                                     ; $6586: $86
-    ldh  [hActiveEntityPosX], a                   ; $6587: $E0 $EE
-    ld   hl, hActiveEntitySpriteVariant           ; $6589: $21 $F1 $FF
-    ld   [hl], b                                  ; $658C: $70
-    ld   de, Data_004_6576                        ; $658D: $11 $76 $65
-    call RenderActiveEntitySprite                 ; $6590: $CD $77 $3C
-    call CopyEntityPositionToActivePosition       ; $6593: $CD $8A $3D
-    ldh  a, [hFrameCounter]                       ; $6596: $F0 $E7
-    rra                                           ; $6598: $1F
-    rra                                           ; $6599: $1F
-    rra                                           ; $659A: $1F
-    and  $01                                      ; $659B: $E6 $01
-    call SetEntitySpriteVariant                   ; $659D: $CD $0C $3B
-    ldh  a, [hFrameCounter]                       ; $65A0: $F0 $E7
-    and  $07                                      ; $65A2: $E6 $07
-    jr   nz, jr_004_65DB                          ; $65A4: $20 $35
-
-    ldh  a, [hLinkPositionX]                      ; $65A6: $F0 $98
-    push af                                       ; $65A8: $F5
-    ldh  a, [hLinkPositionY]                      ; $65A9: $F0 $99
-    push af                                       ; $65AB: $F5
-    ld   a, $00                                   ; $65AC: $3E $00
-    ldh  [hLinkPositionX], a                      ; $65AE: $E0 $98
-    ld   a, $59                                   ; $65B0: $3E $59
-    ldh  [hLinkPositionY], a                      ; $65B2: $E0 $99
-    ld   a, $08                                   ; $65B4: $3E $08
-    call GetVectorTowardsLink_trampoline          ; $65B6: $CD $B5 $3B
-    ldh  a, [hMultiPurpose0]                      ; $65B9: $F0 $D7
-    ld   hl, wEntitiesSpeedYTable                 ; $65BB: $21 $50 $C2
-    add  hl, bc                                   ; $65BE: $09
-    sub  [hl]                                     ; $65BF: $96
-    inc  [hl]                                     ; $65C0: $34
-    and  $80                                      ; $65C1: $E6 $80
-    jr   z, jr_004_65C7                           ; $65C3: $28 $02
-
-    dec  [hl]                                     ; $65C5: $35
-    dec  [hl]                                     ; $65C6: $35
-
-jr_004_65C7:
-    ldh  a, [hMultiPurpose1]                      ; $65C7: $F0 $D8
-    ld   hl, wEntitiesSpeedXTable                 ; $65C9: $21 $40 $C2
-    add  hl, bc                                   ; $65CC: $09
-    sub  [hl]                                     ; $65CD: $96
-    inc  [hl]                                     ; $65CE: $34
-    and  $80                                      ; $65CF: $E6 $80
-    jr   z, jr_004_65D5                           ; $65D1: $28 $02
-
-    dec  [hl]                                     ; $65D3: $35
-    dec  [hl]                                     ; $65D4: $35
-
-jr_004_65D5:
-    pop  af                                       ; $65D5: $F1
-    ldh  [hLinkPositionY], a                      ; $65D6: $E0 $99
-    pop  af                                       ; $65D8: $F1
-    ldh  [hLinkPositionX], a                      ; $65D9: $E0 $98
-
-jr_004_65DB:
-    ldh  a, [hJoypadState]                        ; $65DB: $F0 $CC
-    and  J_A | J_B                                ; $65DD: $E6 $30
-    jr   z, jr_004_6631                           ; $65DF: $28 $50
-
-    ld   hl, wEntitiesPrivateState1Table          ; $65E1: $21 $B0 $C2
-    add  hl, bc                                   ; $65E4: $09
-    ld   a, [hl]                                  ; $65E5: $7E
-    cp   $03                                      ; $65E6: $FE $03
-    jr   nz, jr_004_65F1                          ; $65E8: $20 $07
-
-    call GetRandomByte                            ; $65EA: $CD $0D $28
-    and  $03                                      ; $65ED: $E6 $03
-    jr   z, jr_004_6631                           ; $65EF: $28 $40
-
-jr_004_65F1:
-    ldh  a, [hLinkPositionX]                      ; $65F1: $F0 $98
-    push af                                       ; $65F3: $F5
-    sub  $14                                      ; $65F4: $D6 $14
-    ldh  [hLinkPositionX], a                      ; $65F6: $E0 $98
-    ldh  a, [hLinkPositionY]                      ; $65F8: $F0 $99
-    push af                                       ; $65FA: $F5
-    add  $08                                      ; $65FB: $C6 $08
-    ldh  [hLinkPositionY], a                      ; $65FD: $E0 $99
-    ld   a, $03                                   ; $65FF: $3E $03
-    call GetVectorTowardsLink_trampoline          ; $6601: $CD $B5 $3B
-    ldh  a, [hMultiPurpose0]                      ; $6604: $F0 $D7
-    ld   hl, wEntitiesSpeedYTable                 ; $6606: $21 $50 $C2
-    add  hl, bc                                   ; $6609: $09
-    sub  [hl]                                     ; $660A: $96
-    inc  [hl]                                     ; $660B: $34
-    inc  [hl]                                     ; $660C: $34
-    and  $80                                      ; $660D: $E6 $80
-    jr   z, jr_004_6615                           ; $660F: $28 $04
-
-    dec  [hl]                                     ; $6611: $35
-    dec  [hl]                                     ; $6612: $35
-    dec  [hl]                                     ; $6613: $35
-    dec  [hl]                                     ; $6614: $35
-
-jr_004_6615:
-    ldh  a, [hMultiPurpose1]                      ; $6615: $F0 $D8
-    ld   hl, wEntitiesSpeedXTable                 ; $6617: $21 $40 $C2
-    add  hl, bc                                   ; $661A: $09
-    sub  [hl]                                     ; $661B: $96
-    inc  [hl]                                     ; $661C: $34
-    inc  [hl]                                     ; $661D: $34
-    and  $80                                      ; $661E: $E6 $80
-    jr   z, jr_004_6626                           ; $6620: $28 $04
-
-    dec  [hl]                                     ; $6622: $35
-    dec  [hl]                                     ; $6623: $35
-    dec  [hl]                                     ; $6624: $35
-    dec  [hl]                                     ; $6625: $35
-
-jr_004_6626:
-    pop  af                                       ; $6626: $F1
-    ldh  [hLinkPositionY], a                      ; $6627: $E0 $99
-    pop  af                                       ; $6629: $F1
-    ldh  [hLinkPositionX], a                      ; $662A: $E0 $98
-    call GetEntityTransitionCountdown             ; $662C: $CD $05 $0C
-    ld   [hl], $10                                ; $662F: $36 $10
-
-jr_004_6631:
-    call UpdateEntityPosWithSpeed_04              ; $6631: $CD $CA $6D
-    ld   hl, wEntitiesSpeedXTable                 ; $6634: $21 $40 $C2
-    add  hl, bc                                   ; $6637: $09
-    ld   a, [hl]                                  ; $6638: $7E
-    and  a                                        ; $6639: $A7
-    jr   z, jr_004_6644                           ; $663A: $28 $08
-
-    rlca                                          ; $663C: $07
-    and  $01                                      ; $663D: $E6 $01
-    ld   hl, wEntitiesDirectionTable              ; $663F: $21 $80 $C3
-    add  hl, bc                                   ; $6642: $09
-    ld   [hl], a                                  ; $6643: $77
-
-jr_004_6644:
-    ld   hl, wEntitiesSpriteVariantTable          ; $6644: $21 $B0 $C3
-    ld   [hl], $05                                ; $6647: $36 $05
-    call GetEntityTransitionCountdown             ; $6649: $CD $05 $0C
-    jr   z, jr_004_6659                           ; $664C: $28 $0B
-
-    ldh  a, [hFrameCounter]                       ; $664E: $F0 $E7
-    and  $30                                      ; $6650: $E6 $30
-    jr   z, jr_004_6659                           ; $6652: $28 $05
-
-    ld   hl, wEntitiesSpriteVariantTable          ; $6654: $21 $B0 $C3
-    ld   [hl], $07                                ; $6657: $36 $07
-
-jr_004_6659:
-    ldh  a, [hActiveEntityVisualPosY]             ; $6659: $F0 $EC
-    cp   $2C                                      ; $665B: $FE $2C
-    jr   nc, jr_004_6677                          ; $665D: $30 $18
-
-    ldh  a, [hActiveEntityPosX]                   ; $665F: $F0 $EE
-    cp   $74                                      ; $6661: $FE $74
-    jr   c, jr_004_6677                           ; $6663: $38 $12
-
-    call IncrementEntityState                     ; $6665: $CD $12 $3B
-    ld   hl, wEntitiesSpeedXTable                 ; $6668: $21 $40 $C2
-    add  hl, bc                                   ; $666B: $09
-    ld   [hl], $05                                ; $666C: $36 $05
-    ld   hl, wEntitiesSpeedYTable                 ; $666E: $21 $50 $C2
-    add  hl, bc                                   ; $6671: $09
-    ld   [hl], $F0                                ; $6672: $36 $F0
-    jp   label_004_62F6                           ; $6674: $C3 $F6 $62
-
-jr_004_6677:
-    ldh  a, [hActiveEntityPosX]                   ; $6677: $F0 $EE
-    cp   $03                                      ; $6679: $FE $03
-    ret  nc                                       ; $667B: $D0
-
-    ld   hl, wEntitiesStateTable                  ; $667C: $21 $90 $C2
-    ld   [hl], $03                                ; $667F: $36 $03
-    call_open_dialog $049                         ; $6681
-    jp   func_004_6D7A                            ; $6686: $C3 $7A $6D
-
-func_004_6689::
-    ld   hl, wEntitiesSpriteVariantTable          ; $6689: $21 $B0 $C3
-    ld   [hl], $01                                ; $668C: $36 $01
-    call UpdateEntityPosWithSpeed_04              ; $668E: $CD $CA $6D
-    ld   hl, wEntitiesSpeedYTable                 ; $6691: $21 $50 $C2
-    add  hl, bc                                   ; $6694: $09
-    inc  [hl]                                     ; $6695: $34
-    nop                                           ; $6696: $00
-    ld   a, [hl]                                  ; $6697: $7E
-    cp   $0C                                      ; $6698: $FE $0C
-    ret  nz                                       ; $669A: $C0
-
-    ld   hl, wEntitiesStateTable                  ; $669B: $21 $90 $C2
-    ld   [hl], $03                                ; $669E: $36 $03
-    ld   a, c                                     ; $66A0: $79
-    cp   $0F                                      ; $66A1: $FE $0F
-    jr   nz, jr_004_66E6                          ; $66A3: $20 $41
-
-    ldh  a, [hRoomStatus]                         ; $66A5: $F0 $F8
-    and  ROOM_STATUS_EVENT_1                      ; $66A7: $E6 $10
-    jr   nz, jr_004_66E6                          ; $66A9: $20 $3B
-
-    ld   a, JINGLE_TREASURE_FOUND                 ; $66AB: $3E $01
-    ldh  [hJingle], a                             ; $66AD: $E0 $F2
-    ldh  a, [hMapRoom]                            ; $66AF: $F0 $F6
-    ld   e, a                                     ; $66B1: $5F
-    ld   d, $01                                   ; $66B2: $16 $01
-    ld   hl, wIndoorARoomStatus                   ; $66B4: $21 $00 $D9
-    add  hl, de                                   ; $66B7: $19
-    ld   a, [hl]                                  ; $66B8: $7E
-    or   ROOM_STATUS_EVENT_1                      ; $66B9: $F6 $10
-    ld   [hl], a                                  ; $66BB: $77
-    ldh  [hRoomStatus], a                         ; $66BC: $E0 $F8
-    ld   a, [wHeartPiecesCount]                   ; $66BE: $FA $5C $DB
-    inc  a                                        ; $66C1: $3C
-    ld   [wHeartPiecesCount], a                   ; $66C2: $EA $5C $DB
-    cp   $04                                      ; $66C5: $FE $04
-    jr   nz, jr_004_66DA                          ; $66C7: $20 $11
-
-    xor  a                                        ; $66C9: $AF
-    ld   [wHeartPiecesCount], a                   ; $66CA: $EA $5C $DB
-    ld   hl, wAddHealthBuffer                     ; $66CD: $21 $93 $DB
-    ld   [hl], $40                                ; $66D0: $36 $40
-    ld   hl, wMaxHealth                           ; $66D2: $21 $5B $DB
-    inc  [hl]                                     ; $66D5: $34
-    ld   a, $FF                                   ; $66D6: $3E $FF
-    jr   jr_004_66DC                              ; $66D8: $18 $02
-
-jr_004_66DA:
-    ld   a, $FE                                   ; $66DA: $3E $FE
-
-jr_004_66DC:
-    call OpenDialogInTable1                       ; $66DC: $CD $73 $23
-    ld   hl, wAddRupeeBufferLow                   ; $66DF: $21 $90 $DB
-    ld   [hl], $14                                ; $66E2: $36 $14
-    jr   jr_004_66FE                              ; $66E4: $18 $18
-
-    ; Check for fish size (in wEntitiesPrivateState1Table)
-jr_004_66E6:
-    ld   hl, wEntitiesPrivateState1Table          ; $66E6: $21 $B0 $C2
-    add  hl, bc                                   ; $66E9: $09
-    ld   a, [hl]                                  ; $66EA: $7E
-    cp   $03                                      ; $66EB: $FE $03
-    ; Nice fish
-    ld   e, FISHING_GAME_LARGE_REWARD             ; $66ED: $1E $14
-    ld   a, LOW($04A) ; Nice fish dialog id      ; $66EF: $3E $4A
-    jr   z, .rewardsSelectionEnd                  ; $66F1: $28 $04
-    ; Runt
-    ld   e, FISHING_GAME_SMALL_REWARD             ; $66F3: $1E $05
-    ld   a, LOW($04D) ; Runt dialog id           ; $66F5: $3E $4D
-.rewardsSelectionEnd
-
-    ; Add the prize to the player's rupees
-    ld   hl, wAddRupeeBufferLow                   ; $66F7: $21 $90 $DB
-
-    ; Open the prize dialog
-    ld   [hl], e                                  ; $66FA: $73
-    call OpenDialog                               ; $66FB: $CD $85 $23
-
-jr_004_66FE:
-    jp   func_004_6D7A                            ; $66FE: $C3 $7A $6D
-
-; define sprite variants by selecting tile n° and setting OAM attributes (palette + flags) in a list
-Unknown028SpriteVariants::
-.variant0
-    db $44, $00
-    db $42, $00
-.variant1
-    db $44, $00
-    db $46, $00
-.variant2
-    db $40, $00
-    db $42, $00
-.variant3
-    db $40, $00
-    db $46, $00
-.variant4
-    db $42, $20
-    db $44, $20
-.variant5
-    db $46, $20
-    db $44, $20
-.variant6
-    db $42, $20
-    db $40, $20
-.variant7
-    db $46, $20
-    db $40, $20
-
-func_004_6721::
-    ld   hl, wEntitiesDirectionTable              ; $6721: $21 $80 $C3
-    add  hl, bc                                   ; $6724: $09
-    ld   a, [hl]                                  ; $6725: $7E
-    and  a                                        ; $6726: $A7
-    jr   nz, jr_004_672F                          ; $6727: $20 $06
-
-    ldh  a, [hActiveEntitySpriteVariant]          ; $6729: $F0 $F1
-    add  $04                                      ; $672B: $C6 $04
-    ldh  [hActiveEntitySpriteVariant], a          ; $672D: $E0 $F1
-
-jr_004_672F:
-    ld   de, Unknown028SpriteVariants             ; $672F: $11 $01 $67
-    call RenderActiveEntitySpritesPair            ; $6732: $CD $C0 $3B
-    jp   label_004_644E                           ; $6735: $C3 $4E $64
-
-label_004_6738:
-    call GetEntityTransitionCountdown             ; $6738: $CD $05 $0C
-    jr   nz, jr_004_674A                          ; $673B: $20 $0D
-
-    ld   [hl], $18                                ; $673D: $36 $18
-    ld   hl, wEntitiesDirectionTable              ; $673F: $21 $80 $C3
-    add  hl, bc                                   ; $6742: $09
-    ld   a, [hl]                                  ; $6743: $7E
-    xor  $01                                      ; $6744: $EE $01
-    ld   [hl], a                                  ; $6746: $77
-    call IncrementEntityState                     ; $6747: $CD $12 $3B
-
-jr_004_674A:
-    ldh  a, [hFrameCounter]                       ; $674A: $F0 $E7
-    and  $03                                      ; $674C: $E6 $03
-    jr   nz, jr_004_675F                          ; $674E: $20 $0F
-
-    ld   hl, wEntitiesSpeedXTable                 ; $6750: $21 $40 $C2
-    add  hl, bc                                   ; $6753: $09
-    ld   a, [hl]                                  ; $6754: $7E
-    and  a                                        ; $6755: $A7
-    jr   z, jr_004_675F                           ; $6756: $28 $07
-
-    and  $80                                      ; $6758: $E6 $80
-    jr   z, jr_004_675E                           ; $675A: $28 $02
-
-    inc  [hl]                                     ; $675C: $34
-    inc  [hl]                                     ; $675D: $34
-
-jr_004_675E:
-    dec  [hl]                                     ; $675E: $35
-
-jr_004_675F:
-    ret                                           ; $675F: $C9
-
-Data_004_6760::
-    db   $08, $F8
-
-label_004_6762:
-    call GetEntityTransitionCountdown
-    jr   nz, jr_004_676D                          ; $6765: $20 $06
-
-    ld   [hl], $50                                ; $6767: $36 $50
-    call IncrementEntityState                     ; $6769: $CD $12 $3B
-    ld   [hl], b                                  ; $676C: $70
-
-jr_004_676D:
-    ldh  a, [hFrameCounter]                       ; $676D: $F0 $E7
-    rra                                           ; $676F: $1F
-    rra                                           ; $6770: $1F
-    rra                                           ; $6771: $1F
-    and  $01                                      ; $6772: $E6 $01
-    call SetEntitySpriteVariant                   ; $6774: $CD $0C $3B
-    ldh  a, [hFrameCounter]                       ; $6777: $F0 $E7
-    and  $03                                      ; $6779: $E6 $03
-    jr   nz, jr_004_679A                          ; $677B: $20 $1D
-
-    ld   hl, wEntitiesSpeedXTable                                ; $677D: $21 $40 $C2
-    add  hl, bc                                   ; $6780: $09
-    ld   a, [hl]                                  ; $6781: $7E
-    push hl                                       ; $6782: $E5
-    ld   hl, wEntitiesDirectionTable              ; $6783: $21 $80 $C3
-    add  hl, bc                                   ; $6786: $09
-    ld   e, [hl]                                  ; $6787: $5E
-    ld   d, $00                                   ; $6788: $16 $00
-    ld   hl, Data_004_6760                        ; $678A: $21 $60 $67
-    add  hl, de                                   ; $678D: $19
-    sub  [hl]                                     ; $678E: $96
-    pop  hl                                       ; $678F: $E1
-    and  a                                        ; $6790: $A7
-    jr   z, jr_004_679A                           ; $6791: $28 $07
-
-    and  $80                                      ; $6793: $E6 $80
-    jr   z, jr_004_6799                           ; $6795: $28 $02
-
-    inc  [hl]                                     ; $6797: $34
-    inc  [hl]                                     ; $6798: $34
-
-jr_004_6799:
-    dec  [hl]                                     ; $6799: $35
-
-jr_004_679A:
-    ret                                           ; $679A: $C9
-
-func_004_679B::
-    ld   a, [wIntroSubTimer]                      ; $679B: $FA $02 $D0
-    and  a                                        ; $679E: $A7
-    jr   nz, jr_004_67FA                          ; $679F: $20 $59
-
-    ld   a, [wD003]                               ; $67A1: $FA $03 $D0
-    ld   e, a                                     ; $67A4: $5F
-    ld   d, b                                     ; $67A5: $50
-    ld   hl, wEntitiesStatusTable                 ; $67A6: $21 $80 $C2
-    add  hl, de                                   ; $67A9: $19
-    ld   a, [hl]                                  ; $67AA: $7E
-    and  a                                        ; $67AB: $A7
-    jr   z, jr_004_67FA                           ; $67AC: $28 $4C
-
-    ld   hl, wEntitiesStateTable                  ; $67AE: $21 $90 $C2
-    add  hl, de                                   ; $67B1: $19
-    ld   a, [hl]                                  ; $67B2: $7E
-    and  a                                        ; $67B3: $A7
-    jr   z, jr_004_67FA                           ; $67B4: $28 $44
-
-    ld   a, [wIsFileSelectionArrowShifted]        ; $67B6: $FA $00 $D0
-    ld   hl, hActiveEntityPosX                    ; $67B9: $21 $EE $FF
-    sub  [hl]                                     ; $67BC: $96
-    rlca                                          ; $67BD: $07
-    rlca                                          ; $67BE: $07
-    and  $01                                      ; $67BF: $E6 $01
-    ld   hl, wEntitiesDirectionTable              ; $67C1: $21 $80 $C3
-    add  hl, bc                                   ; $67C4: $09
-    cp   [hl]                                     ; $67C5: $BE
-    jr   nz, jr_004_67FA                          ; $67C6: $20 $32
-
-    ld   a, [wIsFileSelectionArrowShifted]        ; $67C8: $FA $00 $D0
-    ld   hl, hActiveEntityPosX                    ; $67CB: $21 $EE $FF
-    sub  [hl]                                     ; $67CE: $96
-    add  $18                                      ; $67CF: $C6 $18
-    cp   $30                                      ; $67D1: $FE $30
-    jr   nc, jr_004_67FA                          ; $67D3: $30 $25
-
-    ld   a, [wIntroTimer]                         ; $67D5: $FA $01 $D0
-    ld   hl, hActiveEntityPosY                                ; $67D8: $21 $EF $FF
-    sub  [hl]                                     ; $67DB: $96
-    add  $10                                      ; $67DC: $C6 $10
-    cp   $20                                      ; $67DE: $FE $20
-    jr   nc, jr_004_67FA                          ; $67E0: $30 $18
-
-    call IncrementEntityState                     ; $67E2: $CD $12 $3B
-    ld   [hl], $02                                ; $67E5: $36 $02
-    ld   hl, wIntroSubTimer                       ; $67E7: $21 $02 $D0
-    inc  [hl]                                     ; $67EA: $34
-    ld   hl, wD004                                ; $67EB: $21 $04 $D0
-    inc  [hl]                                     ; $67EE: $34
-    call GetEntityTransitionCountdown             ; $67EF: $CD $05 $0C
-    call GetRandomByte                            ; $67F2: $CD $0D $28
-    and  $3F                                      ; $67F5: $E6 $3F
-    add  $30                                      ; $67F7: $C6 $30
-    ld   [hl], a                                  ; $67F9: $77
-
-jr_004_67FA:
-    ret                                           ; $67FA: $C9
-
-label_004_67FB:
-    call ApplyMapFadeOutTransition                ; $67FB: $CD $83 $0C
-    ldh  a, [hLinkPositionX]                      ; $67FE: $F0 $98
-    swap a                                        ; $6800: $CB $37
-    and  $0F                                      ; $6802: $E6 $0F
-    ld   e, a                                     ; $6804: $5F
-    ldh  a, [hLinkPositionY]                      ; $6805: $F0 $99
-    sub  $08                                      ; $6807: $D6 $08
-    and  $F0                                      ; $6809: $E6 $F0
-    or   e                                        ; $680B: $B3
-    ld   [wWarp0PositionTileIndex], a             ; $680C: $EA $16 $D4
-    xor  a                                        ; $680F: $AF
-    ld   [wC167], a                               ; $6810: $EA $67 $C1
-    ret                                           ; $6813: $C9
-
-; define sprite variants by selecting tile n° and setting OAM attributes (palette + flags) in a list
-TractorDevice1SpriteVariants::
-.variant0
-    db $4C, $07
-    db $4C, $27
-.variant1
-    db $4E, $04
-    db $4E, $24
-
-; define sprite variants by selecting tile n° and setting OAM attributes (palette + flags) in a list
-TractorDevice2SpriteVariants::
-.variant0
-    db $7C, $07
-    db $7C, $27
-.variant1
-    db $7E, $04
-    db $7E, $24
-
-TractorDeviceEntityHandler::
-ReversedTractorDeviceEntityHandler::
-    ld   hl, wD45E                                ; $6824: $21 $5E $D4
-    inc  [hl]                                     ; $6827: $34
-    ld   de, TractorDevice1SpriteVariants         ; $6828: $11 $14 $68
-    ldh  a, [hMapId]                              ; $682B: $F0 $F7
-    cp   MAP_BOTTLE_GROTTO                        ; $682D: $FE $01
-    jr   nz, jr_004_6834                          ; $682F: $20 $03
-    
-    ; is here one of 1/2SpriteVariants Normal and the other one Reversed?
-    ld   de, TractorDevice2SpriteVariants         ; $6831: $11 $1C $68
-
-jr_004_6834:
-    call RenderActiveEntitySpritesPair            ; $6834: $CD $C0 $3B
-    call ReturnIfNonInteractive_04                ; $6837: $CD $A3 $7F
-    call label_3B70                               ; $683A: $CD $70 $3B
-    ldh  a, [hActiveEntityState]                  ; $683D: $F0 $F0
-    JP_TABLE                                      ; $683F
-._00 dw func_004_6848                             ; $6840
-._01 dw func_004_68FD                             ; $6842
-
-Data_004_6844::
-    db   $00, $03, $01, $02
-
-func_004_6848::
-    call GetEntityDropTimer                       ; $6848: $CD $FB $0B
-    jr   nz, jr_004_6852                          ; $684B: $20 $05
-
-    ld   [hl], $10                                ; $684D: $36 $10
-    jp   IncrementEntityState                     ; $684F: $C3 $12 $3B
-
-jr_004_6852:
-    ld   a, [wLinkMotionState]                    ; $6852: $FA $1C $C1
-    cp   LINK_MOTION_DEFAULT                      ; $6855: $FE $00
-    jp   nz, label_004_68E4                       ; $6857: $C2 $E4 $68
-
-    ldh  a, [hLinkSpeedX]                         ; $685A: $F0 $9A
-    push af                                       ; $685C: $F5
-    ldh  a, [hLinkSpeedY]                         ; $685D: $F0 $9B
-    push af                                       ; $685F: $F5
-    ld   e, $00                                   ; $6860: $1E $00
-    ldh  a, [hActiveEntityType]                   ; $6862: $F0 $EB
-    cp   ENTITY_TRACTOR_DEVICE                    ; $6864: $FE $52
-    ld   a, $14                                   ; $6866: $3E $14
-    jr   nz, jr_004_686D                          ; $6868: $20 $03
-
-    inc  e                                        ; $686A: $1C
-    ld   a, $08                                   ; $686B: $3E $08
-
-jr_004_686D:
-    push de                                       ; $686D: $D5
-    call GetVectorTowardsLink_trampoline          ; $686E: $CD $B5 $3B
-    pop  de                                       ; $6871: $D1
-    ldh  a, [hMultiPurpose0]                      ; $6872: $F0 $D7
-    bit  0, e                                     ; $6874: $CB $43
-    jr   z, jr_004_687A                           ; $6876: $28 $02
-
-    cpl                                           ; $6878: $2F
-    inc  a                                        ; $6879: $3C
-
-jr_004_687A:
-    ldh  [hLinkSpeedY], a                         ; $687A: $E0 $9B
-    ldh  a, [hMultiPurpose1]                      ; $687C: $F0 $D8
-    bit  0, e                                     ; $687E: $CB $43
-    jr   z, jr_004_6884                           ; $6880: $28 $02
-
-    cpl                                           ; $6882: $2F
-    inc  a                                        ; $6883: $3C
-
-jr_004_6884:
-    ldh  [hLinkSpeedX], a                         ; $6884: $E0 $9A
-    push bc                                       ; $6886: $C5
-    call UpdateFinalLinkPosition                  ; $6887: $CD $A8 $21
-    call label_3E19                               ; $688A: $CD $19 $3E
-    pop  bc                                       ; $688D: $C1
-    pop  af                                       ; $688E: $F1
-    ldh  [hLinkSpeedY], a                         ; $688F: $E0 $9B
-    pop  af                                       ; $6891: $F1
-    ldh  [hLinkSpeedX], a                         ; $6892: $E0 $9A
-    xor  a                                        ; $6894: $AF
-    ld   [wIsLinkPushing], a                               ; $6895: $EA $44 $C1
-    ldh  a, [hActiveEntityType]                   ; $6898: $F0 $EB
-    cp   ENTITY_TRACTOR_DEVICE                    ; $689A: $FE $52
-    jp   nz, label_004_68E4                       ; $689C: $C2 $E4 $68
-
-    ld   a, [wIsLinkInTheAir]                     ; $689F: $FA $46 $C1
-    and  a                                        ; $68A2: $A7
-    jr   nz, jr_004_68D4                          ; $68A3: $20 $2F
-
-    call func_004_6E35                            ; $68A5: $CD $35 $6E
-    add  $04                                      ; $68A8: $C6 $04
-    cp   $08                                      ; $68AA: $FE $08
-    jr   nc, jr_004_68D4                          ; $68AC: $30 $26
-
-    call func_004_6E45                            ; $68AE: $CD $45 $6E
-    add  $04                                      ; $68B1: $C6 $04
-    cp   $08                                      ; $68B3: $FE $08
-    jr   nc, jr_004_68D4                          ; $68B5: $30 $1D
-
-    ldh  a, [hActiveEntityPosX]                   ; $68B7: $F0 $EE
-    ldh  [hLinkPositionX], a                      ; $68B9: $E0 $98
-    ldh  a, [hActiveEntityVisualPosY]             ; $68BB: $F0 $EC
-    ldh  [hLinkPositionY], a                      ; $68BD: $E0 $99
-    ld   a, LINK_MOTION_FALLING_DOWN              ; $68BF: $3E $06
-    ld   [wLinkMotionState], a                    ; $68C1: $EA $1C $C1
-    call ResetSpinAttack                                ; $68C4: $CD $AF $0C
-    ld   [wC198], a                               ; $68C7: $EA $98 $C1
-    ld   a, $FF                                   ; $68CA: $3E $FF
-    ld   [wDBCB], a                               ; $68CC: $EA $CB $DB
-    ld   a, WAVE_SFX_LINK_FALLS                   ; $68CF: $3E $0C
-    ldh  [hWaveSfx], a                            ; $68D1: $E0 $F3
-    ret                                           ; $68D3: $C9
-
-jr_004_68D4:
-    ldh  a, [hFrameCounter]                       ; $68D4: $F0 $E7
-    rra                                           ; $68D6: $1F
-    rra                                           ; $68D7: $1F
-    rra                                           ; $68D8: $1F
-    and  $03                                      ; $68D9: $E6 $03
-    ld   e, a                                     ; $68DB: $5F
-    ld   d, b                                     ; $68DC: $50
-    ld   hl, Data_004_6844                        ; $68DD: $21 $44 $68
-    add  hl, de                                   ; $68E0: $19
-    ld   a, [hl]                                  ; $68E1: $7E
-    ldh  [hLinkDirection], a                      ; $68E2: $E0 $9E
-
-label_004_68E4:
-    call func_004_690D                            ; $68E4: $CD $0D $69
-    ldh  a, [hFrameCounter]                       ; $68E7: $F0 $E7
-    rra                                           ; $68E9: $1F
-    rra                                           ; $68EA: $1F
-    rra                                           ; $68EB: $1F
-    rra                                           ; $68EC: $1F
-    and  $01                                      ; $68ED: $E6 $01
-    call SetEntitySpriteVariant                   ; $68EF: $CD $0C $3B
-    ldh  a, [hFrameCounter]                       ; $68F2: $F0 $E7
-    and  $1F                                      ; $68F4: $E6 $1F
-    jr   nz, jr_004_68FC                          ; $68F6: $20 $04
-
-    ld   a, $1F                                   ; $68F8: $3E $1F
-    ldh  [hNoiseSfx], a                           ; $68FA: $E0 $F4
-
-jr_004_68FC:
-    ret                                           ; $68FC: $C9
-
-func_004_68FD::
-    call GetEntityDropTimer                       ; $68FD: $CD $FB $0B
-    jr   nz, jr_004_6908                          ; $6900: $20 $06
-
-    ld   [hl], $40                                ; $6902: $36 $40
-    call IncrementEntityState                     ; $6904: $CD $12 $3B
-    ld   [hl], b                                  ; $6907: $70
-
-jr_004_6908:
-    ld   a, $00                                   ; $6908: $3E $00
-    jp   SetEntitySpriteVariant                   ; $690A: $C3 $0C $3B
-
-func_004_690D::
-    ld   e, $0F                                   ; $690D: $1E $0F
-    ld   d, b                                     ; $690F: $50
-
-label_004_6910:
-    push de                                       ; $6910: $D5
-    ld   a, e                                     ; $6911: $7B
-    cp   c                                        ; $6912: $B9
-    jp   z, label_004_69A5                        ; $6913: $CA $A5 $69
-
-    ld   hl, wEntitiesStatusTable                 ; $6916: $21 $80 $C2
-    add  hl, de                                   ; $6919: $19
-    ld   a, [hl]                                  ; $691A: $7E
-    and  a                                        ; $691B: $A7
-    jp   z, label_004_69A5                        ; $691C: $CA $A5 $69
-
-    call CopyEntityPositionToActivePosition       ; $691F: $CD $8A $3D
-    push bc                                       ; $6922: $C5
-    ld   c, e                                     ; $6923: $4B
-    ld   b, d                                     ; $6924: $42
-    ldh  a, [hFrameCounter]                       ; $6925: $F0 $E7
-    xor  c                                        ; $6927: $A9
-    and  $01                                      ; $6928: $E6 $01
-    jr   nz, jr_004_69A4                          ; $692A: $20 $78
-
-    ldh  a, [hLinkPositionX]                      ; $692C: $F0 $98
-    push af                                       ; $692E: $F5
-    ldh  a, [hLinkPositionY]                      ; $692F: $F0 $99
-    push af                                       ; $6931: $F5
-    ldh  a, [hActiveEntityPosX]                   ; $6932: $F0 $EE
-    ldh  [hLinkPositionX], a                      ; $6934: $E0 $98
-    ldh  a, [hActiveEntityPosY]                   ; $6936: $F0 $EF
-    ldh  [hLinkPositionY], a                      ; $6938: $E0 $99
-    ld   hl, wEntitiesSpeedXTable                 ; $693A: $21 $40 $C2
-    add  hl, bc                                   ; $693D: $09
-    ld   a, [hl]                                  ; $693E: $7E
-    push af                                       ; $693F: $F5
-    ld   hl, wEntitiesSpeedYTable                 ; $6940: $21 $50 $C2
-    add  hl, bc                                   ; $6943: $09
-    ld   a, [hl]                                  ; $6944: $7E
-    push af                                       ; $6945: $F5
-    ld   a, $10                                   ; $6946: $3E $10
-    call GetVectorTowardsLink_trampoline          ; $6948: $CD $B5 $3B
-    ld   e, $00                                   ; $694B: $1E $00
-    ldh  a, [hActiveEntityType]                   ; $694D: $F0 $EB
-    cp   ENTITY_TRACTOR_DEVICE                    ; $694F: $FE $52
-    jr   nz, jr_004_6954                          ; $6951: $20 $01
-
-    inc  e                                        ; $6953: $1C
-
-jr_004_6954:
-    ldh  a, [hMultiPurpose0]                      ; $6954: $F0 $D7
-    bit  0, e                                     ; $6956: $CB $43
-    jr   nz, jr_004_695C                          ; $6958: $20 $02
-
-    cpl                                           ; $695A: $2F
-    inc  a                                        ; $695B: $3C
-
-jr_004_695C:
-    ld   hl, wEntitiesSpeedYTable                 ; $695C: $21 $50 $C2
-    add  hl, bc                                   ; $695F: $09
-    ld   [hl], a                                  ; $6960: $77
-    ldh  a, [hMultiPurpose1]                      ; $6961: $F0 $D8
-    bit  0, e                                     ; $6963: $CB $43
-    jr   nz, jr_004_6969                          ; $6965: $20 $02
-
-    cpl                                           ; $6967: $2F
-    inc  a                                        ; $6968: $3C
-
-jr_004_6969:
-    ld   hl, wEntitiesSpeedXTable                 ; $6969: $21 $40 $C2
-    add  hl, bc                                   ; $696C: $09
-    ld   [hl], a                                  ; $696D: $77
-    call CopyEntityPositionToActivePosition       ; $696E: $CD $8A $3D
-    call UpdateEntityPosWithSpeed_04              ; $6971: $CD $CA $6D
-    call label_3B23                               ; $6974: $CD $23 $3B
-    ldh  a, [hActiveEntityPosX]                   ; $6977: $F0 $EE
-    ld   hl, hLinkPositionX                       ; $6979: $21 $98 $FF
-    sub  [hl]                                     ; $697C: $96
-    add  $02                                      ; $697D: $C6 $02
-    cp   $04                                      ; $697F: $FE $04
-    jr   nc, jr_004_6992                          ; $6981: $30 $0F
-
-    ldh  a, [hActiveEntityVisualPosY]             ; $6983: $F0 $EC
-    ld   hl, hLinkPositionY                       ; $6985: $21 $99 $FF
-    sub  [hl]                                     ; $6988: $96
-    add  $02                                      ; $6989: $C6 $02
-    cp   $04                                      ; $698B: $FE $04
-    jr   nc, jr_004_6992                          ; $698D: $30 $03
-
-    call func_004_6D7A                            ; $698F: $CD $7A $6D
-
-jr_004_6992:
-    pop  af                                       ; $6992: $F1
-    ld   hl, wEntitiesSpeedYTable                 ; $6993: $21 $50 $C2
-    add  hl, bc                                   ; $6996: $09
-    ld   [hl], a                                  ; $6997: $77
-    pop  af                                       ; $6998: $F1
-    ld   hl, wEntitiesSpeedXTable                 ; $6999: $21 $40 $C2
-    add  hl, bc                                   ; $699C: $09
-    ld   [hl], a                                  ; $699D: $77
-    pop  af                                       ; $699E: $F1
-    ldh  [hLinkPositionY], a                      ; $699F: $E0 $99
-    pop  af                                       ; $69A1: $F1
-    ldh  [hLinkPositionX], a                      ; $69A2: $E0 $98
-
-jr_004_69A4:
-    pop  bc                                       ; $69A4: $C1
-
-label_004_69A5:
-    pop  de                                       ; $69A5: $D1
-    dec  e                                        ; $69A6: $1D
-    ld   a, e                                     ; $69A7: $7B
-    cp   $FF                                      ; $69A8: $FE $FF
-    jp   nz, label_004_6910                       ; $69AA: $C2 $10 $69
-
-    ret                                           ; $69AD: $C9
-
-KnightEntityHandler::
-    ldh  a, [hMapId]                              ; $69AE: $F0 $F7
-    cp   MAP_KANALET                              ; $69B0: $FE $14
-    jr   c, jr_004_69C9                           ; $69B2: $38 $15
-
-    ldh  a, [hRoomStatus]                         ; $69B4: $F0 $F8
-    and  ROOM_STATUS_EVENT_1                      ; $69B6: $E6 $10
-    jp   nz, func_004_6D7A                        ; $69B8: $C2 $7A $6D
-
-    ld   hl, wEntitiesLoadOrderTable              ; $69BB: $21 $60 $C4
-    add  hl, bc                                   ; $69BE: $09
-    ld   [hl], $FF                                ; $69BF: $36 $FF
-    ld   hl, wEntitiesDroppedItemTable            ; $69C1: $21 $E0 $C4
-    add  hl, bc                                   ; $69C4: $09
-    ld   [hl], ENTITY_HIDING_SLIME_KEY            ; $69C5: $36 $3C
-    jr   jr_004_69D5                              ; $69C7: $18 $0C
-
-jr_004_69C9:
-    ld   e, a                                     ; $69C9: $5F
-    ld   d, b                                     ; $69CA: $50
-    ld   hl, wHasInstrument1                      ; $69CB: $21 $65 $DB
-    add  hl, de                                   ; $69CE: $19
-    ld   a, [hl]                                  ; $69CF: $7E
-    and  $01                                      ; $69D0: $E6 $01
-    jp   nz, func_004_6D7A                        ; $69D2: $C2 $7A $6D
-
-jr_004_69D5:
-    call func_004_6AC7                            ; $69D5: $CD $C7 $6A
-    call CopyEntityPositionToActivePosition       ; $69D8: $CD $8A $3D
-    call ReturnIfNonInteractive_04                ; $69DB: $CD $A3 $7F
-    call ApplyRecoilIfNeeded_04                   ; $69DE: $CD $80 $6D
-    ld   hl, wEntitiesOptions1Table               ; $69E1: $21 $30 $C4
-    add  hl, bc                                   ; $69E4: $09
-    ld   [hl], ENTITY_OPT1_NONE                   ; $69E5: $36 $00
-    call label_3B39                               ; $69E7: $CD $39 $3B
-    ldh  a, [hActiveEntityState]                  ; $69EA: $F0 $F0
-    JP_TABLE                                      ; $69EC
-._00 dw func_004_69F3                             ; $69ED
-._01 dw func_004_6A3D                             ; $69EF
-._02 dw func_004_6A6A                             ; $69F1
-
-func_004_69F3::
-    call GetEntityTransitionCountdown             ; $69F3: $CD $05 $0C
-    jr   nz, jr_004_6A25                          ; $69F6: $20 $2D
-
-    ldh  a, [hFrameCounter]                       ; $69F8: $F0 $E7
-    xor  c                                        ; $69FA: $A9
-    and  $07                                      ; $69FB: $E6 $07
-    jr   nz, jr_004_6A04                          ; $69FD: $20 $05
-
-    ld   a, $04                                   ; $69FF: $3E $04
-    call ApplyVectorTowardsLink_trampoline        ; $6A01: $CD $AA $3B
-
-jr_004_6A04:
-    call UpdateEntityPosWithSpeed_04              ; $6A04: $CD $CA $6D
-    call label_3B23                               ; $6A07: $CD $23 $3B
-    call func_004_6E35                            ; $6A0A: $CD $35 $6E
-    add  $30                                      ; $6A0D: $C6 $30
-    cp   $60                                      ; $6A0F: $FE $60
-    jr   nc, jr_004_6A25                          ; $6A11: $30 $12
-
-    call func_004_6E45                            ; $6A13: $CD $45 $6E
-    add  $30                                      ; $6A16: $C6 $30
-    cp   $60                                      ; $6A18: $FE $60
-    jr   nc, jr_004_6A25                          ; $6A1A: $30 $09
-
-    call GetEntityTransitionCountdown             ; $6A1C: $CD $05 $0C
-    ld   [hl], $28                                ; $6A1F: $36 $28
-    jp   IncrementEntityState                     ; $6A21: $C3 $12 $3B
-
-jr_004_6A24:
-    ret                                           ; $6A24: $C9
-
-jr_004_6A25:
-    ldh  a, [hFrameCounter]                       ; $6A25: $F0 $E7
-    and  $01                                      ; $6A27: $E6 $01
-    jr   nz, jr_004_6A24                          ; $6A29: $20 $F9
-
-label_004_6A2B:
-    ld   hl, wEntitiesInertiaTable                ; $6A2B: $21 $D0 $C3
-    add  hl, bc                                   ; $6A2E: $09
-    inc  [hl]                                     ; $6A2F: $34
-    ld   a, [hl]                                  ; $6A30: $7E
-    rra                                           ; $6A31: $1F
-    rra                                           ; $6A32: $1F
-    rra                                           ; $6A33: $1F
-    and  $01                                      ; $6A34: $E6 $01
-    jp   SetEntitySpriteVariant                   ; $6A36: $C3 $0C $3B
-
-Data_004_6A39::
-    db   $04, $0C, $00, $08
-
-func_004_6A3D::
-    call GetEntityTransitionCountdown             ; $6A3D: $CD $05 $0C
-    jr   nz, jr_004_6A67                          ; $6A40: $20 $25
-
-    call func_004_6E55                            ; $6A42: $CD $55 $6E
-    ld   hl, wEntitiesDirectionTable              ; $6A45: $21 $80 $C3
-    add  hl, bc                                   ; $6A48: $09
-    ld   [hl], e                                  ; $6A49: $73
-    ld   d, b                                     ; $6A4A: $50
-    ld   hl, wEntitiesInertiaTable                ; $6A4B: $21 $D0 $C3
-    add  hl, bc                                   ; $6A4E: $09
-    ld   a, [hl]                                  ; $6A4F: $7E
-    and  $0F                                      ; $6A50: $E6 $0F
-    ld   hl, Data_004_6A39                        ; $6A52: $21 $39 $6A
-    add  hl, de                                   ; $6A55: $19
-    cp   [hl]                                     ; $6A56: $BE
-    jr   nz, jr_004_6A67                          ; $6A57: $20 $0E
-
-    ld   hl, wEntitiesPrivateState1Table          ; $6A59: $21 $B0 $C2
-    add  hl, bc                                   ; $6A5C: $09
-    ld   [hl], $38                                ; $6A5D: $36 $38
-    ld   hl, wEntitiesPrivateState4Table          ; $6A5F: $21 $40 $C4
-    add  hl, bc                                   ; $6A62: $09
-    ld   [hl], b                                  ; $6A63: $70
-    call IncrementEntityState                     ; $6A64: $CD $12 $3B
-
-jr_004_6A67:
-    jp   label_004_6A2B                           ; $6A67: $C3 $2B $6A
-
-func_004_6A6A::
-    call func_004_6E1D                            ; $6A6A: $CD $1D $6E
-    ld   hl, wEntitiesPrivateState1Table          ; $6A6D: $21 $B0 $C2
-    add  hl, bc                                   ; $6A70: $09
-    dec  [hl]                                     ; $6A71: $35
-    dec  [hl]                                     ; $6A72: $35
-    ldh  a, [hFrameCounter]                       ; $6A73: $F0 $E7
-    and  $03                                      ; $6A75: $E6 $03
-    jr   nz, jr_004_6A7E                          ; $6A77: $20 $05
-
-    ld   hl, wEntitiesPrivateState4Table          ; $6A79: $21 $40 $C4
-    add  hl, bc                                   ; $6A7C: $09
-    inc  [hl]                                     ; $6A7D: $34
-
-jr_004_6A7E:
-    ld   hl, wEntitiesPrivateState3Table          ; $6A7E: $21 $D0 $C2
-    add  hl, bc                                   ; $6A81: $09
-    ld   a, [hl]                                  ; $6A82: $7E
-    and  a                                        ; $6A83: $A7
-    jr   z, jr_004_6A8A                           ; $6A84: $28 $04
-
-    and  $80                                      ; $6A86: $E6 $80
-    jr   z, jr_004_6AA6                           ; $6A88: $28 $1C
-
-jr_004_6A8A:
-    ld   [hl], b                                  ; $6A8A: $70
-    call IncrementEntityState                     ; $6A8B: $CD $12 $3B
-    ld   [hl], b                                  ; $6A8E: $70
-    call GetEntityTransitionCountdown             ; $6A8F: $CD $05 $0C
-    ld   [hl], $10                                ; $6A92: $36 $10
-    ld   hl, wEntitiesDirectionTable              ; $6A94: $21 $80 $C3
-    add  hl, bc                                   ; $6A97: $09
-    ld   e, [hl]                                  ; $6A98: $5E
-    ld   d, b                                     ; $6A99: $50
-    ld   hl, Data_004_6A39                        ; $6A9A: $21 $39 $6A
-    add  hl, de                                   ; $6A9D: $19
-    ld   a, [hl]                                  ; $6A9E: $7E
-    add  $08                                      ; $6A9F: $C6 $08
-    ld   hl, wEntitiesInertiaTable                ; $6AA1: $21 $D0 $C3
-    add  hl, bc                                   ; $6AA4: $09
-    ld   [hl], a                                  ; $6AA5: $77
-
-jr_004_6AA6:
-    ret                                           ; $6AA6: $C9
-
-; define sprite variants by selecting tile n° and setting OAM attributes (palette + flags) in a list
-Unknown030SpriteVariants::
-.variant0
-    db $70, $02
-    db $72, $02
-.variant1
-    db $74, $02
-    db $76, $02
-.variant2
-    db $78, $02
-    db $78, $22
-
-Data_004_6AB3::
-    db   $0A, $06, $03, $01
-
-Data_004_6AB7::
-    db   $00, $01, $03, $06, $0A, $0E, $11, $13, $14, $13, $11, $0E, $0A, $06, $03, $01
-
-func_004_6AC7::
-    ld   de, Unknown030SpriteVariants             ; $6AC7: $11 $A7 $6A
-    call RenderActiveEntitySpritesPair            ; $6ACA: $CD $C0 $3B
-    ld   hl, wEntitiesPrivateState3Table          ; $6ACD: $21 $D0 $C2
-    add  hl, bc                                   ; $6AD0: $09
-    ld   a, [hl]                                  ; $6AD1: $7E
-    and  a                                        ; $6AD2: $A7
-    jr   z, jr_004_6B31                           ; $6AD3: $28 $5C
-
-    xor  a                                        ; $6AD5: $AF
-    ldh  [hMultiPurpose0], a                      ; $6AD6: $E0 $D7
-    ld   hl, wEntitiesDirectionTable              ; $6AD8: $21 $80 $C3
-    add  hl, bc                                   ; $6ADB: $09
-    ld   a, [hl]                                  ; $6ADC: $7E
-    ld   hl, wEntitiesPrivateState3Table          ; $6ADD: $21 $D0 $C2
-    add  hl, bc                                   ; $6AE0: $09
-    bit  1, a                                     ; $6AE1: $CB $4F
-    jr   nz, jr_004_6B0B                          ; $6AE3: $20 $26
-
-    cp   $01                                      ; $6AE5: $FE $01
-    ld   a, [hl]                                  ; $6AE7: $7E
-    jr   nz, jr_004_6AF0                          ; $6AE8: $20 $06
-
-    ld   hl, hMultiPurpose0                            ; $6AEA: $21 $D7 $FF
-    inc  [hl]                                     ; $6AED: $34
-    cpl                                           ; $6AEE: $2F
-    inc  a                                        ; $6AEF: $3C
-
-jr_004_6AF0:
-    ld   hl, hActiveEntityPosX                    ; $6AF0: $21 $EE $FF
-    add  [hl]                                     ; $6AF3: $86
-    ld   [hl], a                                  ; $6AF4: $77
-    ld   hl, wEntitiesPrivateState4Table          ; $6AF5: $21 $40 $C4
-    add  hl, bc                                   ; $6AF8: $09
-    ldh  a, [hMultiPurpose0]                      ; $6AF9: $F0 $D7
-    and  a                                        ; $6AFB: $A7
-    ld   a, [hl]                                  ; $6AFC: $7E
-    jr   z, jr_004_6B02                           ; $6AFD: $28 $03
-
-    cpl                                           ; $6AFF: $2F
-    and  $0F                                      ; $6B00: $E6 $0F
-
-jr_004_6B02:
-    ld   hl, hActiveEntityVisualPosY              ; $6B02: $21 $EC $FF
-    add  [hl]                                     ; $6B05: $86
-    add  $F3                                      ; $6B06: $C6 $F3
-    ld   [hl], a                                  ; $6B08: $77
-    jr   jr_004_6B51                              ; $6B09: $18 $46
-
-jr_004_6B0B:
-    cp   $02                                      ; $6B0B: $FE $02
-    ld   a, [hl]                                  ; $6B0D: $7E
-    jr   nz, jr_004_6B16                          ; $6B0E: $20 $06
-
-    ld   hl, hMultiPurpose0                            ; $6B10: $21 $D7 $FF
-    inc  [hl]                                     ; $6B13: $34
-    cpl                                           ; $6B14: $2F
-    inc  a                                        ; $6B15: $3C
-
-jr_004_6B16:
-    ld   hl, hActiveEntityVisualPosY              ; $6B16: $21 $EC $FF
-    add  [hl]                                     ; $6B19: $86
-    ld   [hl], a                                  ; $6B1A: $77
-    ld   hl, wEntitiesPrivateState4Table          ; $6B1B: $21 $40 $C4
-    add  hl, bc                                   ; $6B1E: $09
-    ldh  a, [hMultiPurpose0]                      ; $6B1F: $F0 $D7
-    and  a                                        ; $6B21: $A7
-    ld   a, [hl]                                  ; $6B22: $7E
-    jr   nz, jr_004_6B28                          ; $6B23: $20 $03
-
-    cpl                                           ; $6B25: $2F
-    and  $0F                                      ; $6B26: $E6 $0F
-
-jr_004_6B28:
-    ld   hl, hActiveEntityPosX                    ; $6B28: $21 $EE $FF
-    add  [hl]                                     ; $6B2B: $86
-    add  $F8                                      ; $6B2C: $C6 $F8
-    ld   [hl], a                                  ; $6B2E: $77
-    jr   jr_004_6B51                              ; $6B2F: $18 $20
-
-jr_004_6B31:
-    ld   hl, wEntitiesInertiaTable                ; $6B31: $21 $D0 $C3
-    add  hl, bc                                   ; $6B34: $09
-    ld   a, [hl]                                  ; $6B35: $7E
-    and  $0F                                      ; $6B36: $E6 $0F
-    ld   e, a                                     ; $6B38: $5F
-    ld   d, $00                                   ; $6B39: $16 $00
-    ld   hl, Data_004_6AB3                        ; $6B3B: $21 $B3 $6A
-    add  hl, de                                   ; $6B3E: $19
-    ldh  a, [hActiveEntityVisualPosY]             ; $6B3F: $F0 $EC
-    add  [hl]                                     ; $6B41: $86
-    add  $F0                                      ; $6B42: $C6 $F0
-    ldh  [hActiveEntityVisualPosY], a             ; $6B44: $E0 $EC
-    ld   hl, Data_004_6AB7                        ; $6B46: $21 $B7 $6A
-    add  hl, de                                   ; $6B49: $19
-    ldh  a, [hActiveEntityPosX]                   ; $6B4A: $F0 $EE
-    add  [hl]                                     ; $6B4C: $86
-    add  $F3                                      ; $6B4D: $C6 $F3
-    ldh  [hActiveEntityPosX], a                   ; $6B4F: $E0 $EE
-
-jr_004_6B51:
-    ld   a, $02                                   ; $6B51: $3E $02
-    ldh  [hActiveEntitySpriteVariant], a          ; $6B53: $E0 $F1
-    ld   de, Unknown030SpriteVariants             ; $6B55: $11 $A7 $6A
-    call RenderActiveEntitySpritesPair            ; $6B58: $CD $C0 $3B
-    ld   hl, wEntitiesPrivateState4Table          ; $6B5B: $21 $40 $C4
-    add  hl, bc                                   ; $6B5E: $09
-    ld   a, [hl]                                  ; $6B5F: $7E
-    and  a                                        ; $6B60: $A7
-    ret  z                                        ; $6B61: $C8
-
-    ld   hl, wEntitiesPrivateState1Table          ; $6B62: $21 $B0 $C2
-    add  hl, bc                                   ; $6B65: $09
-    ld   a, [hl]                                  ; $6B66: $7E
-    and  $80                                      ; $6B67: $E6 $80
-    jr   nz, jr_004_6B7C                          ; $6B69: $20 $11
-
-    call GetEntityPrivateCountdown1               ; $6B6B: $CD $00 $0C
-    jr   nz, jr_004_6B7C                          ; $6B6E: $20 $0C
-
-    ld   hl, wEntitiesOptions1Table               ; $6B70: $21 $30 $C4
-    add  hl, bc                                   ; $6B73: $09
-    ld   [hl], ENTITY_OPT1_SWORD_CLINK_OFF        ; $6B74: $36 $40
-    call label_3B39                               ; $6B76: $CD $39 $3B
-    call func_004_6BE1                            ; $6B79: $CD $E1 $6B
-
-jr_004_6B7C:
-    ldh  a, [hActiveEntityPosX]                   ; $6B7C: $F0 $EE
-    add  $04                                      ; $6B7E: $C6 $04
-    ld   hl, wEntitiesPosXTable                   ; $6B80: $21 $00 $C2
-    add  hl, bc                                   ; $6B83: $09
-    sub  [hl]                                     ; $6B84: $96
-    sra  a                                        ; $6B85: $CB $2F
-    sra  a                                        ; $6B87: $CB $2F
-    ldh  [hMultiPurpose0], a                      ; $6B89: $E0 $D7
-    ldh  [hMultiPurpose2], a                      ; $6B8B: $E0 $D9
-    ldh  a, [hActiveEntityVisualPosY]             ; $6B8D: $F0 $EC
-    ld   hl, wEntitiesPosYTable                   ; $6B8F: $21 $10 $C2
-    add  hl, bc                                   ; $6B92: $09
-    sub  [hl]                                     ; $6B93: $96
-    sra  a                                        ; $6B94: $CB $2F
-    sra  a                                        ; $6B96: $CB $2F
-    ldh  [hMultiPurpose1], a                      ; $6B98: $E0 $D8
-    ldh  [hMultiPurpose3], a                      ; $6B9A: $E0 $DA
-    ld   a, [wOAMNextAvailableSlot]               ; $6B9C: $FA $C0 $C3
-    ld   e, a                                     ; $6B9F: $5F
-    ld   d, $00                                   ; $6BA0: $16 $00
-    ld   hl, wDynamicOAMBuffer                    ; $6BA2: $21 $30 $C0
-    add  hl, de                                   ; $6BA5: $19
-    ld   e, l                                     ; $6BA6: $5D
-    ld   d, h                                     ; $6BA7: $54
-    call CopyEntityPositionToActivePosition       ; $6BA8: $CD $8A $3D
-    ld   a, $03                                   ; $6BAB: $3E $03
-
-jr_004_6BAD:
-    ldh  [hMultiPurpose4], a                      ; $6BAD: $E0 $DB
-    ldh  a, [hActiveEntityVisualPosY]             ; $6BAF: $F0 $EC
-    ld   hl, hMultiPurpose1                            ; $6BB1: $21 $D8 $FF
-    add  [hl]                                     ; $6BB4: $86
-    ld   [de], a                                  ; $6BB5: $12
-    inc  de                                       ; $6BB6: $13
-    ldh  a, [hActiveEntityPosX]                   ; $6BB7: $F0 $EE
-    ld   hl, hMultiPurpose0                            ; $6BB9: $21 $D7 $FF
-    add  [hl]                                     ; $6BBC: $86
-    ld   [de], a                                  ; $6BBD: $12
-    inc  de                                       ; $6BBE: $13
-    ld   a, $24                                   ; $6BBF: $3E $24
-    ld   [de], a                                  ; $6BC1: $12
-    inc  de                                       ; $6BC2: $13
-    ld   a, $00                                   ; $6BC3: $3E $00
-    ld   [de], a                                  ; $6BC5: $12
-    inc  de                                       ; $6BC6: $13
-    ldh  a, [hMultiPurpose0]                      ; $6BC7: $F0 $D7
-    ld   hl, hMultiPurpose2                            ; $6BC9: $21 $D9 $FF
-    add  [hl]                                     ; $6BCC: $86
-    ldh  [hMultiPurpose0], a                      ; $6BCD: $E0 $D7
-    ldh  a, [hMultiPurpose1]                      ; $6BCF: $F0 $D8
-    ld   hl, hMultiPurpose3                            ; $6BD1: $21 $DA $FF
-    add  [hl]                                     ; $6BD4: $86
-    ldh  [hMultiPurpose1], a                      ; $6BD5: $E0 $D8
-    ldh  a, [hMultiPurpose4]                      ; $6BD7: $F0 $DB
-    dec  a                                        ; $6BD9: $3D
-    jr   nz, jr_004_6BAD                          ; $6BDA: $20 $D1
-
-    ld   a, $03                                   ; $6BDC: $3E $03
-    jp   func_015_7964_trampoline                 ; $6BDE: $C3 $A0 $3D
-
-func_004_6BE1::
-    ldh  a, [hActiveEntityPosX]                   ; $6BE1: $F0 $EE
-    ldh  [hMultiPurpose4], a                      ; $6BE3: $E0 $DB
-    swap a                                        ; $6BE5: $CB $37
-    and  $0F                                      ; $6BE7: $E6 $0F
-    ld   e, a                                     ; $6BE9: $5F
-    ldh  a, [hActiveEntityVisualPosY]             ; $6BEA: $F0 $EC
-    sub  $10                                      ; $6BEC: $D6 $10
-    add  $04                                      ; $6BEE: $C6 $04
-    ldh  [hMultiPurpose5], a                      ; $6BF0: $E0 $DC
-    and  $F0                                      ; $6BF2: $E6 $F0
-    or   e                                        ; $6BF4: $B3
-    ld   e, a                                     ; $6BF5: $5F
-    ld   d, $00                                   ; $6BF6: $16 $00
-    ld   hl, wRoomObjects                         ; $6BF8: $21 $11 $D7
-    ld   a, h                                     ; $6BFB: $7C
-    add  hl, de                                   ; $6BFC: $19
-    ld   h, a                                     ; $6BFD: $67
-    ld   a, [hl]                                  ; $6BFE: $7E
-    ldh  [hObjectUnderEntity], a                  ; $6BFF: $E0 $AF
-    ld   e, a                                     ; $6C01: $5F
-    ld   a, [wIsIndoor]                           ; $6C02: $FA $A5 $DB
-    ld   d, a                                     ; $6C05: $57
-    call GetObjectPhysicsFlags_trampoline         ; $6C06: $CD $26 $2A
-    cp   $00                                      ; $6C09: $FE $00
-    ret  z                                        ; $6C0B: $C8
-
-    cp   $01                                      ; $6C0C: $FE $01
-    ret  nz                                       ; $6C0E: $C0
-
-    ld   hl, wEntitiesPrivateState1Table          ; $6C0F: $21 $B0 $C2
-    add  hl, bc                                   ; $6C12: $09
-    ld   a, [hl]                                  ; $6C13: $7E
-    cpl                                           ; $6C14: $2F
-    inc  a                                        ; $6C15: $3C
-    ld   [hl], a                                  ; $6C16: $77
-    call GetEntityPrivateCountdown1               ; $6C17: $CD $00 $0C
-    ld   [hl], $08                                ; $6C1A: $36 $08
-    ld   a, JINGLE_SWORD_POKING                   ; $6C1C: $3E $07
-    ldh  [hJingle], a                             ; $6C1E: $E0 $F2
-
-label_004_6C20:
-    ldh  a, [hActiveEntityPosX]                   ; $6C20: $F0 $EE
-    ldh  [hMultiPurpose0], a                      ; $6C22: $E0 $D7
-    ldh  a, [hActiveEntityVisualPosY]             ; $6C24: $F0 $EC
-    ldh  [hMultiPurpose1], a                      ; $6C26: $E0 $D8
-    ld   a, TRANSCIENT_VFX_SWORD_POKE             ; $6C28: $3E $05
-    jp   AddTranscientVfx                         ; $6C2A: $C3 $C7 $0C
-
-; define sprite variants by selecting tile n° and setting OAM attributes (palette + flags) in a list
-LaserSpriteVariants::
-.variant0
-    db $70, $03
-    db $70, $23
-.variant1
-    db $78, $03
-    db $7A, $03
-.variant2
-    db $74, $03
-    db $76, $03
-.variant3
-    db $7C, $03
-    db $7E, $03
-.variant4
-    db $72, $03
-    db $72, $23
-.variant5
-    db $7E, $23
-    db $7C, $23
-.variant6
-    db $76, $23
-    db $74, $23
-.variant7
-    db $7A, $23
-    db $78, $23
-
-Data_004_6C4D::
-    db   $10, $0E, $0C, $06
-
-Data_004_6C51::
-    db   $00, $FA, $F4, $F2, $F0, $F2, $F4, $FA, $00, $06, $0C, $0E, $10, $0E, $0C, $06
-
-LaserEntityHandler::
-    ldh  a, [hActiveEntityState]                  ; $6C61: $F0 $F0
-    and  a                                        ; $6C63: $A7
-    jp   nz, label_004_6D0F                       ; $6C64: $C2 $0F $6D
-
-    ld   de, LaserSpriteVariants                  ; $6C67: $11 $2D $6C
-    call RenderActiveEntitySpritesPair            ; $6C6A: $CD $C0 $3B
-    call ReturnIfNonInteractive_04                ; $6C6D: $CD $A3 $7F
-    call label_3B44                               ; $6C70: $CD $44 $3B
-    call label_3B23                               ; $6C73: $CD $23 $3B
-    call GetEntityTransitionCountdown             ; $6C76: $CD $05 $0C
-    jr   z, jr_004_6CB4                           ; $6C79: $28 $39
-
-    cp   $10                                      ; $6C7B: $FE $10
-    jr   nz, jr_004_6CB3                          ; $6C7D: $20 $34
-
-    ld   a, ENTITY_LASER_BEAM                     ; $6C7F: $3E $2B
-    call SpawnNewEntity_trampoline                ; $6C81: $CD $86 $3B
-    jr   c, jr_004_6CB3                           ; $6C84: $38 $2D
-
-    ld   a, $08                                   ; $6C86: $3E $08
-    ldh  [hNoiseSfx], a                           ; $6C88: $E0 $F4
-    ldh  a, [hMultiPurpose0]                      ; $6C8A: $F0 $D7
-    ld   hl, wEntitiesPosXTable                   ; $6C8C: $21 $00 $C2
-    add  hl, de                                   ; $6C8F: $19
-    ld   [hl], a                                  ; $6C90: $77
-    ldh  a, [hMultiPurpose1]                      ; $6C91: $F0 $D8
-    ld   hl, wEntitiesPosYTable                   ; $6C93: $21 $10 $C2
-    add  hl, de                                   ; $6C96: $19
-    ld   [hl], a                                  ; $6C97: $77
-    ldh  a, [hMultiPurpose2]                      ; $6C98: $F0 $D9
-    ld   hl, wEntitiesDirectionTable              ; $6C9A: $21 $80 $C3
-    add  hl, de                                   ; $6C9D: $19
-    ld   [hl], a                                  ; $6C9E: $77
-    ld   hl, wEntitiesSpeedXTable                 ; $6C9F: $21 $40 $C2
-    add  hl, bc                                   ; $6CA2: $09
-    ld   a, [hl]                                  ; $6CA3: $7E
-    ld   hl, wEntitiesSpeedXTable                 ; $6CA4: $21 $40 $C2
-    add  hl, de                                   ; $6CA7: $19
-    ld   [hl], a                                  ; $6CA8: $77
-    ld   hl, wEntitiesSpeedYTable                 ; $6CA9: $21 $50 $C2
-    add  hl, bc                                   ; $6CAC: $09
-    ld   a, [hl]                                  ; $6CAD: $7E
-    ld   hl, wEntitiesSpeedYTable                 ; $6CAE: $21 $50 $C2
-    add  hl, de                                   ; $6CB1: $19
-    ld   [hl], a                                  ; $6CB2: $77
-
-jr_004_6CB3:
-    ret                                           ; $6CB3: $C9
-
-jr_004_6CB4:
-    ld   hl, wEntitiesInertiaTable                ; $6CB4: $21 $D0 $C3
-    add  hl, bc                                   ; $6CB7: $09
-    ld   a, [hl]                                  ; $6CB8: $7E
-    inc  a                                        ; $6CB9: $3C
-    ld   [hl], a                                  ; $6CBA: $77
-    and  $07                                      ; $6CBB: $E6 $07
-    jr   nz, jr_004_6D0E                          ; $6CBD: $20 $4F
-
-    ld   hl, wEntitiesDirectionTable              ; $6CBF: $21 $80 $C3
-    add  hl, bc                                   ; $6CC2: $09
-    ld   a, [hl]                                  ; $6CC3: $7E
-    inc  a                                        ; $6CC4: $3C
-    and  $0F                                      ; $6CC5: $E6 $0F
-    ld   [hl], a                                  ; $6CC7: $77
-    srl  a                                        ; $6CC8: $CB $3F
-    ld   hl, wEntitiesSpriteVariantTable          ; $6CCA: $21 $B0 $C3
-    add  hl, bc                                   ; $6CCD: $09
-    ld   [hl], a                                  ; $6CCE: $77
-    ld   a, ENTITY_LASER                          ; $6CCF: $3E $2A
-    call SpawnNewEntity_trampoline                ; $6CD1: $CD $86 $3B
-    jr   c, jr_004_6D0E                           ; $6CD4: $38 $38
-
-    ldh  a, [hMultiPurpose0]                      ; $6CD6: $F0 $D7
-    ld   hl, wEntitiesPosXTable                   ; $6CD8: $21 $00 $C2
-    add  hl, de                                   ; $6CDB: $19
-    ld   [hl], a                                  ; $6CDC: $77
-    ldh  a, [hMultiPurpose1]                      ; $6CDD: $F0 $D8
-    ld   hl, wEntitiesPosYTable                   ; $6CDF: $21 $10 $C2
-    add  hl, de                                   ; $6CE2: $19
-    ld   [hl], a                                  ; $6CE3: $77
-    ld   hl, wEntitiesStateTable                  ; $6CE4: $21 $90 $C2
-    add  hl, de                                   ; $6CE7: $19
-    ld   [hl], $01                                ; $6CE8: $36 $01
-    ld   hl, wEntitiesPrivateState1Table          ; $6CEA: $21 $B0 $C2
-    add  hl, de                                   ; $6CED: $19
-    ld   [hl], c                                  ; $6CEE: $71
-    ld   hl, wEntitiesPhysicsFlagsTable           ; $6CEF: $21 $40 $C3
-    add  hl, de                                   ; $6CF2: $19
-    ld   [hl], $C0                                ; $6CF3: $36 $C0
-    push bc                                       ; $6CF5: $C5
-    ldh  a, [hMultiPurpose2]                      ; $6CF6: $F0 $D9
-    ld   c, a                                     ; $6CF8: $4F
-    ld   hl, Data_004_6C51                        ; $6CF9: $21 $51 $6C
-    add  hl, bc                                   ; $6CFC: $09
-    ld   a, [hl]                                  ; $6CFD: $7E
-    ld   hl, wEntitiesSpeedXTable                 ; $6CFE: $21 $40 $C2
-    add  hl, de                                   ; $6D01: $19
-    ld   [hl], a                                  ; $6D02: $77
-    ld   hl, Data_004_6C4D                        ; $6D03: $21 $4D $6C
-    add  hl, bc                                   ; $6D06: $09
-    ld   a, [hl]                                  ; $6D07: $7E
-    ld   hl, wEntitiesSpeedYTable                 ; $6D08: $21 $50 $C2
-    add  hl, de                                   ; $6D0B: $19
-    ld   [hl], a                                  ; $6D0C: $77
-    pop  bc                                       ; $6D0D: $C1
-
-jr_004_6D0E:
-    ret                                           ; $6D0E: $C9
-
-label_004_6D0F:
-    call label_3B2E                               ; $6D0F: $CD $2E $3B
-    ld   hl, wEntitiesCollisionsTable             ; $6D12: $21 $A0 $C2
-    add  hl, bc                                   ; $6D15: $09
-    ld   a, [hl]                                  ; $6D16: $7E
-    and  a                                        ; $6D17: $A7
-    jp   nz, func_004_6D7A                        ; $6D18: $C2 $7A $6D
-
-    ldh  a, [hActiveEntityPosX]                   ; $6D1B: $F0 $EE
-    ld   hl, hLinkPositionX                       ; $6D1D: $21 $98 $FF
-    sub  [hl]                                     ; $6D20: $96
-    add  $10                                      ; $6D21: $C6 $10
-    cp   $20                                      ; $6D23: $FE $20
-    jr   nc, jr_004_6D5C                          ; $6D25: $30 $35
-
-    ldh  a, [hActiveEntityPosY]                   ; $6D27: $F0 $EF
-    ld   hl, hLinkPositionY                       ; $6D29: $21 $99 $FF
-    sub  [hl]                                     ; $6D2C: $96
-    add  $10                                      ; $6D2D: $C6 $10
-    cp   $20                                      ; $6D2F: $FE $20
-    jr   nc, jr_004_6D5C                          ; $6D31: $30 $29
-
-    call func_004_6D7A                            ; $6D33: $CD $7A $6D
-    ld   a, [wInvincibilityCounter]               ; $6D36: $FA $C7 $DB
-    and  a                                        ; $6D39: $A7
-    jr   nz, jr_004_6D5C                          ; $6D3A: $20 $20
-
-    ld   hl, wEntitiesPrivateState1Table          ; $6D3C: $21 $B0 $C2
-    add  hl, bc                                   ; $6D3F: $09
-    ld   e, [hl]                                  ; $6D40: $5E
-    ld   d, b                                     ; $6D41: $50
-    ld   hl, wEntitiesTransitionCountdownTable    ; $6D42: $21 $E0 $C2
-    add  hl, de                                   ; $6D45: $19
-    ld   a, [hl]                                  ; $6D46: $7E
-    and  a                                        ; $6D47: $A7
-    jr   nz, jr_004_6D5C                          ; $6D48: $20 $12
-
-    ld   [hl], $20                                ; $6D4A: $36 $20
-    ld   hl, wEntitiesFlashCountdownTable         ; $6D4C: $21 $20 $C4
-    add  hl, de                                   ; $6D4F: $19
-    ld   [hl], $10                                ; $6D50: $36 $10
-    push bc                                       ; $6D52: $C5
-    ld   c, e                                     ; $6D53: $4B
-    ld   b, d                                     ; $6D54: $42
-    ld   a, $40                                   ; $6D55: $3E $40
-    call ApplyVectorTowardsLink_trampoline        ; $6D57: $CD $AA $3B
-    pop  bc                                       ; $6D5A: $C1
-    ret                                           ; $6D5B: $C9
-
-jr_004_6D5C:
-    ld   hl, wEntitiesSpeedXTable                 ; $6D5C: $21 $40 $C2
-    add  hl, bc                                   ; $6D5F: $09
-    ld   a, [hl]                                  ; $6D60: $7E
-    ld   hl, wEntitiesPosXTable                   ; $6D61: $21 $00 $C2
-    add  hl, bc                                   ; $6D64: $09
-    add  [hl]                                     ; $6D65: $86
-    ld   [hl], a                                  ; $6D66: $77
-    cp   $9C                                      ; $6D67: $FE $9C
-    jp   nc, func_004_6D7A                        ; $6D69: $D2 $7A $6D
-
-    ld   hl, wEntitiesSpeedYTable                 ; $6D6C: $21 $50 $C2
-    add  hl, bc                                   ; $6D6F: $09
-    ld   a, [hl]                                  ; $6D70: $7E
-    ld   hl, wEntitiesPosYTable                   ; $6D71: $21 $10 $C2
-    add  hl, bc                                   ; $6D74: $09
-    add  [hl]                                     ; $6D75: $86
-    ld   [hl], a                                  ; $6D76: $77
-    cp   $78                                      ; $6D77: $FE $78
-    ret  c                                        ; $6D79: $D8
-
-func_004_6D7A::
-    ld   hl, wEntitiesStatusTable                 ; $6D7A: $21 $80 $C2
-    add  hl, bc                                   ; $6D7D: $09
-    ld   [hl], b                                  ; $6D7E: $70
-    ret                                           ; $6D7F: $C9
-
-; If the entity is ignoring hits, apply its recoil velocity.
-ApplyRecoilIfNeeded_04::
-    ld   hl, wEntitiesIgnoreHitsCountdownTable    ; $6D80: $21 $10 $C4
-    add  hl, bc                                   ; $6D83: $09
-    ld   a, [hl]                                  ; $6D84: $7E
-    and  a                                        ; $6D85: $A7
-    jr   z, .return                               ; $6D86: $28 $41
-
-    dec  a                                        ; $6D88: $3D
-    ld   [hl], a                                  ; $6D89: $77
-
-    call label_3E8E                               ; $6D8A: $CD $8E $3E
-
-    ;
-    ; Temporarily replace the entity speed by the recoil speed
-    ;
-
-    ld   hl, wEntitiesSpeedXTable                 ; $6D8D: $21 $40 $C2
-    add  hl, bc                                   ; $6D90: $09
-    ld   a, [hl]                                  ; $6D91: $7E
-    push af                                       ; $6D92: $F5
-
-=======
->>>>>>> 1d3f8530
     ld   hl, wEntitiesSpeedYTable                 ; $6D93: $21 $50 $C2
     add  hl, bc                                   ; $6D96: $09
     ld   a, [hl]                                  ; $6D97: $7E
     push af                                       ; $6D98: $F5
-<<<<<<< HEAD
 
     ld   hl, wEntitiesRecoilVelocityX             ; $6D99: $21 $F0 $C3
     add  hl, bc                                   ; $6D9C: $09
@@ -5432,2449 +202,6 @@
 jr_004_6E43:
     ld   d, a                                     ; $6E43: $57
     ret                                           ; $6E44: $C9
-
-func_004_6E45::
-    ld   e, $02                                   ; $6E45: $1E $02
-    ldh  a, [hLinkPositionY]                      ; $6E47: $F0 $99
-    ld   hl, wEntitiesPosYTable                   ; $6E49: $21 $10 $C2
-    add  hl, bc                                   ; $6E4C: $09
-    sub  [hl]                                     ; $6E4D: $96
-    bit  7, a                                     ; $6E4E: $CB $7F
-    jr   nz, jr_004_6E53                          ; $6E50: $20 $01
-
-    inc  e                                        ; $6E52: $1C
-
-jr_004_6E53:
-    ld   d, a                                     ; $6E53: $57
-    ret                                           ; $6E54: $C9
-
-func_004_6E55::
-    call func_004_6E35                            ; $6E55: $CD $35 $6E
-    ld   a, e                                     ; $6E58: $7B
-    ldh  [hMultiPurpose0], a                      ; $6E59: $E0 $D7
-    ld   a, d                                     ; $6E5B: $7A
-    bit  7, a                                     ; $6E5C: $CB $7F
-    jr   z, jr_004_6E62                           ; $6E5E: $28 $02
-
-    cpl                                           ; $6E60: $2F
-    inc  a                                        ; $6E61: $3C
-
-jr_004_6E62:
-    push af                                       ; $6E62: $F5
-    call func_004_6E45                            ; $6E63: $CD $45 $6E
-    ld   a, e                                     ; $6E66: $7B
-    ldh  [hMultiPurpose1], a                      ; $6E67: $E0 $D8
-    ld   a, d                                     ; $6E69: $7A
-    bit  7, a                                     ; $6E6A: $CB $7F
-    jr   z, jr_004_6E70                           ; $6E6C: $28 $02
-
-    cpl                                           ; $6E6E: $2F
-    inc  a                                        ; $6E6F: $3C
-
-jr_004_6E70:
-    pop  de                                       ; $6E70: $D1
-    cp   d                                        ; $6E71: $BA
-    jr   nc, jr_004_6E78                          ; $6E72: $30 $04
-
-    ldh  a, [hMultiPurpose0]                      ; $6E74: $F0 $D7
-    jr   jr_004_6E7A                              ; $6E76: $18 $02
-
-jr_004_6E78:
-    ldh  a, [hMultiPurpose1]                      ; $6E78: $F0 $D8
-
-jr_004_6E7A:
-    ld   e, a                                     ; $6E7A: $5F
-    ret                                           ; $6E7B: $C9
-
-TrendyGameOwnerEntityHandler::
-    ld   a, [wIsMarinFollowingLink]               ; $6E7C: $FA $73 $DB
-    push af                                       ; $6E7F: $F5
-    ldh  a, [hRoomStatus]                         ; $6E80: $F0 $F8
-    and  ROOM_STATUS_EVENT_1                      ; $6E82: $E6 $10
-    jr   z, jr_004_6E8A                           ; $6E84: $28 $04
-
-    xor  a                                        ; $6E86: $AF
-    ld   [wIsMarinFollowingLink], a               ; $6E87: $EA $73 $DB
-
-jr_004_6E8A:
-    call func_004_6E92                            ; $6E8A: $CD $92 $6E
-    pop  af                                       ; $6E8D: $F1
-    ld   [wIsMarinFollowingLink], a               ; $6E8E: $EA $73 $DB
-    ret                                           ; $6E91: $C9
-
-func_004_6E92::
-    ld   hl, wEntitiesPrivateState1Table          ; $6E92: $21 $B0 $C2
-    add  hl, bc                                   ; $6E95: $09
-    ld   a, [hl]                                  ; $6E96: $7E
-    and  a                                        ; $6E97: $A7
-    jp   nz, label_004_74D9                       ; $6E98: $C2 $D9 $74
-
-    ld   a, c                                     ; $6E9B: $79
-    ld   [wD210], a                               ; $6E9C: $EA $10 $D2
-    ld   a, $02                                   ; $6E9F: $3E $02
-    ld   [wBlockItemUsage], a                     ; $6EA1: $EA $0A $C5
-    call GetEntityPrivateCountdown1               ; $6EA4: $CD $00 $0C
-    dec  a                                        ; $6EA7: $3D
-    jr   nz, jr_004_6EAE                          ; $6EA8: $20 $04
-
-    ld   a, JINGLE_NEW_HEART                      ; $6EAA: $3E $19
-    ldh  [hJingle], a                             ; $6EAC: $E0 $F2
-
-jr_004_6EAE:
-    ldh  a, [hActiveEntitySpriteVariant]          ; $6EAE: $F0 $F1
-    inc  a                                        ; $6EB0: $3C
-    jr   z, jr_004_6ECA                           ; $6EB1: $28 $17
-
-    ldh  a, [hFrameCounter]                       ; $6EB3: $F0 $E7
-    and  $1F                                      ; $6EB5: $E6 $1F
-    jr   nz, jr_004_6EC1                          ; $6EB7: $20 $08
-
-    call func_004_6E55                            ; $6EB9: $CD $55 $6E
-    ld   hl, wEntitiesDirectionTable              ; $6EBC: $21 $80 $C3
-    add  hl, bc                                   ; $6EBF: $09
-    ld   [hl], e                                  ; $6EC0: $73
-
-jr_004_6EC1:
-    call func_004_7C98                            ; $6EC1: $CD $98 $7C
-    ld   de, ShopOwnerSpriteVariants              ; $6EC4: $11 $CB $76
-    call RenderActiveEntitySpritesPair            ; $6EC7: $CD $C0 $3B
-
-jr_004_6ECA:
-    call func_004_73FE                            ; $6ECA: $CD $FE $73
-    call CopyEntityPositionToActivePosition       ; $6ECD: $CD $8A $3D
-    call func_004_7BE3                            ; $6ED0: $CD $E3 $7B
-    call func_004_73B7                            ; $6ED3: $CD $B7 $73
-    ldh  a, [hActiveEntityState]                  ; $6ED6: $F0 $F0
-    cp   $03                                      ; $6ED8: $FE $03
-    jr   c, jr_004_6EE9                           ; $6EDA: $38 $0D
-
-    ld   a, [wIsMarinFollowingLink]               ; $6EDC: $FA $73 $DB
-    and  a                                        ; $6EDF: $A7
-    jr   z, jr_004_6EE9                           ; $6EE0: $28 $07
-
-    ld   a, $02                                   ; $6EE2: $3E $02
-    ldh  [hLinkInteractiveMotionBlocked], a       ; $6EE4: $E0 $A1
-    ld   [wC167], a                               ; $6EE6: $EA $67 $C1
-
-jr_004_6EE9:
-    ld   a, [wGameplayType]                       ; $6EE9: $FA $95 $DB
-    cp   $0B                                      ; $6EEC: $FE $0B
-    ret  nz                                       ; $6EEE: $C0
-
-    ld   a, [wTransitionSequenceCounter]          ; $6EEF: $FA $6B $C1
-    cp   $04                                      ; $6EF2: $FE $04
-    ret  nz                                       ; $6EF4: $C0
-
-TrendyEntityJumpTable:
-    ldh  a, [hActiveEntityState]                  ; $6EF5: $F0 $F0
-    JP_TABLE                                      ; $6EF7
-._00 dw func_004_6F38                             ; $6EF8
-._01 dw func_004_6FC6                             ; $6EFA
-._02 dw func_004_7020                             ; $6EFC
-._03 dw func_004_707F                             ; $6EFE
-._04 dw func_004_710C                             ; $6F00
-._05 dw func_004_7179                             ; $6F02
-._06 dw func_004_71B0                             ; $6F04
-._07 dw func_004_71FF                             ; $6F06
-._08 dw func_004_7249                             ; $6F08
-._09 dw func_004_727C                             ; $6F0A
-._0A dw func_004_7296                             ; $6F0C
-._0B dw func_004_72EF                             ; $6F0E
-._0C dw func_004_732F                             ; $6F10
-
-; Remainer of the entities initial pos y table
-Data_004_6F12::
-    db   $38, $58, $78
-
-; Trendy entity  initial direction
-Data_004_6F15::
-    db   $58, $40, $70, $2E, $2E, $2E
-
-; Trendy entity initial sprite variant
-Data_004_6F1B::
-    db   $3E, $4E, $4E, $00, $00, $00
-
-Data_004_6F21::
-    db   $04, $01, $02, $05, $02, $02, $00, $03, $04, $81, $81, $81, $82, $81, $81
-
-Data_004_6F30::
-    db   $FF, $47, $31, $52, $C5, $28, $00, $00
-
-func_004_6F38::
-    ld   e, $06                                   ; $6F38: $1E $06
-    ld   d, $00                                   ; $6F3A: $16 $00
-
-jr_004_6F3C:
-    push de                                       ; $6F3C: $D5
-    ld   a, $4F                                   ; $6F3D: $3E $4F
-    ld   e, $0E                                   ; $6F3F: $1E $0E
-    call SpawnNewEntityInRange_trampoline         ; $6F41: $CD $98 $3B
-
-    ; Set entity X and Y position from values depending on privateState1.
-    ;
-    ; (NB: the code finds it clever to re-use some values from the
-    ; entity jump table.)
-    ld   hl, wEntitiesPrivateState1Table          ; $6F44: $21 $B0 $C2
-    add  hl, de                                   ; $6F47: $19
-    ld   [hl], $01                                ; $6F48: $36 $01
-
-    ld   hl, (TrendyEntityJumpTable._08 + 1)      ; $6F4A: $21 $09 $6F
-    add  hl, de                                   ; $6F4D: $19
-    ld   a, [hl]                                  ; $6F4E: $7E
-    ld   hl, wEntitiesPosXTable                   ; $6F4F: $21 $00 $C2
-    add  hl, de                                   ; $6F52: $19
-    ld   [hl], a                                  ; $6F53: $77
-
-    ld   hl, (TrendyEntityJumpTable._0B + 1)      ; $6F54: $21 $0F $6F
-    add  hl, de                                   ; $6F57: $19
-    ld   a, [hl]                                  ; $6F58: $7E
-    ld   hl, wEntitiesPosYTable                   ; $6F59: $21 $10 $C2
-    add  hl, de                                   ; $6F5C: $19
-    ld   [hl], a                                  ; $6F5D: $77
-    ld   hl, Data_004_6F1B                        ; $6F5E: $21 $1B $6F
-    add  hl, de                                   ; $6F61: $19
-    ld   a, [hl]                                  ; $6F62: $7E
-    ld   hl, wEntitiesSpriteVariantTable          ; $6F63: $21 $B0 $C3
-    add  hl, de                                   ; $6F66: $19
-    ld   [hl], a                                  ; $6F67: $77
-    ld   hl, Data_004_6F21                        ; $6F68: $21 $21 $6F
-    add  hl, de                                   ; $6F6B: $19
-
-jr_004_6F6C:
-    ld   a, [hl]                                  ; $6F6C: $7E
-    ld   hl, wEntitiesPhysicsFlagsTable           ; $6F6D: $21 $40 $C3
-    add  hl, de                                   ; $6F70: $19
-    ld   [hl], a                                  ; $6F71: $77
-    ld   hl, Data_004_6F15                        ; $6F72: $21 $15 $6F
-    add  hl, de                                   ; $6F75: $19
-    ld   a, [hl]                                  ; $6F76: $7E
-    ld   hl, wEntitiesDirectionTable              ; $6F77: $21 $80 $C3
-    add  hl, de                                   ; $6F7A: $19
-    ld   [hl], a                                  ; $6F7B: $77
-    push bc                                       ; $6F7C: $C5
-    ld   c, e                                     ; $6F7D: $4B
-    ld   b, d                                     ; $6F7E: $42
-    call func_004_76B3                            ; $6F7F: $CD $B3 $76
-    pop  bc                                       ; $6F82: $C1
-    pop  de                                       ; $6F83: $D1
-    dec  e                                        ; $6F84: $1D
-    jr   nz, jr_004_6F3C                          ; $6F85: $20 $B5
-
-    xor  a                                        ; $6F87: $AF
-    ld   [wD206], a                               ; $6F88: $EA $06 $D2
-    ld   a, $10                                   ; $6F8B: $3E $10
-    ld   [wD202], a                               ; $6F8D: $EA $02 $D2
-    ld   [wD203], a                               ; $6F90: $EA $03 $D2
-    ld   a, $16                                   ; $6F93: $3E $16
-    ld   [wD205], a                               ; $6F95: $EA $05 $D2
-    ld   a, $18                                   ; $6F98: $3E $18
-    ld   [wD204], a                               ; $6F9A: $EA $04 $D2
-    ld   a, $00                                   ; $6F9D: $3E $00
-    ld   [wD200], a                               ; $6F9F: $EA $00 $D2
-    ld   a, $04                                   ; $6FA2: $3E $04
-    ld   [wD201], a                               ; $6FA4: $EA $01 $D2
-    call IncrementEntityState                     ; $6FA7: $CD $12 $3B
-    ld   a, [wTradeSequenceItem]                  ; $6FAA: $FA $0E $DB
-    ld   hl, wEntitiesPrivateState5Table          ; $6FAD: $21 $90 $C3
-    add  hl, bc                                   ; $6FB0: $09
-    ld   [hl], a                                  ; $6FB1: $77
-    ld   hl, wObjPal6                             ; $6FB2: $21 $78 $DC
-    ld   de, Data_004_6F30                        ; $6FB5: $11 $30 $6F
-
-jr_004_6FB8:
-    ld   a, [de]                                  ; $6FB8: $1A
-    ld   [hl+], a                                 ; $6FB9: $22
-    inc  de                                       ; $6FBA: $13
-    ld   a, l                                     ; $6FBB: $7D
-    and  $07                                      ; $6FBC: $E6 $07
-    jr   nz, jr_004_6FB8                          ; $6FBE: $20 $F8
-
-    ld   a, $02                                   ; $6FC0: $3E $02
-    ld   [wPaletteDataFlags], a                   ; $6FC2: $EA $D1 $DD
-    ret                                           ; $6FC5: $C9
-
-func_004_6FC6::
-    ld   a, [wC167]                               ; $6FC6: $FA $67 $C1
-    and  a                                        ; $6FC9: $A7
-    ret  nz                                       ; $6FCA: $C0
-
-    ld   a, [wIsMarinFollowingLink]               ; $6FCB: $FA $73 $DB
-    and  a                                        ; $6FCE: $A7
-    jr   z, jr_004_6FE2                           ; $6FCF: $28 $11
-
-    ldh  a, [hLinkPositionX]                      ; $6FD1: $F0 $98
-    cp   $6C                                      ; $6FD3: $FE $6C
-    jr   c, jr_004_6FE2                           ; $6FD5: $38 $0B
-
-    ld   hl, wIndoorBRoomStatus + $A0                                ; $6FD7: $21 $A0 $DA
-    set  4, [hl]                                  ; $6FDA: $CB $E6
-    ld   a, $6B                                   ; $6FDC: $3E $6B
-    ldh  [hLinkPositionX], a                      ; $6FDE: $E0 $98
-    jr   jr_004_6FE6                              ; $6FE0: $18 $04
-
-jr_004_6FE2:
-    call func_004_7C06                            ; $6FE2: $CD $06 $7C
-    ret  nc                                       ; $6FE5: $D0
-
-jr_004_6FE6:
-    xor  a                                        ; $6FE6: $AF
-    ld   [wConsecutiveStepsCount], a                               ; $6FE7: $EA $20 $C1
-    ldh  [hLinkSpeedX], a                         ; $6FEA: $E0 $9A
-    ld   e, $06                                   ; $6FEC: $1E $06
-    ld   hl, wEntitiesPrivateState5Table          ; $6FEE: $21 $90 $C3
-    add  hl, bc                                   ; $6FF1: $09
-    ld   a, [hl]                                  ; $6FF2: $7E
-    and  a                                        ; $6FF3: $A7
-    jr   z, jr_004_6FF7                           ; $6FF4: $28 $01
-
-    dec  e                                        ; $6FF6: $1D
-
-jr_004_6FF7:
-    ld   hl, wEntitiesPrivateState4Table          ; $6FF7: $21 $40 $C4
-    add  hl, bc                                   ; $6FFA: $09
-    ld   a, [hl]                                  ; $6FFB: $7E
-    cp   e                                        ; $6FFC: $BB
-    jr   c, jr_004_7004                           ; $6FFD: $38 $05
-
-    jp_open_dialog $040                           ; $6FFF
-
-jr_004_7004:
-    ld   a, [wIsMarinFollowingLink]               ; $7004: $FA $73 $DB
-    and  a                                        ; $7007: $A7
-    jr   z, jr_004_700E                           ; $7008: $28 $04
-
-    ld   a, $F7                                   ; $700A: $3E $F7
-    jr   jr_004_701A                              ; $700C: $18 $0C
-
-jr_004_700E:
-    ld   hl, wEntitiesPrivateState3Table          ; $700E: $21 $D0 $C2
-    add  hl, bc                                   ; $7011: $09
-    ld   a, [hl]                                  ; $7012: $7E
-    and  a                                        ; $7013: $A7
-    ld   a, $3B                                   ; $7014: $3E $3B
-    jr   z, jr_004_701A                           ; $7016: $28 $02
-
-    ld   a, $3E                                   ; $7018: $3E $3E
-
-jr_004_701A:
-    call OpenDialog                               ; $701A: $CD $85 $23
-    jp   IncrementEntityState                     ; $701D: $C3 $12 $3B
-
-func_004_7020::
-    ld   a, $02                                   ; $7020: $3E $02
-    ldh  [hLinkInteractiveMotionBlocked], a       ; $7022: $E0 $A1
-    ld   a, [wDialogState]                        ; $7024: $FA $9F $C1
-    and  a                                        ; $7027: $A7
-    jr   nz, jr_004_705C                          ; $7028: $20 $32
-
-    ld   a, [wDialogIndex]                        ; $702A: $FA $73 $C1
-    cp   $F8                                      ; $702D: $FE $F8
-    jr   z, jr_004_7038                           ; $702F: $28 $07
-
-    ld   a, [wDialogAskSelectionIndex]                               ; $7031: $FA $77 $C1
-    cp   $01                                      ; $7034: $FE $01
-    jr   nc, jr_004_704B                          ; $7036: $30 $13
-
-jr_004_7038:
-    ld   a, [wRupeeCountLow]                      ; $7038: $FA $5E $DB
-    sub  $10                                      ; $703B: $D6 $10
-    ld   a, [wRupeeCountHigh]                     ; $703D: $FA $5D $DB
-
-func_004_7040::
-    sbc  $00                                      ; $7040: $DE $00
-    jr   nc, jr_004_705D                          ; $7042: $30 $19
-
-    call_open_dialog $034                         ; $7044
-    jr   label_004_7056                           ; $7049: $18 $0B
-
-jr_004_704B:
-    ld   a, [wIsMarinFollowingLink]               ; $704B: $FA $73 $DB
-    and  a                                        ; $704E: $A7
-    jr   z, label_004_7056                        ; $704F: $28 $05
-
-    jp_open_dialog $0F8                           ; $7051
-
-label_004_7056:
-    ld   hl, wEntitiesStateTable                  ; $7056: $21 $90 $C2
-    add  hl, bc                                   ; $7059: $09
-    ld   [hl], $01                                ; $705A: $36 $01
-
-jr_004_705C:
-    ret                                           ; $705C: $C9
-
-jr_004_705D:
-    ld   a, [wIsMarinFollowingLink]               ; $705D: $FA $73 $DB
-    and  a                                        ; $7060: $A7
-    jr   z, jr_004_7066                           ; $7061: $28 $03
-
-    ld   [wDB74], a                               ; $7063: $EA $74 $DB
-
-jr_004_7066:
-    ld   hl, wEntitiesPrivateState3Table          ; $7066: $21 $D0 $C2
-    add  hl, bc                                   ; $7069: $09
-    ld   a, [hl]                                  ; $706A: $7E
-    ld   [hl], $01                                ; $706B: $36 $01
-    and  a                                        ; $706D: $A7
-    ld   a, $3C                                   ; $706E: $3E $3C
-    jr   z, jr_004_7074                           ; $7070: $28 $02
-
-    ld   a, $3F                                   ; $7072: $3E $3F
-
-jr_004_7074:
-    call OpenDialog                               ; $7074: $CD $85 $23
-    ld   a, $0A                                   ; $7077: $3E $0A
-    ld   [wSubstractRupeeBufferLow], a            ; $7079: $EA $92 $DB
-    jp   IncrementEntityState                     ; $707C: $C3 $12 $3B
-
-func_004_707F::
-    ldh  a, [hFrameCounter]                       ; $707F: $F0 $E7
-    rra                                           ; $7081: $1F
-    rra                                           ; $7082: $1F
-    rra                                           ; $7083: $1F
-    rra                                           ; $7084: $1F
-    and  $01                                      ; $7085: $E6 $01
-    ld   [wD200], a                               ; $7087: $EA $00 $D2
-    ld   a, $10                                   ; $708A: $3E $10
-    ld   [wD203], a                               ; $708C: $EA $03 $D2
-    ldh  a, [hIsGBC]                              ; $708F: $F0 $FE
-    and  a                                        ; $7091: $A7
-    jr   z, jr_004_70A2                           ; $7092: $28 $0E
-
-    ldh  a, [hFrameCounter]                       ; $7094: $F0 $E7
-    and  $08                                      ; $7096: $E6 $08
-    srl  a                                        ; $7098: $CB $3F
-    srl  a                                        ; $709A: $CB $3F
-    srl  a                                        ; $709C: $CB $3F
-    add  $03                                      ; $709E: $C6 $03
-    jr   jr_004_70A6                              ; $70A0: $18 $04
-
-jr_004_70A2:
-    ldh  a, [hFrameCounter]                       ; $70A2: $F0 $E7
-    and  $10                                      ; $70A4: $E6 $10
-
-jr_004_70A6:
-    ld   [wD202], a                               ; $70A6: $EA $02 $D2
-    ld   a, [wIsMarinFollowingLink]               ; $70A9: $FA $73 $DB
-    and  a                                        ; $70AC: $A7
-    jr   z, jr_004_70F4                           ; $70AD: $28 $45
-
-    call GetEntityDropTimer                       ; $70AF: $CD $FB $0B
-    jr   z, jr_004_70B9                           ; $70B2: $28 $05
-
-    dec  a                                        ; $70B4: $3D
-    ret  nz                                       ; $70B5: $C0
-
-    jp   label_004_7104                           ; $70B6: $C3 $04 $71
-
-jr_004_70B9:
-    call ReturnIfNonInteractive_04                ; $70B9: $CD $A3 $7F
-    push bc                                       ; $70BC: $C5
-    ld   a, [wMarinEntityIndex]                   ; $70BD: $FA $0F $C5
-    ld   c, a                                     ; $70C0: $4F
-    ldh  a, [hFrameCounter]                       ; $70C1: $F0 $E7
-    and  $10                                      ; $70C3: $E6 $10
-    ld   a, $04                                   ; $70C5: $3E $04
-    jr   z, jr_004_70CA                           ; $70C7: $28 $01
-
-    inc  a                                        ; $70C9: $3C
-
-jr_004_70CA:
-    call SetEntitySpriteVariant                   ; $70CA: $CD $0C $3B
-    ld   hl, wEntitiesSpeedXTable                 ; $70CD: $21 $40 $C2
-    add  hl, bc                                   ; $70D0: $09
-    ld   [hl], $F8                                ; $70D1: $36 $F8
-    call AddEntitySpeedToPos_04                   ; $70D3: $CD $D7 $6D
-    ld   hl, wEntitiesPosXTable                   ; $70D6: $21 $00 $C2
-    add  hl, bc                                   ; $70D9: $09
-    pop  bc                                       ; $70DA: $C1
-    ld   a, [hl]                                  ; $70DB: $7E
-    cp   $28                                      ; $70DC: $FE $28
-    ret  nz                                       ; $70DE: $C0
-
-    call GetEntityDropTimer                       ; $70DF: $CD $FB $0B
-    ld   [hl], $18                                ; $70E2: $36 $18
-    ld   a, [wMarinEntityIndex]                               ; $70E4: $FA $0F $C5
-    ld   e, a                                     ; $70E7: $5F
-    ld   d, b                                     ; $70E8: $50
-    ld   hl, wEntitiesSpriteVariantTable          ; $70E9: $21 $B0 $C3
-    add  hl, de                                   ; $70EC: $19
-    ld   [hl], $02                                ; $70ED: $36 $02
-    ld   e, $01                                   ; $70EF: $1E $01
-    jp   func_004_723B                            ; $70F1: $C3 $3B $72
-
-jr_004_70F4:
-    ldh  a, [hPressedButtonsMask]                 ; $70F4: $F0 $CB
-    and  $20                                      ; $70F6: $E6 $20
-    jr   z, jr_004_710B                           ; $70F8: $28 $11
-
-    ldh  a, [hLinkPositionX]                      ; $70FA: $F0 $98
-    cp   $20                                      ; $70FC: $FE $20
-    jr   c, jr_004_710B                           ; $70FE: $38 $0B
-
-    cp   $30                                      ; $7100: $FE $30
-    jr   nc, jr_004_710B                          ; $7102: $30 $07
-
-label_004_7104:
-    call IncrementEntityState                     ; $7104: $CD $12 $3B
-
-func_004_7107::
-    ld   a, $20                                   ; $7107: $3E $20
-    ldh  [hNoiseSfx], a                           ; $7109: $E0 $F4
-
-jr_004_710B:
-    ret                                           ; $710B: $C9
-
-func_004_710C::
-    call func_004_7165                            ; $710C: $CD $65 $71
-    ld   a, $10                                   ; $710F: $3E $10
-    ld   [wD203], a                               ; $7111: $EA $03 $D2
-    ldh  a, [hIsGBC]                              ; $7114: $F0 $FE
-    and  a                                        ; $7116: $A7
-    jr   z, jr_004_7127                           ; $7117: $28 $0E
-
-    ldh  a, [hFrameCounter]                       ; $7119: $F0 $E7
-    and  $08                                      ; $711B: $E6 $08
-    srl  a                                        ; $711D: $CB $3F
-    srl  a                                        ; $711F: $CB $3F
-    srl  a                                        ; $7121: $CB $3F
-    add  $03                                      ; $7123: $C6 $03
-    jr   jr_004_712B                              ; $7125: $18 $04
-
-jr_004_7127:
-    ldh  a, [hFrameCounter]                       ; $7127: $F0 $E7
-    and  $10                                      ; $7129: $E6 $10
-
-jr_004_712B:
-    ld   [wD202], a                               ; $712B: $EA $02 $D2
-    ld   a, [wIsMarinFollowingLink]               ; $712E: $FA $73 $DB
-    and  a                                        ; $7131: $A7
-    jr   z, jr_004_713B                           ; $7132: $28 $07
-
-    ld   e, $02                                   ; $7134: $1E $02
-    call func_004_723B                            ; $7136: $CD $3B $72
-    jr   jr_004_7141                              ; $7139: $18 $06
-
-jr_004_713B:
-    ldh  a, [hPressedButtonsMask]                 ; $713B: $F0 $CB
-    and  $20                                      ; $713D: $E6 $20
-    jr   z, jr_004_7152                           ; $713F: $28 $11
-
-jr_004_7141:
-    ldh  a, [hFrameCounter]                       ; $7141: $F0 $E7
-    and  $03                                      ; $7143: $E6 $03
-    jr   nz, jr_004_7164                          ; $7145: $20 $1D
-
-    ld   a, [wD204]                               ; $7147: $FA $04 $D2
-    inc  a                                        ; $714A: $3C
-    ld   [wD204], a                               ; $714B: $EA $04 $D2
-    cp   $88                                      ; $714E: $FE $88
-    jr   c, jr_004_7164                           ; $7150: $38 $12
-
-jr_004_7152:
-    call IncrementEntityState                     ; $7152: $CD $12 $3B
-    ld   a, [wIsMarinFollowingLink]               ; $7155: $FA $73 $DB
-    and  a                                        ; $7158: $A7
-    jr   z, func_004_7160                         ; $7159: $28 $05
-
-    call GetEntityDropTimer                       ; $715B: $CD $FB $0B
-    ld   [hl], $10                                ; $715E: $36 $10
-
-func_004_7160::
-    ld   a, $21                                   ; $7160: $3E $21
-    ldh  [hNoiseSfx], a                           ; $7162: $E0 $F4
-
-jr_004_7164:
-    ret                                           ; $7164: $C9
-
-func_004_7165::
-    ldh  a, [hFrameCounter]                       ; $7165: $F0 $E7
-    rra                                           ; $7167: $1F
-    rra                                           ; $7168: $1F
-    rra                                           ; $7169: $1F
-    rra                                           ; $716A: $1F
-    and  $01                                      ; $716B: $E6 $01
-    ld   [wD200], a                               ; $716D: $EA $00 $D2
-    ld   a, $01                                   ; $7170: $3E $01
-    ldh  [hLinkInteractiveMotionBlocked], a       ; $7172: $E0 $A1
-    ld   a, DIRECTION_UP                          ; $7174: $3E $02
-    ldh  [hLinkDirection], a                      ; $7176: $E0 $9E
-    ret                                           ; $7178: $C9
-
-func_004_7179::
-    call func_004_7165                            ; $7179: $CD $65 $71
-    ld   a, $10                                   ; $717C: $3E $10
-    ld   [wD202], a                               ; $717E: $EA $02 $D2
-    ldh  a, [hIsGBC]                              ; $7181: $F0 $FE
-    and  a                                        ; $7183: $A7
-    jr   z, jr_004_7194                           ; $7184: $28 $0E
-
-    ldh  a, [hFrameCounter]                       ; $7186: $F0 $E7
-    and  $08                                      ; $7188: $E6 $08
-    srl  a                                        ; $718A: $CB $3F
-    srl  a                                        ; $718C: $CB $3F
-    srl  a                                        ; $718E: $CB $3F
-    add  $03                                      ; $7190: $C6 $03
-    jr   jr_004_7198                              ; $7192: $18 $04
-
-jr_004_7194:
-    ldh  a, [hFrameCounter]                       ; $7194: $F0 $E7
-    and  $10                                      ; $7196: $E6 $10
-
-jr_004_7198:
-    ld   [wD203], a                               ; $7198: $EA $03 $D2
-    call GetEntityDropTimer                       ; $719B: $CD $FB $0B
-    ret  nz                                       ; $719E: $C0
-
-    ld   a, [wIsMarinFollowingLink]               ; $719F: $FA $73 $DB
-    and  a                                        ; $71A2: $A7
-    jr   nz, jr_004_71AA                          ; $71A3: $20 $05
-
-    ldh  a, [hPressedButtonsMask]                 ; $71A5: $F0 $CB
-    and  $10                                      ; $71A7: $E6 $10
-    ret  z                                        ; $71A9: $C8
-
-jr_004_71AA:
-    call func_004_7107                            ; $71AA: $CD $07 $71
-    jp   IncrementEntityState                     ; $71AD: $C3 $12 $3B
-
-func_004_71B0::
-    call func_004_7165                            ; $71B0: $CD $65 $71
-    ld   a, $10                                   ; $71B3: $3E $10
-    ld   [wD202], a                               ; $71B5: $EA $02 $D2
-    ldh  a, [hIsGBC]                              ; $71B8: $F0 $FE
-    and  a                                        ; $71BA: $A7
-    jr   z, jr_004_71CB                           ; $71BB: $28 $0E
-
-    ldh  a, [hFrameCounter]                       ; $71BD: $F0 $E7
-    and  $08                                      ; $71BF: $E6 $08
-    srl  a                                        ; $71C1: $CB $3F
-    srl  a                                        ; $71C3: $CB $3F
-    srl  a                                        ; $71C5: $CB $3F
-    add  $03                                      ; $71C7: $C6 $03
-    jr   jr_004_71CF                              ; $71C9: $18 $04
-
-jr_004_71CB:
-    ldh  a, [hFrameCounter]                       ; $71CB: $F0 $E7
-    and  $10                                      ; $71CD: $E6 $10
-
-jr_004_71CF:
-    ld   [wD203], a                               ; $71CF: $EA $03 $D2
-    ld   a, [wIsMarinFollowingLink]               ; $71D2: $FA $73 $DB
-    and  a                                        ; $71D5: $A7
-    jr   z, jr_004_71DA                           ; $71D6: $28 $02
-
-    jr   jr_004_71E0                              ; $71D8: $18 $06
-
-jr_004_71DA:
-    ldh  a, [hPressedButtonsMask]                 ; $71DA: $F0 $CB
-    and  $10                                      ; $71DC: $E6 $10
-    jr   z, jr_004_71EF                           ; $71DE: $28 $0F
-
-jr_004_71E0:
-    ldh  a, [hFrameCounter]                       ; $71E0: $F0 $E7
-    and  $03                                      ; $71E2: $E6 $03
-    ret  nz                                       ; $71E4: $C0
-
-    ld   a, [wD205]                               ; $71E5: $FA $05 $D2
-    inc  a                                        ; $71E8: $3C
-    ld   [wD205], a                               ; $71E9: $EA $05 $D2
-    cp   $55                                      ; $71EC: $FE $55
-    ret  c                                        ; $71EE: $D8
-
-jr_004_71EF:
-    call IncrementEntityState                     ; $71EF: $CD $12 $3B
-    call func_004_7160                            ; $71F2: $CD $60 $71
-    call GetEntityTransitionCountdown             ; $71F5: $CD $05 $0C
-    ld   [hl], $60                                ; $71F8: $36 $60
-    ld   e, $00                                   ; $71FA: $1E $00
-    jp   func_004_723B                            ; $71FC: $C3 $3B $72
-
-func_004_71FF::
-    ldh  a, [hFrameCounter]                       ; $71FF: $F0 $E7
-    rra                                           ; $7201: $1F
-    rra                                           ; $7202: $1F
-    rra                                           ; $7203: $1F
-    and  $01                                      ; $7204: $E6 $01
-    ld   [wD200], a                               ; $7206: $EA $00 $D2
-    ld   a, $10                                   ; $7209: $3E $10
-    ld   [wD202], a                               ; $720B: $EA $02 $D2
-    ld   [wD203], a                               ; $720E: $EA $03 $D2
-    call GetEntityTransitionCountdown             ; $7211: $CD $05 $0C
-    cp   $30                                      ; $7214: $FE $30
-    jr   nc, jr_004_721D                          ; $7216: $30 $05
-
-    ld   hl, wD201                                ; $7218: $21 $01 $D2
-    ld   [hl], $02                                ; $721B: $36 $02
-
-jr_004_721D:
-    and  a                                        ; $721D: $A7
-    jr   nz, jr_004_7248                          ; $721E: $20 $28
-
-    ldh  a, [hFrameCounter]                       ; $7220: $F0 $E7
-    and  $03                                      ; $7222: $E6 $03
-    jr   nz, jr_004_7248                          ; $7224: $20 $22
-
-    ld   a, [wD206]                               ; $7226: $FA $06 $D2
-    inc  a                                        ; $7229: $3C
-    ld   [wD206], a                               ; $722A: $EA $06 $D2
-    cp   $0F                                      ; $722D: $FE $0F
-    jr   nz, jr_004_7248                          ; $722F: $20 $17
-
-    call GetEntityTransitionCountdown             ; $7231: $CD $05 $0C
-    ld   [hl], $FF                                ; $7234: $36 $FF
-    call IncrementEntityState                     ; $7236: $CD $12 $3B
-    ld   e, $00                                   ; $7239: $1E $00
-
-func_004_723B::
-    ld   a, [wIsMarinFollowingLink]               ; $723B: $FA $73 $DB
-    and  a                                        ; $723E: $A7
-    ret  z                                        ; $723F: $C8
-
-    ld   a, e                                     ; $7240: $7B
-    ldh  [hLinkDirection], a                      ; $7241: $E0 $9E
-    push bc                                       ; $7243: $C5
-    call UpdateLinkWalkingAnimation_trampoline    ; $7244: $CD $F0 $0B
-    pop  bc                                       ; $7247: $C1
-
-jr_004_7248:
-    ret                                           ; $7248: $C9
-
-func_004_7249::
-    ldh  a, [hFrameCounter]                       ; $7249: $F0 $E7
-    rra                                           ; $724B: $1F
-    rra                                           ; $724C: $1F
-    rra                                           ; $724D: $1F
-    and  $01                                      ; $724E: $E6 $01
-    ld   [wD200], a                               ; $7250: $EA $00 $D2
-    call GetEntityTransitionCountdown             ; $7253: $CD $05 $0C
-    cp   $C8                                      ; $7256: $FE $C8
-    jr   nz, jr_004_725F                          ; $7258: $20 $05
-
-    ld   hl, wD206                                ; $725A: $21 $06 $D2
-    ld   [hl], $10                                ; $725D: $36 $10
-
-jr_004_725F:
-    cp   $A0                                      ; $725F: $FE $A0
-    jr   nz, jr_004_7268                          ; $7261: $20 $05
-
-    ld   hl, wD201                                ; $7263: $21 $01 $D2
-    ld   [hl], $03                                ; $7266: $36 $03
-
-jr_004_7268:
-    cp   $50                                      ; $7268: $FE $50
-    jr   nz, jr_004_7274                          ; $726A: $20 $08
-
-    ld   hl, wD201                                ; $726C: $21 $01 $D2
-    ld   [hl], $04                                ; $726F: $36 $04
-    jp   label_004_7332                           ; $7271: $C3 $32 $73
-
-jr_004_7274:
-    and  a                                        ; $7274: $A7
-    ret  nz                                       ; $7275: $C0
-
-    call IncrementEntityState                     ; $7276: $CD $12 $3B
-    jp   func_004_7107                            ; $7279: $C3 $07 $71
-
-func_004_727C::
-    ldh  a, [hFrameCounter]                       ; $727C: $F0 $E7
-    rra                                           ; $727E: $1F
-    rra                                           ; $727F: $1F
-    rra                                           ; $7280: $1F
-    and  $01                                      ; $7281: $E6 $01
-    ld   [wD200], a                               ; $7283: $EA $00 $D2
-    ldh  a, [hFrameCounter]                       ; $7286: $F0 $E7
-    and  $03                                      ; $7288: $E6 $03
-    ret  nz                                       ; $728A: $C0
-
-    ld   a, [wD206]                               ; $728B: $FA $06 $D2
-    dec  a                                        ; $728E: $3D
-    ld   [wD206], a                               ; $728F: $EA $06 $D2
-    ret  nz                                       ; $7292: $C0
-
-    jp   IncrementEntityState                     ; $7293: $C3 $12 $3B
-
-func_004_7296::
-    ldh  a, [hFrameCounter]                       ; $7296: $F0 $E7
-    rra                                           ; $7298: $1F
-    rra                                           ; $7299: $1F
-    rra                                           ; $729A: $1F
-    and  $01                                      ; $729B: $E6 $01
-    ld   [wD200], a                               ; $729D: $EA $00 $D2
-    ldh  a, [hLinkPositionX]                      ; $72A0: $F0 $98
-    push af                                       ; $72A2: $F5
-    ldh  a, [hLinkPositionY]                      ; $72A3: $F0 $99
-    push af                                       ; $72A5: $F5
-    ld   a, $16                                   ; $72A6: $3E $16
-    ldh  [hLinkPositionY], a                      ; $72A8: $E0 $99
-    ld   a, $18                                   ; $72AA: $3E $18
-    ldh  [hLinkPositionX], a                      ; $72AC: $E0 $98
-    ld   a, [wD204]                               ; $72AE: $FA $04 $D2
-    ld   [wEntitiesPosXTable + $01], a            ; $72B1: $EA $01 $C2
-    ld   a, [wD205]                               ; $72B4: $FA $05 $D2
-    ld   [wEntitiesPosYTable+1], a                               ; $72B7: $EA $11 $C2
-    push bc                                       ; $72BA: $C5
-    ld   c, $01                                   ; $72BB: $0E $01
-    ld   a, $04                                   ; $72BD: $3E $04
-    call ApplyVectorTowardsLink_trampoline        ; $72BF: $CD $AA $3B
-    call UpdateEntityPosWithSpeed_04              ; $72C2: $CD $CA $6D
-    ld   a, [wEntitiesPosXTable + $01]            ; $72C5: $FA $01 $C2
-    ld   [wD204], a                               ; $72C8: $EA $04 $D2
-    ld   a, [wEntitiesPosYTable+1]                               ; $72CB: $FA $11 $C2
-    ld   [wD205], a                               ; $72CE: $EA $05 $D2
-    pop  bc                                       ; $72D1: $C1
-    pop  af                                       ; $72D2: $F1
-    ldh  [hLinkPositionY], a                      ; $72D3: $E0 $99
-    pop  af                                       ; $72D5: $F1
-    ldh  [hLinkPositionX], a                      ; $72D6: $E0 $98
-    ld   a, [wD204]                               ; $72D8: $FA $04 $D2
-    cp   $18                                      ; $72DB: $FE $18
-    ret  nz                                       ; $72DD: $C0
-
-    ld   a, [wD205]                               ; $72DE: $FA $05 $D2
-    cp   $16                                      ; $72E1: $FE $16
-    ret  nz                                       ; $72E3: $C0
-
-    call GetEntityTransitionCountdown             ; $72E4: $CD $05 $0C
-    ld   [hl], $C0                                ; $72E7: $36 $C0
-    call IncrementEntityState                     ; $72E9: $CD $12 $3B
-    jp   func_004_7160                            ; $72EC: $C3 $60 $71
-
-func_004_72EF::
-    ldh  a, [hFrameCounter]                       ; $72EF: $F0 $E7
-    rra                                           ; $72F1: $1F
-    rra                                           ; $72F2: $1F
-    rra                                           ; $72F3: $1F
-    and  $01                                      ; $72F4: $E6 $01
-    ld   [wD200], a                               ; $72F6: $EA $00 $D2
-    call GetEntityTransitionCountdown             ; $72F9: $CD $05 $0C
-    cp   $60                                      ; $72FC: $FE $60
-    jr   nz, jr_004_7325                          ; $72FE: $20 $25
-
-    ld   hl, wD201                                ; $7300: $21 $01 $D2
-    ld   [hl], $02                                ; $7303: $36 $02
-    ld   hl, wEntitiesPrivateState2Table          ; $7305: $21 $C0 $C2
-    add  hl, bc                                   ; $7308: $09
-    ld   a, [hl]                                  ; $7309: $7E
-    and  a                                        ; $730A: $A7
-    jr   z, jr_004_7324                           ; $730B: $28 $17
-
-    ld   [hl], $00                                ; $730D: $36 $00
-    dec  a                                        ; $730F: $3D
-    ld   e, a                                     ; $7310: $5F
-    ld   d, b                                     ; $7311: $50
-    ld   hl, wEntitiesStateTable                  ; $7312: $21 $90 $C2
-    add  hl, de                                   ; $7315: $19
-    ld   [hl], $02                                ; $7316: $36 $02
-    ld   a, [wIsMarinFollowingLink]               ; $7318: $FA $73 $DB
-    and  a                                        ; $731B: $A7
-    jr   z, jr_004_7324                           ; $731C: $28 $06
-
-    ld   hl, wEntitiesSpriteVariantTable          ; $731E: $21 $B0 $C3
-    add  hl, de                                   ; $7321: $19
-    ld   [hl], $07                                ; $7322: $36 $07
-
-jr_004_7324:
-    ret                                           ; $7324: $C9
-
-jr_004_7325:
-    and  a                                        ; $7325: $A7
-    ret  nz                                       ; $7326: $C0
-
-    ld   hl, wD201                                ; $7327: $21 $01 $D2
-    ld   [hl], $04                                ; $732A: $36 $04
-    jp   IncrementEntityState                     ; $732C: $C3 $12 $3B
-
-func_004_732F::
-    jp   label_004_7056                           ; $732F: $C3 $56 $70
-
-label_004_7332:
-    ld   a, [wIsMarinFollowingLink]               ; $7332: $FA $73 $DB
-    and  a                                        ; $7335: $A7
-    jr   z, jr_004_735F                           ; $7336: $28 $27
-
-    ld   a, $FF                                   ; $7338: $3E $FF
-    call SetEntitySpriteVariant                   ; $733A: $CD $0C $3B
-    ld   a, ENTITY_TRENDY_GAME_OWNER              ; $733D: $3E $4F
-    call SpawnNewEntity_trampoline                ; $733F: $CD $86 $3B
-    ld   a, [wD204]                               ; $7342: $FA $04 $D2
-    ld   hl, wEntitiesPosXTable                   ; $7345: $21 $00 $C2
-    add  hl, de                                   ; $7348: $19
-    ld   [hl], a                                  ; $7349: $77
-    ld   a, [wD205]                               ; $734A: $FA $05 $D2
-    add  $18                                      ; $734D: $C6 $18
-    ld   hl, wEntitiesPosYTable                   ; $734F: $21 $10 $C2
-    add  hl, de                                   ; $7352: $19
-    ld   [hl], a                                  ; $7353: $77
-    ld   hl, wEntitiesSpriteVariantTable          ; $7354: $21 $B0 $C3
-    add  hl, de                                   ; $7357: $19
-    ld   [hl], $06                                ; $7358: $36 $06
-    ld   hl, wEntitiesPrivateState1Table          ; $735A: $21 $B0 $C2
-    add  hl, de                                   ; $735D: $19
-    inc  [hl]                                     ; $735E: $34
-
-jr_004_735F:
-    ld   e, $0F                                   ; $735F: $1E $0F
-    ld   d, b                                     ; $7361: $50
-
-jr_004_7362:
-    ld   hl, wEntitiesStatusTable                 ; $7362: $21 $80 $C2
-    add  hl, de                                   ; $7365: $19
-    ld   a, [hl]                                  ; $7366: $7E
-    and  a                                        ; $7367: $A7
-    jr   z, jr_004_73B0                           ; $7368: $28 $46
-
-    ld   hl, wEntitiesStateTable                  ; $736A: $21 $90 $C2
-    add  hl, de                                   ; $736D: $19
-    ld   a, [hl]                                  ; $736E: $7E
-    and  a                                        ; $736F: $A7
-    jr   nz, jr_004_73B0                          ; $7370: $20 $3E
-
-    ld   hl, wEntitiesTypeTable                   ; $7372: $21 $A0 $C3
-    add  hl, de                                   ; $7375: $19
-    ld   a, [hl]                                  ; $7376: $7E
-    cp   $4F                                      ; $7377: $FE $4F
-    jr   nz, jr_004_73B0                          ; $7379: $20 $35
-
-    ld   hl, wEntitiesPosXTable                   ; $737B: $21 $00 $C2
-    add  hl, de                                   ; $737E: $19
-    ld   a, [wD204]                               ; $737F: $FA $04 $D2
-    sub  [hl]                                     ; $7382: $96
-    add  $04                                      ; $7383: $C6 $04
-    cp   $08                                      ; $7385: $FE $08
-    jr   nc, jr_004_73B0                          ; $7387: $30 $27
-
-    ld   hl, wEntitiesPosYTable                   ; $7389: $21 $10 $C2
-    add  hl, de                                   ; $738C: $19
-    ld   a, [wD205]                               ; $738D: $FA $05 $D2
-    add  $18                                      ; $7390: $C6 $18
-    sub  [hl]                                     ; $7392: $96
-    add  $06                                      ; $7393: $C6 $06
-    cp   $0C                                      ; $7395: $FE $0C
-    jr   nc, jr_004_73B0                          ; $7397: $30 $17
-
-    ld   hl, wEntitiesStateTable                  ; $7399: $21 $90 $C2
-    add  hl, de                                   ; $739C: $19
-    ld   [hl], $01                                ; $739D: $36 $01
-    ld   a, e                                     ; $739F: $7B
-    inc  a                                        ; $73A0: $3C
-    ld   hl, wEntitiesPrivateState2Table          ; $73A1: $21 $C0 $C2
-    add  hl, bc                                   ; $73A4: $09
-    ld   [hl], a                                  ; $73A5: $77
-    call GetEntityPrivateCountdown1               ; $73A6: $CD $00 $0C
-    ld   [hl], $10                                ; $73A9: $36 $10
-    ld   hl, wEntitiesPrivateState4Table          ; $73AB: $21 $40 $C4
-    inc  [hl]                                     ; $73AE: $34
-    ret                                           ; $73AF: $C9
-
-jr_004_73B0:
-    dec  e                                        ; $73B0: $1D
-    ld   a, e                                     ; $73B1: $7B
-    cp   $FF                                      ; $73B2: $FE $FF
-    jr   nz, jr_004_7362                          ; $73B4: $20 $AC
-
-    ret                                           ; $73B6: $C9
-
-func_004_73B7::
-    ld   hl, wEntitiesPrivateState2Table          ; $73B7: $21 $C0 $C2
-    add  hl, bc                                   ; $73BA: $09
-    ld   a, [hl]                                  ; $73BB: $7E
-    and  a                                        ; $73BC: $A7
-    jr   z, jr_004_73E1                           ; $73BD: $28 $22
-
-    dec  a                                        ; $73BF: $3D
-    ld   e, a                                     ; $73C0: $5F
-    ld   d, b                                     ; $73C1: $50
-    ld   a, [wD204]                               ; $73C2: $FA $04 $D2
-    ld   hl, wEntitiesPosXTable                   ; $73C5: $21 $00 $C2
-    add  hl, de                                   ; $73C8: $19
-    ld   [hl], a                                  ; $73C9: $77
-    ld   a, [wD205]                               ; $73CA: $FA $05 $D2
-    add  $18                                      ; $73CD: $C6 $18
-    ld   hl, wEntitiesPosYTable                   ; $73CF: $21 $10 $C2
-    add  hl, de                                   ; $73D2: $19
-    ld   [hl], a                                  ; $73D3: $77
-    ld   a, $10                                   ; $73D4: $3E $10
-    ld   hl, wD206                                ; $73D6: $21 $06 $D2
-    sub  [hl]                                     ; $73D9: $96
-    add  $FE                                      ; $73DA: $C6 $FE
-    ld   hl, wEntitiesPosZTable                   ; $73DC: $21 $10 $C3
-    add  hl, de                                   ; $73DF: $19
-    ld   [hl], a                                  ; $73E0: $77
-
-jr_004_73E1:
-    ret                                           ; $73E1: $C9
-
-; define sprite variants by selecting tile n° and setting OAM attributes (palette + flags) in a list
-Unknown031SpriteVariants::
-.variant0
-    db $76, $03
-    db $78, $03
-.variant1
-    db $78, $23
-    db $76, $23
-.variant2
-    db $70, $03
-    db $70, $23
-.variant3
-    db $72, $03
-    db $70, $23
-.variant4
-    db $72, $03
-    db $72, $23
-.variant5
-    db $7E, $00
-    db $7E, $20
-
-; define sprite variants by selecting tile n° and setting OAM attributes (palette + flags) in a list
-Unknown032SpriteVariants::
-.variant0
-    db $26, $00
-    db $26, $00
-
-func_004_73FE::
-    ld   a, [wD204]                               ; $73FE: $FA $04 $D2
-    ldh  [hActiveEntityPosX], a                   ; $7401: $E0 $EE
-    ld   a, [wD205]                               ; $7403: $FA $05 $D2
-    ld   hl, wD206                                ; $7406: $21 $06 $D2
-    add  [hl]                                     ; $7409: $86
-    add  $08                                      ; $740A: $C6 $08
-    ldh  [hActiveEntityVisualPosY], a             ; $740C: $E0 $EC
-    ld   a, [wD201]                               ; $740E: $FA $01 $D2
-    ldh  [hActiveEntitySpriteVariant], a          ; $7411: $E0 $F1
-    ld   de, Unknown031SpriteVariants             ; $7413: $11 $E2 $73
-    call RenderActiveEntitySpritesPair            ; $7416: $CD $C0 $3B
-    ld   a, [wD204]                               ; $7419: $FA $04 $D2
-    ldh  [hActiveEntityPosX], a                   ; $741C: $E0 $EE
-    ld   a, [wD205]                               ; $741E: $FA $05 $D2
-    ldh  [hActiveEntityVisualPosY], a             ; $7421: $E0 $EC
-    ld   a, [wD200]                               ; $7423: $FA $00 $D2
-    ldh  [hActiveEntitySpriteVariant], a          ; $7426: $E0 $F1
-    ld   de, Unknown031SpriteVariants             ; $7428: $11 $E2 $73
-    call RenderActiveEntitySpritesPair            ; $742B: $CD $C0 $3B
-    ld   a, [wD206]                               ; $742E: $FA $06 $D2
-    cp   $08                                      ; $7431: $FE $08
-    jr   c, jr_004_744B                           ; $7433: $38 $16
-
-    ld   a, [wD204]                               ; $7435: $FA $04 $D2
-    ldh  [hActiveEntityPosX], a                   ; $7438: $E0 $EE
-    ld   a, [wD205]                               ; $743A: $FA $05 $D2
-    add  $10                                      ; $743D: $C6 $10
-    ldh  [hActiveEntityVisualPosY], a             ; $743F: $E0 $EC
-    ld   a, $05                                   ; $7441: $3E $05
-    ldh  [hActiveEntitySpriteVariant], a          ; $7443: $E0 $F1
-    ld   de, Unknown031SpriteVariants             ; $7445: $11 $E2 $73
-    call RenderActiveEntitySpritesPair            ; $7448: $CD $C0 $3B
-
-jr_004_744B:
-    ldh  a, [hFrameCounter]                       ; $744B: $F0 $E7
-    and  $01                                      ; $744D: $E6 $01
-    jr   nz, jr_004_7477                          ; $744F: $20 $26
-
-    ld   a, [wD204]                               ; $7451: $FA $04 $D2
-    ldh  [hActiveEntityPosX], a                   ; $7454: $E0 $EE
-    ld   a, [wD205]                               ; $7456: $FA $05 $D2
-    add  $20                                      ; $7459: $C6 $20
-    ldh  [hActiveEntityVisualPosY], a             ; $745B: $E0 $EC
-    xor  a                                        ; $745D: $AF
-    ldh  [hActiveEntitySpriteVariant], a          ; $745E: $E0 $F1
-    ld   de, Unknown032SpriteVariants             ; $7460: $11 $FA $73
-    ld   a, [wOAMNextAvailableSlot]               ; $7463: $FA $C0 $C3
-    push af                                       ; $7466: $F5
-    call RenderActiveEntitySpritesPair            ; $7467: $CD $C0 $3B
-    pop  af                                       ; $746A: $F1
-    ld   e, a                                     ; $746B: $5F
-    ld   d, b                                     ; $746C: $50
-    ld   hl, wDynamicOAMBuffer+1                                ; $746D: $21 $31 $C0
-    add  hl, de                                   ; $7470: $19
-    inc  [hl]                                     ; $7471: $34
-    inc  hl                                       ; $7472: $23
-    inc  hl                                       ; $7473: $23
-    inc  hl                                       ; $7474: $23
-    inc  hl                                       ; $7475: $23
-    dec  [hl]                                     ; $7476: $35
-
-jr_004_7477:
-    ld   hl, wOAMBuffer+$20                                ; $7477: $21 $20 $C0
-    ld   a, $50                                   ; $747A: $3E $50
-    ld   [hl+], a                                 ; $747C: $22
-    ld   a, $28                                   ; $747D: $3E $28
-    ld   [hl+], a                                 ; $747F: $22
-    ld   a, $7A                                   ; $7480: $3E $7A
-    ld   [hl+], a                                 ; $7482: $22
-    ldh  a, [hIsGBC]                              ; $7483: $F0 $FE
-    and  a                                        ; $7485: $A7
-    jr   z, jr_004_748C                           ; $7486: $28 $04
-
-    ld   a, $03                                   ; $7488: $3E $03
-    jr   jr_004_748F                              ; $748A: $18 $03
-
-jr_004_748C:
-    ld   a, [wD202]                               ; $748C: $FA $02 $D2
-
-jr_004_748F:
-    ld   [hl+], a                                 ; $748F: $22
-    ld   a, $60                                   ; $7490: $3E $60
-    ld   [hl+], a                                 ; $7492: $22
-    ld   a, $28                                   ; $7493: $3E $28
-    ld   [hl+], a                                 ; $7495: $22
-    ld   a, $3E                                   ; $7496: $3E $3E
-    ld   [hl+], a                                 ; $7498: $22
-    ld   a, [wD202]                               ; $7499: $FA $02 $D2
-    ld   [hl+], a                                 ; $749C: $22
-    ld   a, $50                                   ; $749D: $3E $50
-    ld   [hl+], a                                 ; $749F: $22
-    ld   a, $30                                   ; $74A0: $3E $30
-    ld   [hl+], a                                 ; $74A2: $22
-    ld   a, $7C                                   ; $74A3: $3E $7C
-    ld   [hl+], a                                 ; $74A5: $22
-    ldh  a, [hIsGBC]                              ; $74A6: $F0 $FE
-    and  a                                        ; $74A8: $A7
-    jr   z, jr_004_74AF                           ; $74A9: $28 $04
-
-    ld   a, $03                                   ; $74AB: $3E $03
-    jr   jr_004_74B2                              ; $74AD: $18 $03
-
-jr_004_74AF:
-    ld   a, [wD203]                               ; $74AF: $FA $03 $D2
-
-jr_004_74B2:
-    ld   [hl+], a                                 ; $74B2: $22
-    ld   a, $60                                   ; $74B3: $3E $60
-    ld   [hl+], a                                 ; $74B5: $22
-    ld   a, $30                                   ; $74B6: $3E $30
-    ld   [hl+], a                                 ; $74B8: $22
-
-; define sprite variants by selecting tile n° and setting OAM attributes (palette + flags) in a list
-Unknown034SpriteVariants::
-.variant0
-    db $3E, $3E
-    db $22, $FA
-
-; define sprite variants by selecting tile n° and setting OAM attributes (palette + flags) in a list
-Unknown033SpriteVariants::
-.variant0
-    db $03, $D2
-    db $22, $C9
-
-Data_004_74C1::
-    db $FF, $FF
-    db $9E, $10
-    db $A6, $14
-    db $8E, $16
-    db $86, $15
-    db $A8, $14
-
-; define sprite variants by selecting tile n° and setting OAM attributes (palette + flags) in a list
-Unknown035SpriteVariants::
-.variant0
-    db $9A, $17
-    db $9C, $17
-.variant1
-    db $6C, $03
-    db $6E, $03
-.variant2
-    db $6E, $23
-    db $6C, $23
-
-label_004_74D9:
-    ldh  a, [hActiveEntitySpriteVariant]          ; $74D9: $F0 $F1
-    cp   $06                                      ; $74DB: $FE $06
-    jr   c, .jr_004_74F1                          ; $74DD: $38 $12
-
-    ld   de, Unknown034SpriteVariants             ; $74DF: $11 $B9 $74
-    cp   $07                                      ; $74E2: $FE $07
-    jr   z, .render                               ; $74E4: $28 $09
-
-    ldh  a, [hFrameCounter]                       ; $74E6: $F0 $E7
-    and  $10                                      ; $74E8: $E6 $10
-    jr   nz, .render                              ; $74EA: $20 $03
-
-    ld   de, Unknown033SpriteVariants             ; $74EC: $11 $BD $74
-
-.render
-    jr   .renderPair                              ; $74EF: $18 $1B
-
-.jr_004_74F1
-    cp   $03                                      ; $74F1: $FE $03
-    jr   nz, .jr_004_74FE                         ; $74F3: $20 $09
-
-    ld   a, [wHasToadstool]                       ; $74F5: $FA $4B $DB
-    and  a                                        ; $74F8: $A7
-    jp   nz, func_004_6D7A                        ; $74F9: $C2 $7A $6D
-
-    jr   .renderSingle                            ; $74FC: $18 $13
-
-.jr_004_74FE
-    cp   $00                                      ; $74FE: $FE $00
-    jr   nz, .renderSingle                        ; $7500: $20 $0F
-
-    ld   a, [wTradeSequenceItem]                  ; $7502: $FA $0E $DB
-    and  a                                        ; $7505: $A7
-    jp   nz, func_004_6D7A                        ; $7506: $C2 $7A $6D
-
-    ld   de, Unknown035SpriteVariants             ; $7509: $11 $CD $74
-
-.renderPair
-    call RenderActiveEntitySpritesPair            ; $750C: $CD $C0 $3B
-    jr   .skipRenderSingle                        ; $750F: $18 $06
-
-.renderSingle
-    ld   de, Data_004_74C1                        ; $7511: $11 $C1 $74
-    call RenderActiveEntitySprite                 ; $7514: $CD $77 $3C
-
-.skipRenderSingle
-    call ReturnIfNonInteractive_04                ; $7517: $CD $A3 $7F
-    ldh  a, [hActiveEntityState]                  ; $751A: $F0 $F0
-    JP_TABLE                                      ; $751C
-._00 dw func_004_7529                             ; $751D
-._01 dw func_004_755C                             ; $751F
-._02 dw func_004_7566                             ; $7521
-._03 dw func_004_75BC                             ; $7523
-._04 dw func_004_7681                             ; $7525
-._05 dw func_004_7698                             ; $7527
-
-func_004_7529::
-    call UpdateEntityPosWithSpeed_04              ; $7529: $CD $CA $6D
-    ld   hl, wEntitiesDirectionTable              ; $752C: $21 $80 $C3
-    add  hl, bc                                   ; $752F: $09
-    ld   a, [hl]                                  ; $7530: $7E
-    JP_TABLE                                      ; $7531
-._00 dw func_004_753C                             ; $7532
-._01 dw func_004_7544                             ; $7534
-._02 dw func_004_754C                             ; $7536
-._03 dw func_004_7554                             ; $7538
-._04 dw func_004_7543                             ; $753A
-
-func_004_753C::
-    ldh  a, [hActiveEntityPosX]                   ; $753C: $F0 $EE
-    cp   $3A                                      ; $753E: $FE $3A
-    jp   c, label_004_76AA                        ; $7540: $DA $AA $76
-
-func_004_7543::
-    ret                                           ; $7543: $C9
-
-func_004_7544::
-    ldh  a, [hActiveEntityVisualPosY]             ; $7544: $F0 $EC
-    cp   $4E                                      ; $7546: $FE $4E
-    jp   nc, label_004_76AA                       ; $7548: $D2 $AA $76
-
-    ret                                           ; $754B: $C9
-
-func_004_754C::
-    ldh  a, [hActiveEntityPosX]                   ; $754C: $F0 $EE
-    cp   $78                                      ; $754E: $FE $78
-    jp   nc, label_004_76AA                       ; $7550: $D2 $AA $76
-
-    ret                                           ; $7553: $C9
-
-func_004_7554::
-    ldh  a, [hActiveEntityVisualPosY]             ; $7554: $F0 $EC
-    cp   $2E                                      ; $7556: $FE $2E
-    jp   c, label_004_76AA                        ; $7558: $DA $AA $76
-
-    ret                                           ; $755B: $C9
-
-func_004_755C::
-    call func_004_6E55                            ; $755C: $CD $55 $6E
-    ld   a, e                                     ; $755F: $7B
-    xor  $01                                      ; $7560: $EE $01
-    ld   e, a                                     ; $7562: $5F
-    jp   func_004_723B                            ; $7563: $C3 $3B $72
-
-func_004_7566::
-    ld   a, [wIsMarinFollowingLink]               ; $7566: $FA $73 $DB
-    and  a                                        ; $7569: $A7
-    jr   z, jr_004_7570                           ; $756A: $28 $04
-
-    ld   a, $02                                   ; $756C: $3E $02
-    ldh  [hLinkInteractiveMotionBlocked], a       ; $756E: $E0 $A1
-
-jr_004_7570:
-    call AddEntityZSpeedToPos_04                  ; $7570: $CD $03 $6E
-    ld   hl, wEntitiesSpeedZTable                 ; $7573: $21 $20 $C3
-    add  hl, bc                                   ; $7576: $09
-    dec  [hl]                                     ; $7577: $35
-    dec  [hl]                                     ; $7578: $35
-    ld   hl, wEntitiesPosZTable                   ; $7579: $21 $10 $C3
-    add  hl, bc                                   ; $757C: $09
-    ld   a, [hl]                                  ; $757D: $7E
-    and  $80                                      ; $757E: $E6 $80
-    jr   z, jr_004_7598                           ; $7580: $28 $16
-
-    xor  a                                        ; $7582: $AF
-    ld   [hl], a                                  ; $7583: $77
-    ld   hl, wEntitiesSpeedZTable                 ; $7584: $21 $20 $C3
-    add  hl, bc                                   ; $7587: $09
-    ld   a, [hl]                                  ; $7588: $7E
-    sra  a                                        ; $7589: $CB $2F
-    cpl                                           ; $758B: $2F
-    ld   [hl], a                                  ; $758C: $77
-    cp   $07                                      ; $758D: $FE $07
-    jr   nc, jr_004_7594                          ; $758F: $30 $03
-
-    ld   [hl], b                                  ; $7591: $70
-    jr   jr_004_7598                              ; $7592: $18 $04
-
-jr_004_7594:
-    ld   a, JINGLE_BUMP                           ; $7594: $3E $09
-    ldh  [hJingle], a                             ; $7596: $E0 $F2
-
-jr_004_7598:
-    ldh  a, [hFrameCounter]                       ; $7598: $F0 $E7
-    and  $03                                      ; $759A: $E6 $03
-    jr   nz, jr_004_75A9                          ; $759C: $20 $0B
-
-    ld   hl, wEntitiesPosYTable                   ; $759E: $21 $10 $C2
-    add  hl, bc                                   ; $75A1: $09
-    ld   a, [hl]                                  ; $75A2: $7E
-    cp   $56                                      ; $75A3: $FE $56
-    jr   z, jr_004_75AA                           ; $75A5: $28 $03
-
-    inc  a                                        ; $75A7: $3C
-    ld   [hl], a                                  ; $75A8: $77
-
-jr_004_75A9:
-    ret                                           ; $75A9: $C9
-
-jr_004_75AA:
-    add  $0A                                      ; $75AA: $C6 $0A
-    ld   [hl], a                                  ; $75AC: $77
-    ld   hl, wEntitiesPosZTable                   ; $75AD: $21 $10 $C3
-    add  hl, bc                                   ; $75B0: $09
-    ld   [hl], $0A                                ; $75B1: $36 $0A
-    jp   IncrementEntityState                     ; $75B3: $C3 $12 $3B
-
-Data_004_75B6::
-    db   $44, $43, $42, $41, $3D, $2A
-
-func_004_75BC::
-    ld   a, [wIsMarinFollowingLink]               ; $75BC: $FA $73 $DB
-    and  a                                        ; $75BF: $A7
-    jr   z, jr_004_75C6                           ; $75C0: $28 $04
-
-    ld   a, $02                                   ; $75C2: $3E $02
-    ldh  [hLinkInteractiveMotionBlocked], a       ; $75C4: $E0 $A1
-
-jr_004_75C6:
-    call AddEntityZSpeedToPos_04                  ; $75C6: $CD $03 $6E
-    ld   hl, wEntitiesSpeedZTable                 ; $75C9: $21 $20 $C3
-    add  hl, bc                                   ; $75CC: $09
-    dec  [hl]                                     ; $75CD: $35
-    dec  [hl]                                     ; $75CE: $35
-    ld   hl, wEntitiesPosZTable                   ; $75CF: $21 $10 $C3
-    add  hl, bc                                   ; $75D2: $09
-    ld   a, [hl]                                  ; $75D3: $7E
-    and  $80                                      ; $75D4: $E6 $80
-    jp   z, label_004_7680                        ; $75D6: $CA $80 $76
-
-    xor  a                                        ; $75D9: $AF
-    ld   [hl], a                                  ; $75DA: $77
-    ld   hl, wEntitiesSpeedZTable                 ; $75DB: $21 $20 $C3
-    add  hl, bc                                   ; $75DE: $09
-    ld   a, [hl]                                  ; $75DF: $7E
-    sra  a                                        ; $75E0: $CB $2F
-    cpl                                           ; $75E2: $2F
-    ld   [hl], a                                  ; $75E3: $77
-    cp   $07                                      ; $75E4: $FE $07
-    jr   nc, jr_004_75EA                          ; $75E6: $30 $02
-
-    xor  a                                        ; $75E8: $AF
-    ld   [hl], a                                  ; $75E9: $77
-
-jr_004_75EA:
-    ldh  a, [hActiveEntitySpriteVariant]          ; $75EA: $F0 $F1
-    cp   $06                                      ; $75EC: $FE $06
-    jr   c, jr_004_75F8                           ; $75EE: $38 $08
-
-    call_open_dialog $0F9                         ; $75F0
-    jp   IncrementEntityState                     ; $75F5: $C3 $12 $3B
-
-jr_004_75F8:
-    ldh  a, [hActiveEntityPosX]                   ; $75F8: $F0 $EE
-    ld   hl, hLinkPositionX                       ; $75FA: $21 $98 $FF
-    sub  [hl]                                     ; $75FD: $96
-    add  $07                                      ; $75FE: $C6 $07
-    cp   $0E                                      ; $7600: $FE $0E
-    ret  nc                                       ; $7602: $D0
-
-    ldh  a, [hActiveEntityVisualPosY]             ; $7603: $F0 $EC
-    ld   hl, hLinkPositionY                       ; $7605: $21 $99 $FF
-    sub  [hl]                                     ; $7608: $96
-    add  $05                                      ; $7609: $C6 $05
-    cp   $0A                                      ; $760B: $FE $0A
-    ret  nc                                       ; $760D: $D0
-
-    ld   a, [wD210]                               ; $760E: $FA $10 $D2
-    ld   e, a                                     ; $7611: $5F
-    ld   d, b                                     ; $7612: $50
-    ld   hl, wEntitiesPrivateCountdown3Table      ; $7613: $21 $80 $C4
-    add  hl, de                                   ; $7616: $19
-    ld   a, [hl]                                  ; $7617: $7E
-    and  a                                        ; $7618: $A7
-    ret  nz                                       ; $7619: $C0
-
-    ld   [hl], $18                                ; $761A: $36 $18
-    ldh  a, [hActiveEntitySpriteVariant]          ; $761C: $F0 $F1
-    cp   $00                                      ; $761E: $FE $00
-    jr   nz, jr_004_762D                          ; $7620: $20 $0B
-
-    ld   a, $01                                   ; $7622: $3E $01
-    ld   [wTradeSequenceItem], a                  ; $7624: $EA $0E $DB
-    call CreateTradingItemEntity                  ; $7627: $CD $0C $0C
-    jp   func_004_6D7A                            ; $762A: $C3 $7A $6D
-
-jr_004_762D:
-    call func_004_6D7A                            ; $762D: $CD $7A $6D
-    ld   hl, hWaveSfx                             ; $7630: $21 $F3 $FF
-    ld   [hl], WAVE_SFX_SEASHELL                  ; $7633: $36 $01
-    ldh  a, [hActiveEntitySpriteVariant]                               ; $7635: $F0 $F1
-    ld   e, a                                     ; $7637: $5F
-    ld   d, b                                     ; $7638: $50
-    ld   hl, Data_004_75B6                        ; $7639: $21 $B6 $75
-    add  hl, de                                   ; $763C: $19
-    ld   a, [hl]                                  ; $763D: $7E
-    call OpenDialog                               ; $763E: $CD $85 $23
-    ldh  a, [hActiveEntitySpriteVariant]          ; $7641: $F0 $F1
-    dec  a                                        ; $7643: $3D
-    jr   nz, jr_004_7647                          ; $7644: $20 $01
-
-    ret                                           ; $7646: $C9
-
-jr_004_7647:
-    dec  a                                        ; $7647: $3D
-    jr   nz, jr_004_7653                          ; $7648: $20 $09
-
-    ld   a, [wAddRupeeBufferLow]                  ; $764A: $FA $90 $DB
-    add  $1E                                      ; $764D: $C6 $1E
-    ld   [wAddRupeeBufferLow], a                  ; $764F: $EA $90 $DB
-    ret                                           ; $7652: $C9
-
-jr_004_7653:
-    dec  a                                        ; $7653: $3D
-    jr   nz, jr_004_7673                          ; $7654: $20 $1D
-
-    ld   hl, wMaxMagicPowder                      ; $7656: $21 $76 $DB
-    ld   a, [wMagicPowderCount]                   ; $7659: $FA $4C $DB
-    cp   [hl]                                     ; $765C: $BE
-    jr   nc, jr_004_7666                          ; $765D: $30 $07
-
-    add  $10                                      ; $765F: $C6 $10
-    daa                                           ; $7661: $27
-    cp   [hl]                                     ; $7662: $BE
-    jr   c, jr_004_7666                           ; $7663: $38 $01
-
-    ld   a, [hl]                                  ; $7665: $7E
-
-jr_004_7666:
-    ld   [wMagicPowderCount], a                   ; $7666: $EA $4C $DB
-    ld   d, $0C                                   ; $7669: $16 $0C
-    call GiveInventoryItem_trampoline                               ; $766B: $CD $6B $3E
-    ld   a, REPLACE_TILES_MAGIC_POWDER            ; $766E: $3E $0B
-    ldh  [hReplaceTiles], a                       ; $7670: $E0 $A5
-    ret                                           ; $7672: $C9
-
-jr_004_7673:
-    dec  a                                        ; $7673: $3D
-    jr   nz, jr_004_767B                          ; $7674: $20 $05
-
-    ld   d, $04                                   ; $7676: $16 $04
-    jp   GiveInventoryItem_trampoline                               ; $7678: $C3 $6B $3E
-
-jr_004_767B:
-    ld   a, $FF                                   ; $767B: $3E $FF
-    ld   [wAddHealthBuffer], a                    ; $767D: $EA $93 $DB
-
-label_004_7680:
-    ret                                           ; $7680: $C9
-
-func_004_7681::
-    ld   a, $02                                   ; $7681: $3E $02
-    ldh  [hLinkInteractiveMotionBlocked], a       ; $7683: $E0 $A1
-    ld   [wC167], a                               ; $7685: $EA $67 $C1
-    ld   a, [wC1AD]                               ; $7688: $FA $AD $C1
-    and  a                                        ; $768B: $A7
-    ret  nz                                       ; $768C: $C0
-
-    ld   [wDB74], a                               ; $768D: $EA $74 $DB
-    ld   a, $18                                   ; $7690: $3E $18
-    ld   [wLoadPreviousMapCountdown], a           ; $7692: $EA $BC $C1
-    jp   IncrementEntityState                     ; $7695: $C3 $12 $3B
-
-func_004_7698::
-    ld   a, $02                                   ; $7698: $3E $02
-    ldh  [hLinkInteractiveMotionBlocked], a       ; $769A: $E0 $A1
-    ld   [wC167], a                               ; $769C: $EA $67 $C1
-    ret                                           ; $769F: $C9
-
-Data_004_76A0::
-    db   $FC, $00, $04, $00, $00
-
-Data_004_76A5::
-    db   $00, $04, $00, $FC, $00
-
-label_004_76AA:
-    ld   hl, wEntitiesDirectionTable              ; $76AA: $21 $80 $C3
-    add  hl, bc                                   ; $76AD: $09
-    ld   a, [hl]                                  ; $76AE: $7E
-    inc  a                                        ; $76AF: $3C
-    and  $03                                      ; $76B0: $E6 $03
-    ld   [hl], a                                  ; $76B2: $77
-
-func_004_76B3::
-    ld   e, a                                     ; $76B3: $5F
-    ld   d, b                                     ; $76B4: $50
-    ld   hl, Data_004_76A0                        ; $76B5: $21 $A0 $76
-    add  hl, de                                   ; $76B8: $19
-    ld   a, [hl]                                  ; $76B9: $7E
-    ld   hl, wEntitiesSpeedXTable                 ; $76BA: $21 $40 $C2
-    add  hl, bc                                   ; $76BD: $09
-    ld   [hl], a                                  ; $76BE: $77
-    ld   hl, Data_004_76A5                        ; $76BF: $21 $A5 $76
-    add  hl, de                                   ; $76C2: $19
-    ld   a, [hl]                                  ; $76C3: $7E
-    ld   hl, wEntitiesSpeedYTable                 ; $76C4: $21 $50 $C2
-    add  hl, bc                                   ; $76C7: $09
-    ld   [hl], a                                  ; $76C8: $77
-    ret                                           ; $76C9: $C9
-
-Disabled4EEntityHandler::
-    ret                                           ; $76CA: $C9
-
-; define sprite variants by selecting tile n° and setting OAM attributes (palette + flags) in a list
-ShopOwnerSpriteVariants::
-.variant0
-    db $60, $03
-    db $62, $03
-.variant1
-    db $62, $23
-    db $60, $23
-.variant2
-    db $64, $03
-    db $66, $03
-.variant3
-    db $66, $23
-    db $64, $23
-.variant4
-    db $68, $03
-    db $6A, $03
-.variant5
-    db $6C, $03
-    db $6E, $03
-.variant6
-    db $6A, $23
-    db $68, $23
-.variant7
-    db $6E, $23
-    db $6C, $23
-
-ShopOwnerEntityHandler::
-    ld   a, [wBlockItemUsage]                     ; $76EB: $FA $0A $C5
-    and  a                                        ; $76EE: $A7
-    jr   nz, jr_004_76F9                          ; $76EF: $20 $08
-
-    ld   a, $01                                   ; $76F1: $3E $01
-    ld   [wBlockItemUsage], a                     ; $76F3: $EA $0A $C5
-    call func_004_788E                            ; $76F6: $CD $8E $78
-
-jr_004_76F9:
-    ld   a, [wSwordLevel]                         ; $76F9: $FA $4E $DB
-    and  a                                        ; $76FC: $A7
-    jr   z, jr_004_7705                           ; $76FD: $28 $06
-
-    ldh  a, [hFrameCounter]                       ; $76FF: $F0 $E7
-    and  $5F                                      ; $7701: $E6 $5F
-    jr   nz, jr_004_770E                          ; $7703: $20 $09
-
-jr_004_7705:
-    call func_004_6E55                            ; $7705: $CD $55 $6E
-    ld   a, e                                     ; $7708: $7B
-    ld   hl, wEntitiesDirectionTable              ; $7709: $21 $80 $C3
-    add  hl, bc                                   ; $770C: $09
-    ld   [hl], a                                  ; $770D: $77
-
-jr_004_770E:
-    call func_004_7C98                            ; $770E: $CD $98 $7C
-    ld   de, ShopOwnerSpriteVariants              ; $7711: $11 $CB $76
-    call RenderActiveEntitySpritesPair            ; $7714: $CD $C0 $3B
-    call func_004_7B70                            ; $7717: $CD $70 $7B
-    ldh  a, [hActiveEntityState]                  ; $771A: $F0 $F0
-    cp   $04                                      ; $771C: $FE $04
-    jr   nc, jr_004_7723                          ; $771E: $30 $03
-
-    call func_004_7BE3                            ; $7720: $CD $E3 $7B
-
-jr_004_7723:
-    ldh  a, [hActiveEntityState]                  ; $7723: $F0 $F0
-    JP_TABLE                                      ; $7725
-._00 dw func_004_77F8                             ; $7726
-._01 dw func_004_78AF                             ; $7728
-._02 dw func_004_795D                             ; $772A
-._03 dw func_004_7ADD                             ; $772C
-._04 dw func_004_7AED                             ; $772E
-._05 dw func_004_7B40                             ; $7730
-
-Data_004_7732::
-    ; Per shop item type the data to write to the background. Each entry is 11 bytes.
-    db   $98, $63, $02, $B2, $B0, $B0, $98, $A4, $01, $7F, $7F
-    db   $98, $67, $02, $B1, $B0, $7F, $98, $A8, $01, $0A, $B3
-    db   $98, $6A, $02, $7F, $B2, $B0, $98, $AC, $01, $BA, $B1
-    db   $98, $6E, $02, $B1, $B0, $7F, $98, $B0, $01, $0A, $09
-    db   $98, $63, $02, $B9, $B8, $B0, $98, $A4, $01, $7F, $7F
-    db   $98, $63, $02, $B1, $B0, $7F, $98, $A4, $01, $0A, $09
-    db   $00
-
-Data_004_7775::
-    ; Per shop item position, data to write to the background when the item is picked up.
-    db   $98, $62, $43, $7F, $98, $83, $42, $7F, $98, $A3, $42, $7F, $00, $00, $00, $00
-    db   $98, $66, $43, $7F, $98, $87, $42, $7F, $98, $A7, $42, $7F, $00, $00, $00, $00
-    db   $98, $6A, $43, $7F, $98, $8B, $42, $7F, $98, $AB, $42, $7F, $00, $00, $00, $00
-    db   $98, $6E, $43, $7F, $98, $8F, $42, $7F, $98, $AF, $42, $7F, $00, $00, $00, $00
-
-Data_004_77B5::             ; @TODO Shop item "for sale" table.
-    db   $01, $02, $03, $00 ; Shovel,    3 hearts, shield    (nothing)
-    db   $01, $02, $03, $04 ; Shovel,    3 hearts, shield,   10 bombs
-    db   $05, $02, $03, $04 ; Bow,       3 hearts, shield,   10 bombs
-    db   $06, $02, $03, $04 ; 10 arrows, 3 hearts, shield,   10 bombs
-    db   $07, $08, $09, $0A ; Ocarina,   Acorn,    Medicine, (glitch)
-    ; POI: Unused shop layout (?)
-
-
-; 01  Shovel
-; 02  3 Hearts
-; 03  Shield
-; 04  10 Bombs
-; 05  Bow
-; 06  10 Arrows
-; 07  Ocarina
-; 08  Guardian Acorn (in appearance only)
-; 09  Medicine
-
-    ;         Shvl 3Hrt Shld 10bm Bow 10awo Ocar Acrn Medc
-    ;          1    2    3    4    5    6    7    8    9
-Data_004_77C9::     ; @TODO: Shop dialogue indexes (table 0) when about to buy
-    db        $30, $31, $32, $33, $2C, $2D, $39, $00, $00, $00
-    ; POI: Ocarina has a dialog index assigned (39), but
-    ; it's the message about the Kanalet castle gate opening.
-    ; (Comes right after the "I wasn't kidding when I said pay" message, though...)
-
-    ;    ---  Shvl 3Hrt Shld 10bm Bow 10awo Ocar Acrn Medc
-    ;     0    1    2    3    4    5    6    7    8    9
-Data_004_77D3::     ; Price (dec, high) ?
-    db   $00, $02, $00, $00, $00, $09, $00, $00, $00
-Data_004_77DC::     ; Price (dec, low) ?
-    db   $00, $00, $10, $20, $10, $80, $10, $00, $00
-Data_004_77E5::     ; Price (high) ?
-    db   $00, $00, $00, $00, $00, $03, $00, $00, $00
-Data_004_77EE::     ; Price (low) ?
-    db   $00, $C8, $0A, $14, $0A, $D4, $0A, $00, $00, $00
-
-func_004_77F8::
-    ld   a, [wHasStolenFromShop]                  ; $77F8: $FA $46 $DB
-    and  a                                        ; $77FB: $A7
-
-jr_004_77FC:
-    jr   z, jr_004_7839                           ; $77FC: $28 $3B
-
-    ld   hl, wEntitiesPosYTable                   ; $77FE: $21 $10 $C2
-    add  hl, bc                                   ; $7801: $09
-    ld   [hl], $40                                ; $7802: $36 $40
-    ld   hl, wEntitiesPosXTable                   ; $7804: $21 $00 $C2
-    add  hl, bc                                   ; $7807: $09
-    ld   [hl], $50                                ; $7808: $36 $50
-    ld   hl, wEntitiesDirectionTable              ; $780A: $21 $80 $C3
-    add  hl, bc                                   ; $780D: $09
-    ld   [hl], $03                                ; $780E: $36 $03
-    ld   a, $02                                   ; $7810: $3E $02
-    ldh  [hLinkInteractiveMotionBlocked], a       ; $7812: $E0 $A1
-    ld   [wC167], a                               ; $7814: $EA $67 $C1
-    ld   a, [wTransitionSequenceCounter]          ; $7817: $FA $6B $C1
-    cp   $04                                      ; $781A: $FE $04
-    jr   nz, jr_004_7838                          ; $781C: $20 $1A
-
-    ldh  a, [hLinkPositionY]                      ; $781E: $F0 $99
-    sub  $01                                      ; $7820: $D6 $01
-    ldh  [hLinkPositionY], a                      ; $7822: $E0 $99
-    cp   $74                                      ; $7824: $FE $74
-    jr   nz, jr_004_7838                          ; $7826: $20 $10
-
-    call_open_dialog $038                         ; $7828
-    ld   hl, wEntitiesStateTable                  ; $782D: $21 $90 $C2
-    add  hl, bc                                   ; $7830: $09
-    ld   [hl], $04                                ; $7831: $36 $04
-    ld   a, MUSIC_BOSS_BATTLE                     ; $7833: $3E $19
-    ld   [wMusicTrackToPlay], a                   ; $7835: $EA $68 $D3
-
-jr_004_7838:
-    ret                                           ; $7838: $C9
-
-jr_004_7839:
-    ld   e, $00                                   ; $7839: $1E $00
-    ld   d, b                                     ; $783B: $50
-    ld   a, [wHasInstrument2]                     ; $783C: $FA $66 $DB
-    and  $02                                      ; $783F: $E6 $02
-    jr   z, jr_004_7845                           ; $7841: $28 $02
-
-    ld   e, $04                                   ; $7843: $1E $04
-
-jr_004_7845:
-    push bc                                       ; $7845: $C5
-    ld   hl, wBButtonSlot                         ; $7846: $21 $00 $DB
-    ld   c, INVENTORY_SLOT_COUNT -1               ; $7849: $0E $0B
-
-jr_004_784B:
-    ld   a, [wBoomerangTradedItem]                ; $784B: $FA $7D $DB
-    cp   INVENTORY_SHOVEL                         ; $784E: $FE $0B
-    jr   z, jr_004_7857                           ; $7850: $28 $05
-
-    ld   a, [hl+]                                 ; $7852: $2A
-    cp   INVENTORY_SHOVEL                         ; $7853: $FE $0B
-    jr   nz, jr_004_7859                          ; $7855: $20 $02
-
-jr_004_7857:
-    ld   e, $08                                   ; $7857: $1E $08
-
-jr_004_7859:
-    dec  c                                        ; $7859: $0D
-    ld   a, c                                     ; $785A: $79
-    cp   $FF                                      ; $785B: $FE $FF
-    jr   nz, jr_004_784B                          ; $785D: $20 $EC
-
-    ld   hl, wBButtonSlot                         ; $785F: $21 $00 $DB
-    ld   c, INVENTORY_SLOT_COUNT -1               ; $7862: $0E $0B
-
-jr_004_7864:
-    ld   a, [wBoomerangTradedItem]                ; $7864: $FA $7D $DB
-    cp   INVENTORY_BOW                            ; $7867: $FE $05
-    jr   z, jr_004_7870                           ; $7869: $28 $05
-
-    ld   a, [hl+]                                 ; $786B: $2A
-    cp   INVENTORY_BOW                            ; $786C: $FE $05
-    jr   nz, jr_004_7872                          ; $786E: $20 $02
-
-jr_004_7870:
-    ld   e, $0C                                   ; $7870: $1E $0C
-
-jr_004_7872:
-    dec  c                                        ; $7872: $0D
-    ld   a, c                                     ; $7873: $79
-    cp   $FF                                      ; $7874: $FE $FF
-    jr   nz, jr_004_7864                          ; $7876: $20 $EC
-
-    ld   hl, Data_004_77B5                        ; $7878: $21 $B5 $77
-    add  hl, de                                   ; $787B: $19
-    ld   de, wC505                                ; $787C: $11 $05 $C5
-    ld   c, $04                                   ; $787F: $0E $04
-
-jr_004_7881:
-    ld   a, [hl+]                                 ; $7881: $2A
-    ld   [de], a                                  ; $7882: $12
-    inc  de                                       ; $7883: $13
-    dec  c                                        ; $7884: $0D
-    jr   nz, jr_004_7881                          ; $7885: $20 $FA
-
-    pop  bc                                       ; $7887: $C1
-    call IncrementEntityState                     ; $7888: $CD $12 $3B
-    jp   func_004_788E                            ; $788B: $C3 $8E $78
-
-func_004_788E::
-    ld   de, wRequestDestinationHigh              ; $788E: $11 $01 $D6
-    push bc                                       ; $7891: $C5
-    ld   hl, wC505                                ; $7892: $21 $05 $C5
-    ld   c, $04                                   ; $7895: $0E $04
-
-jr_004_7897:
-    ld   a, [hl+]                                 ; $7897: $2A
-    and  a                                        ; $7898: $A7
-    jr   z, jr_004_78A0                           ; $7899: $28 $05
-
-    push hl                                       ; $789B: $E5
-    call func_004_798B                            ; $789C: $CD $8B $79
-    pop  hl                                       ; $789F: $E1
-
-jr_004_78A0:
-    dec  c                                        ; $78A0: $0D
-    jr   nz, jr_004_7897                          ; $78A1: $20 $F4
-
-    pop  bc                                       ; $78A3: $C1
-    ret                                           ; $78A4: $C9
-
-Data_004_78A5::
-    db   $00, $00, $00, $01, $01, $02, $02, $03, $03, $03
-
-func_004_78AF::
-    ld   a, [wItemPickedUpInShop]                               ; $78AF: $FA $09 $C5
-    and  a                                        ; $78B2: $A7
-    jr   z, jr_004_78D4                           ; $78B3: $28 $1F
-
-    ld   hl, wEntitiesDirectionTable              ; $78B5: $21 $80 $C3
-    add  hl, bc                                   ; $78B8: $09
-    ld   a, [hl]                                  ; $78B9: $7E
-    and  $01                                      ; $78BA: $E6 $01
-    jr   z, jr_004_78D4                           ; $78BC: $28 $16
-
-    ld   a, [wLinkMotionState]                    ; $78BE: $FA $1C $C1
-    cp   LINK_MOTION_DEFAULT                      ; $78C1: $FE $00
-    jr   nz, jr_004_78D4                          ; $78C3: $20 $0F
-
-    ldh  a, [hLinkPositionY]                      ; $78C5: $F0 $99
-    cp   $7B                                      ; $78C7: $FE $7B
-    jr   c, jr_004_78D4                           ; $78C9: $38 $09
-
-    sub  $02                                      ; $78CB: $D6 $02
-    ldh  [hLinkPositionY], a                      ; $78CD: $E0 $99
-    jp_open_dialog $02F                           ; @TODO Text used when you're trying to steal stuff
-
-jr_004_78D4:
-    ldh  a, [hLinkPositionY]                      ; $78D4: $F0 $99
-    cp   $48                                      ; $78D6: $FE $48
-    jr   nc, jr_004_7940                          ; $78D8: $30 $66
-
-    ldh  a, [hLinkDirection]                      ; $78DA: $F0 $9E
-    cp   DIRECTION_UP                             ; $78DC: $FE $02
-    jr   nz, jr_004_7940                          ; $78DE: $20 $60
-
-    ldh  a, [hJoypadState]                        ; $78E0: $F0 $CC
-    and  J_A | J_B                                ; $78E2: $E6 $30
-    jr   z, jr_004_7940                           ; $78E4: $28 $5A
-
-    ld   a, [wItemPickedUpInShop]                               ; $78E6: $FA $09 $C5
-    and  a                                        ; $78E9: $A7
-    jr   z, jr_004_7907                           ; $78EA: $28 $1B
-
-    ldh  a, [hLinkPositionX]                      ; $78EC: $F0 $98
-    add  $00                                      ; $78EE: $C6 $00
-    swap a                                        ; $78F0: $CB $37
-    and  $0F                                      ; $78F2: $E6 $0F
-    ld   e, a                                     ; $78F4: $5F
-    ld   d, b                                     ; $78F5: $50
-    ld   hl, Data_004_78A5                        ; $78F6: $21 $A5 $78
-    add  hl, de                                   ; $78F9: $19
-    ld   a, [wC50B]                               ; $78FA: $FA $0B $C5
-    cp   [hl]                                     ; $78FD: $BE
-    jr   nz, jr_004_7940                          ; $78FE: $20 $40
-
-    ld   a, JINGLE_VALIDATE                       ; $7900: $3E $13
-    ldh  [hJingle], a                             ; $7902: $E0 $F2
-    jp   label_004_796D                           ; $7904: $C3 $6D $79
-
-jr_004_7907:
-IF __PATCH_0__
-    ld   a, [wC3CF]
-    and  a
-    jr   nz, jr_004_7940
-ENDC
-
-IF __PATCH_3__
-    ld   a, [wIsCarryingLiftedObject]
-    and  a
-    jr   nz, jr_004_7940
-ENDC
-
-    ldh  a, [hLinkPositionX]                      ; $7907: $F0 $98
-    add  $00                                      ; $7909: $C6 $00
-    swap a                                        ; $790B: $CB $37
-    and  $0F                                      ; $790D: $E6 $0F
-    ld   e, a                                     ; $790F: $5F
-    ld   d, b                                     ; $7910: $50
-    ld   hl, Data_004_78A5                        ; $7911: $21 $A5 $78
-    add  hl, de                                   ; $7914: $19
-    ld   a, [hl]                                  ; $7915: $7E
-    ld   [wC50B], a                               ; $7916: $EA $0B $C5
-    ld   e, a                                     ; $7919: $5F
-    ld   d, b                                     ; $791A: $50
-    ld   hl, wC505                                ; $791B: $21 $05 $C5
-    add  hl, de                                   ; $791E: $19
-    ld   a, [hl]                                  ; $791F: $7E
-    ld   [wItemPickedUpInShop], a                               ; $7920: $EA $09 $C5
-    ld   [hl], b                                  ; $7923: $70
-    and  a                                        ; $7924: $A7
-    jr   z, jr_004_792B                           ; $7925: $28 $04
-
-    ld   a, JINGLE_VALIDATE                       ; $7927: $3E $13
-    ldh  [hJingle], a                             ; $7929: $E0 $F2
-
-jr_004_792B:
-    push bc                                       ; $792B: $C5
-    ld   a, e                                     ; $792C: $7B
-    swap a                                        ; $792D: $CB $37
-    ld   e, a                                     ; $792F: $5F
-    ld   hl, Data_004_7775                        ; $7930: $21 $75 $77
-    add  hl, de                                   ; $7933: $19
-    ld   de, wRequestDestinationHigh              ; $7934: $11 $01 $D6
-    ld   c, $0D                                   ; $7937: $0E $0D
-
-jr_004_7939:
-    ld   a, [hl+]                                 ; $7939: $2A
-    ld   [de], a                                  ; $793A: $12
-    inc  de                                       ; $793B: $13
-    dec  c                                        ; $793C: $0D
-    jr   nz, jr_004_7939                          ; $793D: $20 $FA
-
-    pop  bc                                       ; $793F: $C1
-
-jr_004_7940:
-    call func_004_7C06                            ; $7940: $CD $06 $7C
-    ret  nc                                       ; $7943: $D0
-
-    ld   a, [wItemPickedUpInShop]                               ; $7944: $FA $09 $C5
-    and  a                                        ; $7947: $A7
-    jr   z, jr_004_7958                           ; $7948: $28 $0E
-
-    dec  a                                        ; $794A: $3D
-    ld   e, a                                     ; $794B: $5F
-    ld   d, b                                     ; $794C: $50
-    ld   hl, Data_004_77C9                        ; $794D: $21 $C9 $77
-    add  hl, de                                   ; $7950: $19
-    ld   a, [hl]                                  ; $7951: $7E
-    call OpenDialog                               ; $7952: $CD $85 $23
-    jp   IncrementEntityState                     ; $7955: $C3 $12 $3B
-
-jr_004_7958:
-    jp_open_dialog $02E                           ; $7958
-
-func_004_795D::
-    ld   a, [wDialogState]                        ; $795D: $FA $9F $C1
-    and  a                                        ; $7960: $A7
-    ret  nz                                       ; $7961: $C0
-
-    ld   a, [wDialogAskSelectionIndex]                               ; $7962: $FA $77 $C1
-    cp   $00                                      ; $7965: $FE $00
-    jr   z, jr_004_79AB                           ; $7967: $28 $42
-
-    cp   $02                                      ; $7969: $FE $02
-    jr   z, jr_004_7984                           ; $796B: $28 $17
-
-label_004_796D:
-    ld   a, [wC50B]                               ; $796D: $FA $0B $C5
-    ld   e, a                                     ; $7970: $5F
-    ld   d, b                                     ; $7971: $50
-    ld   hl, wC505                                ; $7972: $21 $05 $C5
-    add  hl, de                                   ; $7975: $19
-    ld   a, [wItemPickedUpInShop]                               ; $7976: $FA $09 $C5
-    ld   [hl], a                                  ; $7979: $77
-    ld   de, wRequestDestinationHigh              ; $797A: $11 $01 $D6
-    call func_004_798B                            ; $797D: $CD $8B $79
-    xor  a                                        ; $7980: $AF
-    ld   [wItemPickedUpInShop], a                               ; $7981: $EA $09 $C5
-
-jr_004_7984:
-    ld   hl, wEntitiesStateTable                  ; $7984: $21 $90 $C2
-    add  hl, bc                                   ; $7987: $09
-    ld   [hl], $01                                ; $7988: $36 $01
-    ret                                           ; $798A: $C9
-
-func_004_798B::
-    push de                                       ; $798B: $D5
-    dec  a                                        ; $798C: $3D
-    ld   d, a                                     ; $798D: $57
-    sla  a                                        ; $798E: $CB $27
-    ld   e, a                                     ; $7990: $5F
-    sla  a                                        ; $7991: $CB $27
-    sla  a                                        ; $7993: $CB $27
-    add  e                                        ; $7995: $83
-    add  d                                        ; $7996: $82
-    ld   e, a                                     ; $7997: $5F
-    ld   d, b                                     ; $7998: $50
-    ld   hl, Data_004_7732                        ; $7999: $21 $32 $77
-    add  hl, de                                   ; $799C: $19
-    pop  de                                       ; $799D: $D1
-    push bc                                       ; $799E: $C5
-    ld   c, $0B                                   ; $799F: $0E $0B
-
-jr_004_79A1:
-    ld   a, [hl+]                                 ; $79A1: $2A
-    ld   [de], a                                  ; $79A2: $12
-    inc  de                                       ; $79A3: $13
-    dec  c                                        ; $79A4: $0D
-    jr   nz, jr_004_79A1                          ; $79A5: $20 $FA
-
-    xor  a                                        ; $79A7: $AF
-    ld   [de], a                                  ; $79A8: $12
-    pop  bc                                       ; $79A9: $C1
-    ret                                           ; $79AA: $C9
-
-jr_004_79AB:
-    ld   a, [wItemPickedUpInShop]                               ; $79AB: $FA $09 $C5
-    ld   e, a                                     ; $79AE: $5F
-    cp   $02                                      ; $79AF: $FE $02
-    jr   nz, jr_004_79BB                          ; $79B1: $20 $08
-
-    ld   a, [wC5A9]                               ; $79B3: $FA $A9 $C5
-    and  a                                        ; $79B6: $A7
-    jr   nz, jr_004_7A05                          ; $79B7: $20 $4C
-
-    jr   jr_004_7A0C                              ; $79B9: $18 $51
-
-jr_004_79BB:
-    cp   $04                                      ; $79BB: $FE $04
-    jr   nz, jr_004_79D9                          ; $79BD: $20 $1A
-
-    ld   hl, wBButtonSlot                         ; $79BF: $21 $00 $DB
-    ld   d, INVENTORY_SLOT_COUNT                  ; $79C2: $16 $0C
-
-jr_004_79C4:
-    ld   a, [hl+]                                 ; $79C4: $2A
-    cp   INVENTORY_BOMBS                          ; $79C5: $FE $02
-    jr   z, jr_004_79CE                           ; $79C7: $28 $05
-
-    dec  d                                        ; $79C9: $15
-    jr   nz, jr_004_79C4                          ; $79CA: $20 $F8
-
-    jr   jr_004_7A0C                              ; $79CC: $18 $3E
-
-jr_004_79CE:
-    ld   a, [wBombCount]                          ; $79CE: $FA $4D $DB
-    ld   hl, wMaxBombs                            ; $79D1: $21 $77 $DB
-    cp   [hl]                                     ; $79D4: $BE
-    jr   nc, jr_004_7A05                          ; $79D5: $30 $2E
-
-    jr   jr_004_7A0C                              ; $79D7: $18 $33
-
-jr_004_79D9:
-    cp   $06                                      ; $79D9: $FE $06
-    jr   nz, jr_004_79F7                          ; $79DB: $20 $1A
-
-    ld   hl, wBButtonSlot                         ; $79DD: $21 $00 $DB
-    ld   d, INVENTORY_SLOT_COUNT                  ; $79E0: $16 $0C
-
-jr_004_79E2:
-    ld   a, [hl+]                                 ; $79E2: $2A
-    cp   INVENTORY_BOW                            ; $79E3: $FE $05
-    jr   z, jr_004_79EC                           ; $79E5: $28 $05
-
-    dec  d                                        ; $79E7: $15
-    jr   nz, jr_004_79E2                          ; $79E8: $20 $F8
-
-    jr   jr_004_7A0C                              ; $79EA: $18 $20
-
-jr_004_79EC:
-    ld   a, [wArrowCount]                         ; $79EC: $FA $45 $DB
-    ld   hl, wMaxArrows                           ; $79EF: $21 $78 $DB
-    cp   [hl]                                     ; $79F2: $BE
-    jr   nc, jr_004_7A05                          ; $79F3: $30 $10
-
-    jr   jr_004_7A0C                              ; $79F5: $18 $15
-
-jr_004_79F7:
-    cp   $03                                      ; $79F7: $FE $03
-    jr   nz, jr_004_7A0C                          ; $79F9: $20 $11
-
-    ld   hl, wBButtonSlot                         ; $79FB: $21 $00 $DB
-    ld   d, INVENTORY_SLOT_COUNT                  ; $79FE: $16 $0C
-
-jr_004_7A00:
-    ld   a, [hl+]                                 ; $7A00: $2A
-    cp   INVENTORY_SHIELD                         ; $7A01: $FE $04
-    jr   nz, jr_004_7A09                          ; $7A03: $20 $04
-
-jr_004_7A05:
-    ld   a, $29                                   ; $7A05: $3E $29
-    jr   jr_004_7A24                              ; $7A07: $18 $1B
-
-jr_004_7A09:
-    dec  d                                        ; $7A09: $15
-    jr   nz, jr_004_7A00                          ; $7A0A: $20 $F4
-
-jr_004_7A0C:
-    ld   d, b                                     ; $7A0C: $50
-    ld   hl, Data_004_77D3                        ; $7A0D: $21 $D3 $77
-    add  hl, de                                   ; $7A10: $19
-    ld   a, [hl]                                  ; $7A11: $7E
-    ld   hl, Data_004_77DC                        ; $7A12: $21 $DC $77
-    add  hl, de                                   ; $7A15: $19
-    ld   e, [hl]                                  ; $7A16: $5E
-    ld   d, a                                     ; $7A17: $57
-    ld   a, [wRupeeCountLow]                      ; $7A18: $FA $5E $DB
-    sub  e                                        ; $7A1B: $93
-    ld   a, [wRupeeCountHigh]                     ; $7A1C: $FA $5D $DB
-    sbc  d                                        ; $7A1F: $9A
-    jr   nc, jr_004_7A2E                          ; $7A20: $30 $0C
-
-    ld   a, $34                                   ; $7A22: $3E $34
-
-jr_004_7A24:
-    call OpenDialog                               ; $7A24: $CD $85 $23
-    ld   hl, wEntitiesStateTable                  ; $7A27: $21 $90 $C2
-    add  hl, bc                                   ; $7A2A: $09
-    ld   [hl], $03                                ; $7A2B: $36 $03
-    ret                                           ; $7A2D: $C9
-
-jr_004_7A2E:
-    ld   hl, wItemPickedUpInShop                                ; $7A2E: $21 $09 $C5
-    ld   a, [hl]                                  ; $7A31: $7E
-    push af                                       ; $7A32: $F5
-    ld   [hl], $00                                ; $7A33: $36 $00
-    ld   e, a                                     ; $7A35: $5F
-    ld   d, b                                     ; $7A36: $50
-    ld   hl, Data_004_77EE                        ; $7A37: $21 $EE $77
-    add  hl, de                                   ; $7A3A: $19
-    ld   a, [wSubstractRupeeBufferLow]            ; $7A3B: $FA $92 $DB
-    add  [hl]                                     ; $7A3E: $86
-    ld   [wSubstractRupeeBufferLow], a            ; $7A3F: $EA $92 $DB
-    rl   a                                        ; $7A42: $CB $17
-    ld   hl, Data_004_77E5                        ; $7A44: $21 $E5 $77
-    add  hl, de                                   ; $7A47: $19
-    rr   a                                        ; $7A48: $CB $1F
-    ld   a, [wSubstractRupeeBufferHigh]           ; $7A4A: $FA $91 $DB
-    adc  [hl]                                     ; $7A4D: $8E
-    ld   [wSubstractRupeeBufferHigh], a           ; $7A4E: $EA $91 $DB
-    ld   hl, wEntitiesStateTable                  ; $7A51: $21 $90 $C2
-    add  hl, bc                                   ; $7A54: $09
-    ld   [hl], $01                                ; $7A55: $36 $01
-    pop  af                                       ; $7A57: $F1
-    push af                                       ; $7A58: $F5
-    call_open_dialog $035                         ; $7A59
-    pop  af                                       ; $7A5E: $F1
-
-label_004_7A5F:                         ; @TODO What to do after buying a shopkeeper item
-    dec  a                              ; (see: C505~C508 (what item is in each shop slot))
-    JP_TABLE                            ; POI: The last 3 entries are not used (normally)
-._00 dw boughtShovel                    ; 01  Shovel
-._01 dw bought3Hearts                   ; 02  3 Hearts
-._02 dw boughtShield                    ; 03  Shield
-._03 dw bought10Bombs                   ; 04  10 Bombs
-._04 dw boughtBow                       ; 05  Bow
-._05 dw bought10Arrows                  ; 06  10 Arrows
-._06 dw boughtOcarina                   ; 07  Ocarina
-._07 dw boughtShop08                    ; 08  Guardian Acorn (in appearance only)
-._08 dw boughtMedicine                  ; 09  Medicine
-
-boughtBow:
-    ld   d, INVENTORY_BOW                         ; $7A73: $16 $05
-    call GiveInventoryItem_trampoline             ; $7A75: $CD $6B $3E
-    ld   a, $20                                   ; $7A78: $3E $20
-    ld   [wArrowCount], a                         ; $7A7A: $EA $45 $DB
-    ret                                           ; $7A7D: $C9
-
-bought10Arrows:
-    ld   a, [wArrowCount]                         ; $7A7E: $FA $45 $DB
-    add  $0A                                      ; $7A81: $C6 $0A
-    daa                                           ; $7A83: $27
-    jr   nc, jr_004_7A88                          ; $7A84: $30 $02
-
-    ld   a, $99                                   ; POI: ?? Checks for going over 99 (normal max 60)?
-
-jr_004_7A88:
-    ld   [wArrowCount], a                         ; $7A88: $EA $45 $DB
-    ret                                           ; $7A8B: $C9
-
-boughtOcarina:
-    ld   d, INVENTORY_OCARINA                     ; $7A8C: $16 $09
-    jp   GiveInventoryItem_trampoline             ; $7A8E: $C3 $6B $3E
-
-boughtShop08:                           ; POI: Appears as a guardian acorn, but...???
-    ld   a, [wDB47]                     ; Add 10 to DB47 (?)
-    add  $0A                            ; This code is similar to that for adding bought arrows
-    daa                                 ; But DB47 isn't one of those (?)
-    jr   nc, jr_004_7A9B                ; Still attempts to cap to 99
-
-    ld   a, $99                         ; ????????
-
-jr_004_7A9B:
-    ld   [wDB47], a                               ; $7A9B: $EA $47 $DB
-    ret                                           ; $7A9E: $C9
-
-boughtMedicine:
-    ld   a, [wHasMedicine]              ; POI: Medicine not bought in shops, and not tracked like this
-    add  $01                            ; Adds one to value with BCD
-    daa                                           ; $7AA4: $27
-    ld   [wHasMedicine], a                        ; $7AA5: $EA $0D $DB
-    ret                                           ; $7AA8: $C9
-
-boughtShovel:
-    ld   d, INVENTORY_SHOVEL                      ; $7AA9: $16 $0B
-    jp   GiveInventoryItem_trampoline             ; $7AAB: $C3 $6B $3E
-
-bought10Bombs:
-    ld   a, [wBombCount]                          ; $7AAE: $FA $4D $DB
-    add  $0A                                      ; $7AB1: $C6 $0A
-    daa                                           ; $7AB3: $27
-    jr   nc, jr_004_7AB8                          ; $7AB4: $30 $02
-
-    ld   a, $99                                   ; $7AB6: $3E $99
-
-jr_004_7AB8:
-    ld   [wBombCount], a                          ; $7AB8: $EA $4D $DB
-    ld   d, INVENTORY_BOMBS                       ; $7ABB: $16 $02
-    jp   GiveInventoryItem_trampoline             ; $7ABD: $C3 $6B $3E
-
-; POI: Dead code??? Seems to give 10 arrows, then gives you Magic Powder too (!?)
-    ld   a, [wArrowCount]                         ; ???????????????????
-    add  $0A                                      ; $7AC3: $C6 $0A
-    daa                                           ; $7AC5: $27
-    jr   nc, jr_004_7ACA                          ; $7AC6: $30 $02
-
-    ld   a, $99                                   ; $7AC8: $3E $99
-
-jr_004_7ACA:
-    ld   [wArrowCount], a                         ; $7ACA: $EA $45 $DB
-    ld   d, INVENTORY_MAGIC_POWDER                ; $7ACD: $16 $0C
-    jp   GiveInventoryItem_trampoline             ; $7ACF: $C3 $6B $3E
-
-bought3Hearts:
-    ld   a, 3 FULL_HEARTS                         ; $7AD2: $3E $18
-    ld   [wAddHealthBuffer], a                    ; $7AD4: $EA $93 $DB
-    ret                                           ; $7AD7: $C9
-
-boughtShield::
-    ld   d, INVENTORY_SHIELD                      ; $7AD8: $16 $04
-    jp   GiveInventoryItem_trampoline             ; $7ADA: $C3 $6B $3E
-
-func_004_7ADD::
-    ld   a, [wDialogState]                        ; $7ADD: $FA $9F $C1
-    and  a                                        ; $7AE0: $A7
-    ret  nz                                       ; $7AE1: $C0
-
-    jp   label_004_796D                           ; $7AE2: $C3 $6D $79
-
-Data_004_7AE5:: ; @TODO Palette data
-    db   $33, $62, $1A, $01, $FF, $0F, $FF, $7F
-
-func_004_7AED::
-    ld   a, [wDialogState]                        ; $7AED: $FA $9F $C1
-    and  a                                        ; $7AF0: $A7
-    jr   nz, jr_004_7B3F                          ; $7AF1: $20 $4C
-
-    ld   a, ENTITY_MAD_BATTER                     ; $7AF3: $3E $CA
-    call SpawnNewEntity_trampoline                ; $7AF5: $CD $86 $3B
-    ld   a, $26                                   ; $7AF8: $3E $26
-    ldh  [hNoiseSfx], a                           ; $7AFA: $E0 $F4
-    ldh  a, [hMultiPurpose0]                      ; $7AFC: $F0 $D7
-    ld   hl, wEntitiesPosXTable                   ; $7AFE: $21 $00 $C2
-    add  hl, de                                   ; $7B01: $19
-    ld   [hl], a                                  ; $7B02: $77
-    ldh  a, [hMultiPurpose1]                      ; $7B03: $F0 $D8
-    ld   hl, wEntitiesPosYTable                   ; $7B05: $21 $10 $C2
-    add  hl, de                                   ; $7B08: $19
-    ld   [hl], a                                  ; $7B09: $77
-    ld   hl, wEntitiesPrivateState3Table          ; $7B0A: $21 $D0 $C2
-    add  hl, de                                   ; $7B0D: $19
-    ld   [hl], $01                                ; $7B0E: $36 $01
-    ld   hl, wEntitiesTransitionCountdownTable    ; $7B10: $21 $E0 $C2
-    add  hl, de                                   ; $7B13: $19
-    ld   [hl], $C0                                ; $7B14: $36 $C0
-    call GetEntityTransitionCountdown             ; $7B16: $CD $05 $0C
-    ld   [hl], $C0                                ; $7B19: $36 $C0
-    call IncrementEntityState                     ; $7B1B: $CD $12 $3B
-    xor  a                                        ; $7B1E: $AF
-    ld   [wHasMedicine], a                        ; $7B1F: $EA $0D $DB
-    ld   a, $FF                                   ; $7B22: $3E $FF
-    ld   [wSubtractHealthBuffer], a               ; $7B24: $EA $94 $DB
-    ldh  a, [hIsGBC]                              ; $7B27: $F0 $FE
-    and  a                                        ; $7B29: $A7
-    jr   z, jr_004_7B3F                           ; $7B2A: $28 $13
-
-    ld   hl, wObjPal8                             ; $7B2C: $21 $88 $DC
-    ld   de, Data_004_7AE5                        ; $7B2F: $11 $E5 $7A
-=======
->>>>>>> 1d3f8530
-
-    ld   hl, wEntitiesRecoilVelocityX             ; $6D99: $21 $F0 $C3
-    add  hl, bc                                   ; $6D9C: $09
-    ld   a, [hl]                                  ; $6D9D: $7E
-    ld   hl, wEntitiesSpeedXTable                 ; $6D9E: $21 $40 $C2
-    add  hl, bc                                   ; $6DA1: $09
-    ld   [hl], a                                  ; $6DA2: $77
-
-    ld   hl, wEntitiesRecoilVelocityY             ; $6DA3: $21 $00 $C4
-    add  hl, bc                                   ; $6DA6: $09
-    ld   a, [hl]                                  ; $6DA7: $7E
-    ld   hl, wEntitiesSpeedYTable                 ; $6DA8: $21 $50 $C2
-    add  hl, bc                                   ; $6DAB: $09
-    ld   [hl], a                                  ; $6DAC: $77
-
-    call UpdateEntityPosWithSpeed_04              ; $6DAD: $CD $CA $6D
-
-    ld   hl, wEntitiesOptions1Table               ; $6DB0: $21 $30 $C4
-    add  hl, bc                                   ; $6DB3: $09
-    ld   a, [hl]                                  ; $6DB4: $7E
-    and  $20                                      ; $6DB5: $E6 $20
-    jr   nz, .restoreOriginalVelocity             ; $6DB7: $20 $03
-
-    call label_3B23                               ; $6DB9: $CD $23 $3B
-
-.restoreOriginalVelocity
-    ld   hl, wEntitiesSpeedYTable                 ; $6DBC: $21 $50 $C2
-    add  hl, bc                                   ; $6DBF: $09
-    pop  af                                       ; $6DC0: $F1
-    ld   [hl], a                                  ; $6DC1: $77
-    ld   hl, wEntitiesSpeedXTable                 ; $6DC2: $21 $40 $C2
-    add  hl, bc                                   ; $6DC5: $09
-    pop  af                                       ; $6DC6: $F1
-    ld   [hl], a                                  ; $6DC7: $77
-    pop  af                                       ; $6DC8: $F1
-
-.return
-    ret                                           ; $6DC9: $C9
-
-<<<<<<< HEAD
-; define sprite variants by selecting tile n° and setting OAM attributes (palette + flags) in a list
-; this list overlaps with the next list
-Unknown037SpriteVariants::
-.variant0
-    db   $5D, $7D
-
-Data_004_7B5A::
-    db $96, $17 ; second sprite of variant0 from above
-    db $A8, $14
-    db $86, $17
-    db $80, $17
-    db $88, $16
-    db $FF, $FF
-    db $90, $10
-    db $AE, $10
-    db $A0, $10
-    db $2A, $41
-    db $2A, $61
-=======
-UpdateEntityPosWithSpeed_04::
-    call AddEntitySpeedToPos_04                   ; $6DCA: $CD $D7 $6D
-
-UpdateEntityYPosWithSpeed_04::
-    push bc                                       ; $6DCD: $C5
-    ld   a, c                                     ; $6DCE: $79
-    add  $10                                      ; $6DCF: $C6 $10
-    ld   c, a                                     ; $6DD1: $4F
-    call AddEntitySpeedToPos_04                   ; $6DD2: $CD $D7 $6D
-    pop  bc                                       ; $6DD5: $C1
-    ret                                           ; $6DD6: $C9
->>>>>>> 1d3f8530
-
-; Update the entity's position using its speed.
-;
-; The values in the entity speed tables are the number of pixels to
-; move within 16 frames. For example, if it's 8, the entity will move
-; 1 pixel every other frame (8/16). If it's -16, the entity will move
-; -1 pixel every frame (-16/16).
-;
-; Inputs:
-;   bc  entity index
-AddEntitySpeedToPos_04::
-    ld   hl, wEntitiesSpeedXTable                 ; $6DD7: $21 $40 $C2
-    add  hl, bc                                   ; $6DDA: $09
-    ld   a, [hl]                                  ; $6DDB: $7E
-    and  a                                        ; $6DDC: $A7
-    ; No need to update the position if it's not moving
-    jr   z, .return                               ; $6DDD: $28 $23
-
-    push af                                       ; $6DDF: $F5
-    swap a                                        ; $6DE0: $CB $37
-    and  $F0                                      ; $6DE2: $E6 $F0
-    ld   hl, wEntitiesSpeedXAccTable              ; $6DE4: $21 $60 $C2
-    add  hl, bc                                   ; $6DE7: $09
-    add  [hl]                                     ; $6DE8: $86
-    ld   [hl], a                                  ; $6DE9: $77
-    ; Save carry in bit 0 of d
-    rl   d                                        ; $6DEA: $CB $12
-    ld   hl, wEntitiesPosXTable                   ; $6DEC: $21 $00 $C2
-
-.updatePosition
-    add  hl, bc                                   ; $6DEF: $09
-    pop  af                                       ; $6DF0: $F1
-    ; Sign extension for high nibble
-    ld   e, $00                                   ; $6DF1: $1E $00
-    bit  7, a                                     ; $6DF3: $CB $7F
-    jr   z, .positive                             ; $6DF5: $28 $02
-
-    ld   e, $F0                                   ; $6DF7: $1E $F0
-
-<<<<<<< HEAD
-jr_004_7B9A:
-    cp   $05                                      ; $7B9A: $FE $05
-    jr   nz, .renderSingle                        ; $7B9C: $20 $08
-
-    ld   de, Unknown037SpriteVariants             ; $7B9E: $11 $58 $7B
-    call RenderActiveEntitySpritesPair            ; $7BA1: $CD $C0 $3B
-    jr   jr_004_7BAC                              ; $7BA4: $18 $06
-
-.renderSingle:
-    ld   de, Data_004_7B5A                        ; $7BA6: $11 $5A $7B
-    call RenderActiveEntitySprite                 ; $7BA9: $CD $77 $3C
-=======
-.positive
-    swap a                                        ; $6DF9: $CB $37
-    and  $0F                                      ; $6DFB: $E6 $0F
-    or   e                                        ; $6DFD: $B3
-    ; Get carry back from d
-    rr   d                                        ; $6DFE: $CB $1A
-    adc  [hl]                                     ; $6E00: $8E
-    ld   [hl], a                                  ; $6E01: $77
-
-.return
-    ret                                           ; $6E02: $C9
-
-AddEntityZSpeedToPos_04::
-    ld   hl, wEntitiesSpeedZTable                 ; $6E03: $21 $20 $C3
-    add  hl, bc                                   ; $6E06: $09
-    ld   a, [hl]                                  ; $6E07: $7E
-    and  a                                        ; $6E08: $A7
-    jr   z, AddEntitySpeedToPos_04.return         ; $6E09: $28 $F7
->>>>>>> 1d3f8530
-
-    push af                                       ; $6E0B: $F5
-    swap a                                        ; $6E0C: $CB $37
-    and  $F0                                      ; $6E0E: $E6 $F0
-    ld   hl, wEntitiesSpeedZAccTable              ; $6E10: $21 $30 $C3
-    add  hl, bc                                   ; $6E13: $09
-    add  [hl]                                     ; $6E14: $86
-    ld   [hl], a                                  ; $6E15: $77
-    rl   d                                        ; $6E16: $CB $12
-    ld   hl, wEntitiesPosZTable                   ; $6E18: $21 $10 $C3
-    jr   AddEntitySpeedToPos_04.updatePosition    ; $6E1B: $18 $D2
-
-func_004_6E1D::
-    ld   hl, wEntitiesPrivateState1Table          ; $6E1D: $21 $B0 $C2
-    add  hl, bc                                   ; $6E20: $09
-    ld   a, [hl]                                  ; $6E21: $7E
-    push af                                       ; $6E22: $F5
-    swap a                                        ; $6E23: $CB $37
-    and  $F0                                      ; $6E25: $E6 $F0
-    ld   hl, wEntitiesPrivateState2Table          ; $6E27: $21 $C0 $C2
-    add  hl, bc                                   ; $6E2A: $09
-    add  [hl]                                     ; $6E2B: $86
-    ld   [hl], a                                  ; $6E2C: $77
-    rl   d                                        ; $6E2D: $CB $12
-    ld   hl, wEntitiesPrivateState3Table          ; $6E2F: $21 $D0 $C2
-    jp   AddEntitySpeedToPos_04.updatePosition    ; $6E32: $C3 $EF $6D
-
-<<<<<<< HEAD
-func_004_7BB7::
-    ld   a, [wItemPickedUpInShop]                 ; $7BB7: $FA $09 $C5
-    and  a                                        ; $7BBA: $A7
-    ret  z                                        ; $7BBB: $C8
-
-    dec  a                                        ; $7BBC: $3D
-    ldh  [hActiveEntitySpriteVariant], a          ; $7BBD: $E0 $F1
-    ld   a, $01                                   ; $7BBF: $3E $01
-    ld   [wIsCarryingLiftedObject], a             ; $7BC1: $EA $5C $C1
-    call ResetSpinAttack                          ; $7BC4: $CD $AF $0C
-    ldh  a, [hLinkPositionX]                      ; $7BC7: $F0 $98
-    ldh  [hActiveEntityPosX], a                   ; $7BC9: $E0 $EE
-    ldh  a, [hLinkPositionY]                      ; $7BCB: $F0 $99
-    sub  $0E                                      ; $7BCD: $D6 $0E
-    ldh  [hActiveEntityVisualPosY], a             ; $7BCF: $E0 $EC
-    ldh  a, [hActiveEntitySpriteVariant]          ; $7BD1: $F0 $F1
-    cp   $05                                      ; $7BD3: $FE $05
-    jr   nz, jr_004_7BDD                          ; $7BD5: $20 $06
-
-    ld   de, Unknown037SpriteVariants             ; $7BD7: $11 $58 $7B
-    jp   RenderActiveEntitySpritesPair            ; $7BDA: $C3 $C0 $3B
-=======
-func_004_6E35::
-    ld   e, $00                                   ; $6E35: $1E $00
-    ldh  a, [hLinkPositionX]                      ; $6E37: $F0 $98
-    ld   hl, wEntitiesPosXTable                   ; $6E39: $21 $00 $C2
-    add  hl, bc                                   ; $6E3C: $09
-    sub  [hl]                                     ; $6E3D: $96
-    bit  7, a                                     ; $6E3E: $CB $7F
-    jr   z, jr_004_6E43                           ; $6E40: $28 $01
-
-    inc  e                                        ; $6E42: $1C
-
-jr_004_6E43:
-    ld   d, a                                     ; $6E43: $57
-    ret                                           ; $6E44: $C9
->>>>>>> 1d3f8530
 
 func_004_6E45::
     ld   e, $02                                   ; $6E45: $1E $02
@@ -8043,508 +370,8 @@
     ld   [hl], a                                  ; $7CED: $77
     ret                                           ; $7CEE: $C9
 
-<<<<<<< HEAD
-; define sprite variants by selecting tile n° and setting OAM attributes (palette + flags) in a list
-TimerBombite1SpriteVariants::
-.variant0
-    db $7A, $20
-    db $78, $20
-.variant1
-    db $78, $00
-    db $7A, $00
-.variant2
-    db $7E, $00
-    db $7E, $20
-.variant3
-    db $70, $00
-    db $72, $00
-.variant4
-    db $74, $00
-    db $76, $00
-.variant5
-    db $7C, $00
-    db $7C, $20
-
-; define sprite variants by selecting tile n° and setting OAM attributes (palette + flags) in a list
-TimerBombite2SpriteVariants::
-.variant0
-    db $6A, $20
-    db $68, $20
-.variant1
-    db $68, $00
-    db $6A, $00
-.variant2
-    db $6E, $00
-    db $6E, $20
-.variant3
-    db $60, $00
-    db $62, $00
-.variant4
-    db $64, $00
-    db $66, $00
-.variant5
-    db $6C, $00
-    db $6C, $20
-
-TimerBombiteEntityHandler::
-    ld   de, TimerBombite1SpriteVariants          ; $7D1F: $11 $EF $7C
-    ldh  a, [hMapId]                              ; $7D22: $F0 $F7
-    cp   MAP_TURTLE_ROCK                          ; $7D24: $FE $07
-    jr   nz, .render                              ; $7D26: $20 $03
-
-    ld   de, TimerBombite2SpriteVariants          ; $7D28: $11 $07 $7D
-
-.render:
-    call GetEntityPrivateCountdown1               ; $7D2B: $CD $00 $0C
-    rla                                           ; $7D2E: $17
-    rla                                           ; $7D2F: $17
-    rla                                           ; $7D30: $17
-    and  OAMF_PAL1                                ; $7D31: $E6 $10
-    ldh  [hActiveEntityFlipAttribute], a          ; $7D33: $E0 $ED
-    call RenderActiveEntitySpritesPair            ; $7D35: $CD $C0 $3B
-    call ReturnIfNonInteractive_04                ; $7D38: $CD $A3 $7F
-    ld   hl, wEntitiesIgnoreHitsCountdownTable    ; $7D3B: $21 $10 $C4
-    add  hl, bc                                   ; $7D3E: $09
-    ld   a, [hl]                                  ; $7D3F: $7E
-    cp   $08                                      ; $7D40: $FE $08
-    jr   nz, jr_004_7D51                          ; $7D42: $20 $0D
-
-    ldh  a, [hActiveEntityState]                  ; $7D44: $F0 $F0
-    and  a                                        ; $7D46: $A7
-    jr   nz, jr_004_7D51                          ; $7D47: $20 $08
-
-    call IncrementEntityState                     ; $7D49: $CD $12 $3B
-    call GetEntityDropTimer                       ; $7D4C: $CD $FB $0B
-    ld   [hl], $6F                                ; $7D4F: $36 $6F
-
-jr_004_7D51:
-    call ApplyRecoilIfNeeded_04                   ; $7D51: $CD $80 $6D
-    call UpdateEntityPosWithSpeed_04              ; $7D54: $CD $CA $6D
-    call label_3B23                               ; $7D57: $CD $23 $3B
-    ldh  a, [hActiveEntityState]                  ; $7D5A: $F0 $F0
-    JP_TABLE                                      ; $7D5C
-._00 dw func_004_7D69                             ; $7D5D
-._01 dw func_004_7DA3                             ; $7D5F
-
-Data_004_7D61::
-    db   $08, $F8, $00, $00
-
-Data_004_7D65::
-    db   $00, $00, $F8, $00
-
-func_004_7D69::
-    call label_3B39                               ; $7D69: $CD $39 $3B
-    call GetEntityTransitionCountdown             ; $7D6C: $CD $05 $0C
-    jr   nz, jr_004_7D91                          ; $7D6F: $20 $20
-
-    call GetRandomByte                            ; $7D71: $CD $0D $28
-    and  $1F                                      ; $7D74: $E6 $1F
-    add  $30                                      ; $7D76: $C6 $30
-    ld   [hl], a                                  ; $7D78: $77
-    and  $03                                      ; $7D79: $E6 $03
-    ld   e, a                                     ; $7D7B: $5F
-    ld   d, b                                     ; $7D7C: $50
-    ld   hl, Data_004_7D61                        ; $7D7D: $21 $61 $7D
-    add  hl, de                                   ; $7D80: $19
-    ld   a, [hl]                                  ; $7D81: $7E
-    ld   hl, wEntitiesSpeedXTable                 ; $7D82: $21 $40 $C2
-    add  hl, bc                                   ; $7D85: $09
-    ld   [hl], a                                  ; $7D86: $77
-    ld   hl, Data_004_7D65                        ; $7D87: $21 $65 $7D
-    add  hl, de                                   ; $7D8A: $19
-    ld   a, [hl]                                  ; $7D8B: $7E
-    ld   hl, wEntitiesSpeedYTable                 ; $7D8C: $21 $50 $C2
-    add  hl, bc                                   ; $7D8F: $09
-    ld   [hl], a                                  ; $7D90: $77
-
-jr_004_7D91:
-    ldh  a, [hFrameCounter]                       ; $7D91: $F0 $E7
-    rra                                           ; $7D93: $1F
-    rra                                           ; $7D94: $1F
-    rra                                           ; $7D95: $1F
-    rra                                           ; $7D96: $1F
-    and  $01                                      ; $7D97: $E6 $01
-    jp   SetEntitySpriteVariant                   ; $7D99: $C3 $0C $3B
-
-Data_004_7D9C::
-    db   $05, $05, $04, $03, $02, $02, $02
-
-func_004_7DA3::
-    ld   a, [wIsRunningWithPegasusBoots]          ; $7DA3: $FA $4A $C1
-    and  a                                        ; $7DA6: $A7
-    jr   z, jr_004_7DAE                           ; $7DA7: $28 $05
-
-    call IncrementEntityState                     ; $7DA9: $CD $12 $3B
-    ld   [hl], b                                  ; $7DAC: $70
-    ret                                           ; $7DAD: $C9
-
-jr_004_7DAE:
-    call label_3B70                               ; $7DAE: $CD $70 $3B
-    call func_004_6E35                            ; $7DB1: $CD $35 $6E
-    add  $12                                      ; $7DB4: $C6 $12
-    cp   $24                                      ; $7DB6: $FE $24
-    jr   nc, jr_004_7DC3                          ; $7DB8: $30 $09
-
-    call func_004_6E45                            ; $7DBA: $CD $45 $6E
-    add  $12                                      ; $7DBD: $C6 $12
-    cp   $24                                      ; $7DBF: $FE $24
-    jr   c, jr_004_7DD1                           ; $7DC1: $38 $0E
-
-jr_004_7DC3:
-    ldh  a, [hFrameCounter]                       ; $7DC3: $F0 $E7
-    xor  c                                        ; $7DC5: $A9
-    and  $03                                      ; $7DC6: $E6 $03
-    jr   nz, jr_004_7DCF                          ; $7DC8: $20 $05
-
-    ld   a, $0E                                   ; $7DCA: $3E $0E
-    call ApplyVectorTowardsLink_trampoline        ; $7DCC: $CD $AA $3B
-
-jr_004_7DCF:
-    jr   jr_004_7DD4                              ; $7DCF: $18 $03
-
-jr_004_7DD1:
-    call ClearEntitySpeed                         ; $7DD1: $CD $7F $3D
-
-jr_004_7DD4:
-    call GetEntityDropTimer                       ; $7DD4: $CD $FB $0B
-    jp   z, jr_004_7EBA                           ; $7DD7: $CA $BA $7E
-
-    cp   $18                                      ; $7DDA: $FE $18
-    jr   nz, jr_004_7DE5                          ; $7DDC: $20 $07
-
-    ld   [hl], $0A                                ; $7DDE: $36 $0A
-    call GetEntityPrivateCountdown1               ; $7DE0: $CD $00 $0C
-    ld   [hl], $30                                ; $7DE3: $36 $30
-
-jr_004_7DE5:
-    rra                                           ; $7DE5: $1F
-    rra                                           ; $7DE6: $1F
-    rra                                           ; $7DE7: $1F
-    rra                                           ; $7DE8: $1F
-    and  $07                                      ; $7DE9: $E6 $07
-    ld   e, a                                     ; $7DEB: $5F
-    ld   d, b                                     ; $7DEC: $50
-    ld   hl, Data_004_7D9C                        ; $7DED: $21 $9C $7D
-    add  hl, de                                   ; $7DF0: $19
-    ld   a, [hl]                                  ; $7DF1: $7E
-    jp   SetEntitySpriteVariant                   ; $7DF2: $C3 $0C $3B
-
-; define sprite variants by selecting tile n° and setting OAM attributes (palette + flags) in a list
-BouncingBombite1SpriteVariants::
-.variant0
-    db $7A, $22
-    db $78, $22
-.variant1
-    db $78, $02
-    db $7A, $02
-
-; define sprite variants by selecting tile n° and setting OAM attributes (palette + flags) in a list
-BouncingBombite2SpriteVariants::
-.variant0
-    db $6A, $22
-    db $68, $22
-.variant1
-    db $68, $02
-    db $6A, $02
-
-Data_004_7E05::
-    db   $08, $F8, $00, $00
-
-Data_004_7E09::
-    db   $00, $00, $F8, $08
-
-BouncingBombiteEntityHandler::
-    ld   de, BouncingBombite1SpriteVariants       ; $7E0D: $11 $F5 $7D
-    ldh  a, [hMapId]                              ; $7E10: $F0 $F7
-    cp   MAP_TURTLE_ROCK                          ; $7E12: $FE $07
-    jr   nz, .render                              ; $7E14: $20 $03
-
-    ld   de, BouncingBombite2SpriteVariants       ; $7E16: $11 $FD $7D
-
-.render:
-    call RenderActiveEntitySpritesPair            ; $7E19: $CD $C0 $3B
-    call ReturnIfNonInteractive_04                ; $7E1C: $CD $A3 $7F
-    call ApplyRecoilIfNeeded_04                   ; $7E1F: $CD $80 $6D
-    call GetEntityPrivateCountdown1               ; $7E22: $CD $00 $0C
-    jr   nz, jr_004_7E2A                          ; $7E25: $20 $03
-
-    call label_3B39                               ; $7E27: $CD $39 $3B
-
-jr_004_7E2A:
-    call UpdateEntityPosWithSpeed_04              ; $7E2A: $CD $CA $6D
-    call label_3B23                               ; $7E2D: $CD $23 $3B
-    ldh  a, [hActiveEntityState]                  ; $7E30: $F0 $F0
-    JP_TABLE                                      ; $7E32
-._00 dw func_004_7E39                             ; $7E33
-._01 dw func_004_7E4C                             ; $7E35
-._02 dw func_004_7E83                             ; $7E37
-
-func_004_7E39::
-    call GetEntityTransitionCountdown             ; $7E39: $CD $05 $0C
-    jr   nz, jr_004_7E41                          ; $7E3C: $20 $03
-
-    call IncrementEntityState                     ; $7E3E: $CD $12 $3B
-
-jr_004_7E41:
-    ldh  a, [hFrameCounter]                       ; $7E41: $F0 $E7
-    rra                                           ; $7E43: $1F
-    rra                                           ; $7E44: $1F
-    rra                                           ; $7E45: $1F
-    rra                                           ; $7E46: $1F
-    and  $01                                      ; $7E47: $E6 $01
-    jp   SetEntitySpriteVariant                   ; $7E49: $C3 $0C $3B
-
-func_004_7E4C::
-    call GetRandomByte                            ; $7E4C: $CD $0D $28
-    and  $03                                      ; $7E4F: $E6 $03
-    jr   z, jr_004_7E5A                           ; $7E51: $28 $07
-
-    call GetRandomByte                            ; $7E53: $CD $0D $28
-    and  $03                                      ; $7E56: $E6 $03
-    jr   jr_004_7E5D                              ; $7E58: $18 $03
-
-jr_004_7E5A:
-    call func_004_6E55                            ; $7E5A: $CD $55 $6E
-
-jr_004_7E5D:
-    ld   e, a                                     ; $7E5D: $5F
-    ld   d, b                                     ; $7E5E: $50
-    ld   hl, Data_004_7E05                        ; $7E5F: $21 $05 $7E
-    add  hl, de                                   ; $7E62: $19
-    ld   a, [hl]                                  ; $7E63: $7E
-    ld   hl, wEntitiesSpeedXTable                 ; $7E64: $21 $40 $C2
-    add  hl, bc                                   ; $7E67: $09
-    ld   [hl], a                                  ; $7E68: $77
-    ld   hl, Data_004_7E09                        ; $7E69: $21 $09 $7E
-    add  hl, de                                   ; $7E6C: $19
-    ld   a, [hl]                                  ; $7E6D: $7E
-    ld   hl, wEntitiesSpeedYTable                 ; $7E6E: $21 $50 $C2
-    add  hl, bc                                   ; $7E71: $09
-    ld   [hl], a                                  ; $7E72: $77
-    call GetEntityTransitionCountdown             ; $7E73: $CD $05 $0C
-    call GetRandomByte                            ; $7E76: $CD $0D $28
-    and  $0F                                      ; $7E79: $E6 $0F
-    add  $20                                      ; $7E7B: $C6 $20
-    ld   [hl], a                                  ; $7E7D: $77
-    call IncrementEntityState                     ; $7E7E: $CD $12 $3B
-    ld   [hl], b                                  ; $7E81: $70
-    ret                                           ; $7E82: $C9
-
-func_004_7E83::
-    call label_3B7B                               ; $7E83: $CD $7B $3B
-    call GetEntityTransitionCountdown             ; $7E86: $CD $05 $0C
-    jr   z, jr_004_7EBA                           ; $7E89: $28 $2F
-
-    ld   hl, wEntitiesCollisionsTable             ; $7E8B: $21 $A0 $C2
-    add  hl, bc                                   ; $7E8E: $09
-    ld   a, [hl]                                  ; $7E8F: $7E
-    and  $03                                      ; $7E90: $E6 $03
-    jr   nz, jr_004_7E9B                          ; $7E92: $20 $07
-
-    ld   a, [hl]                                  ; $7E94: $7E
-    and  $0C                                      ; $7E95: $E6 $0C
-    jr   nz, jr_004_7EA5                          ; $7E97: $20 $0C
-
-    jr   jr_004_7EB1                              ; $7E99: $18 $16
-
-jr_004_7E9B:
-    ld   hl, wEntitiesSpeedXTable                 ; $7E9B: $21 $40 $C2
-    add  hl, bc                                   ; $7E9E: $09
-    ld   a, [hl]                                  ; $7E9F: $7E
-    cpl                                           ; $7EA0: $2F
-    inc  a                                        ; $7EA1: $3C
-    ld   [hl], a                                  ; $7EA2: $77
-    jr   jr_004_7EAD                              ; $7EA3: $18 $08
-
-jr_004_7EA5:
-    ld   hl, wEntitiesSpeedYTable                 ; $7EA5: $21 $50 $C2
-    add  hl, bc                                   ; $7EA8: $09
-    ld   a, [hl]                                  ; $7EA9: $7E
-    cpl                                           ; $7EAA: $2F
-    inc  a                                        ; $7EAB: $3C
-    ld   [hl], a                                  ; $7EAC: $77
-
-jr_004_7EAD:
-    ld   a, JINGLE_BUMP                           ; $7EAD: $3E $09
-    ldh  [hJingle], a                             ; $7EAF: $E0 $F2
-
-jr_004_7EB1:
-    ldh  a, [hFrameCounter]                       ; $7EB1: $F0 $E7
-    rra                                           ; $7EB3: $1F
-    rra                                           ; $7EB4: $1F
-    and  $01                                      ; $7EB5: $E6 $01
-    jp   SetEntitySpriteVariant                   ; $7EB7: $C3 $0C $3B
-
-jr_004_7EBA:
-    call func_004_7EC0                            ; $7EBA: $CD $C0 $7E
-    jp   func_004_6D7A                            ; $7EBD: $C3 $7A $6D
-
-func_004_7EC0::
-    ld   a, ENTITY_BOMB                           ; $7EC0: $3E $02
-    call SpawnNewEntity_trampoline                ; $7EC2: $CD $86 $3B
-    jr   c, jr_004_7EE4                           ; $7EC5: $38 $1D
-
-    call PlayBombExplosionSfx                     ; $7EC7: $CD $4B $0C
-    ldh  a, [hMultiPurpose0]                      ; $7ECA: $F0 $D7
-    ld   hl, wEntitiesPosXTable                   ; $7ECC: $21 $00 $C2
-    add  hl, de                                   ; $7ECF: $19
-    ld   [hl], a                                  ; $7ED0: $77
-    ldh  a, [hMultiPurpose1]                      ; $7ED1: $F0 $D8
-    ld   hl, wEntitiesPosYTable                   ; $7ED3: $21 $10 $C2
-    add  hl, de                                   ; $7ED6: $19
-    ld   [hl], a                                  ; $7ED7: $77
-    ld   hl, wEntitiesTransitionCountdownTable    ; $7ED8: $21 $E0 $C2
-    add  hl, de                                   ; $7EDB: $19
-    ld   [hl], $17                                ; $7EDC: $36 $17
-    ld   hl, wEntitiesPrivateState4Table          ; $7EDE: $21 $40 $C4
-    add  hl, de                                   ; $7EE1: $19
-    ld   [hl], $01                                ; $7EE2: $36 $01
-
-jr_004_7EE4:
-    ret                                           ; $7EE4: $C9
-
-; define sprite variants by selecting tile n° and setting OAM attributes (palette + flags) in a list
-LeeverSpriteVariants::
-.variant0
-    db $56, $02
-    db $56, $22
-.variant1
-    db $54, $02
-    db $54, $22
-.variant2
-    db $52, $02
-    db $52, $22
-.variant3
-    db $50, $02
-    db $50, $22
-
-LeeverEntityHandler::
-    ld   de, LeeverSpriteVariants                 ; $7EF5: $11 $E5 $7E
-    call RenderActiveEntitySpritesPair            ; $7EF8: $CD $C0 $3B
-    call ReturnIfNonInteractive_04                ; $7EFB: $CD $A3 $7F
-    call ApplyRecoilIfNeeded_04                   ; $7EFE: $CD $80 $6D
-    call UpdateEntityPosWithSpeed_04              ; $7F01: $CD $CA $6D
-    call label_3B23                               ; $7F04: $CD $23 $3B
-    ldh  a, [hActiveEntityState]                  ; $7F07: $F0 $F0
-    and  $03                                      ; $7F09: $E6 $03
-    JP_TABLE                                      ; $7F0B
-._00 dw func_004_7F14                             ; $7F0C
-._01 dw func_004_7F27                             ; $7F0E
-._02 dw func_004_7F49                             ; $7F10
-._03 dw func_004_7F75                             ; $7F12
-
-func_004_7F14::
-    ld   a, $FF                                   ; $7F14: $3E $FF
-    call SetEntitySpriteVariant                   ; $7F16: $CD $0C $3B
-    call GetEntityTransitionCountdown             ; $7F19: $CD $05 $0C
-    ret  nz                                       ; $7F1C: $C0
-
-    ld   [hl], $1F                                ; $7F1D: $36 $1F
-    call IncrementEntityState                     ; $7F1F: $CD $12 $3B
-    jp   ClearEntitySpeed                         ; $7F22: $C3 $7F $3D
-
-Data_004_7F25::
-    db   $01, $00
-
-func_004_7F27::
-    call GetEntityTransitionCountdown             ; $7F27: $CD $05 $0C
-    jr   nz, jr_004_7F37                          ; $7F2A: $20 $0B
-
-    call GetRandomByte                            ; $7F2C: $CD $0D $28
-    and  $3F                                      ; $7F2F: $E6 $3F
-    add  $70                                      ; $7F31: $C6 $70
-    ld   [hl], a                                  ; $7F33: $77
-    jp   IncrementEntityState                     ; $7F34: $C3 $12 $3B
-
-jr_004_7F37:
-    ld   hl, Data_004_7F25                        ; $7F37: $21 $25 $7F
-
-label_004_7F3A:
-    srl  a                                        ; $7F3A: $CB $3F
-    srl  a                                        ; $7F3C: $CB $3F
-    srl  a                                        ; $7F3E: $CB $3F
-    srl  a                                        ; $7F40: $CB $3F
-    ld   e, a                                     ; $7F42: $5F
-    ld   d, b                                     ; $7F43: $50
-    add  hl, de                                   ; $7F44: $19
-    ld   a, [hl]                                  ; $7F45: $7E
-    jp   SetEntitySpriteVariant                   ; $7F46: $C3 $0C $3B
-
-func_004_7F49::
-    call label_3B39                               ; $7F49: $CD $39 $3B
-    call GetEntityTransitionCountdown             ; $7F4C: $CD $05 $0C
-    jr   nz, jr_004_7F59                          ; $7F4F: $20 $08
-
-    ld   [hl], $1F                                ; $7F51: $36 $1F
-    call IncrementEntityState                     ; $7F53: $CD $12 $3B
-    jp   ClearEntitySpeed                         ; $7F56: $C3 $7F $3D
-
-jr_004_7F59:
-    ldh  a, [hFrameCounter]                       ; $7F59: $F0 $E7
-    xor  c                                        ; $7F5B: $A9
-    push af                                       ; $7F5C: $F5
-    and  $0F                                      ; $7F5D: $E6 $0F
-    jr   nz, jr_004_7F66                          ; $7F5F: $20 $05
-
-    ld   a, $08                                   ; $7F61: $3E $08
-    call ApplyVectorTowardsLink_trampoline        ; $7F63: $CD $AA $3B
-
-jr_004_7F66:
-    pop  af                                       ; $7F66: $F1
-    srl  a                                        ; $7F67: $CB $3F
-    srl  a                                        ; $7F69: $CB $3F
-    and  $01                                      ; $7F6B: $E6 $01
-    call SetEntitySpriteVariant                   ; $7F6D: $CD $0C $3B
-    inc  [hl]                                     ; $7F70: $34
-    inc  [hl]                                     ; $7F71: $34
-    ret                                           ; $7F72: $C9
-
-Data_004_7F73::
-    db   $00, $01
-
-func_004_7F75::
-    call GetEntityTransitionCountdown             ; $7F75: $CD $05 $0C
-    jr   nz, jr_004_7F8A                          ; $7F78: $20 $10
-
-    call GetRandomByte                            ; $7F7A: $CD $0D $28
-    and  $1F                                      ; $7F7D: $E6 $1F
-    add  $30                                      ; $7F7F: $C6 $30
-    ld   [hl], a                                  ; $7F81: $77
-    call IncrementEntityState                     ; $7F82: $CD $12 $3B
-    ld   a, $08                                   ; $7F85: $3E $08
-    jp   ApplyVectorTowardsLink_trampoline        ; $7F87: $C3 $AA $3B
-
-jr_004_7F8A:
-    ld   hl, Data_004_7F73                        ; $7F8A: $21 $73 $7F
-    jp   label_004_7F3A                           ; $7F8D: $C3 $3A $7F
-
-func_004_7F90::
-    ld   hl, wEntitiesSpeedXTable                 ; $7F90: $21 $40 $C2
-    add  hl, bc                                   ; $7F93: $09
-    ld   a, [hl]                                  ; $7F94: $7E
-    rl   a                                        ; $7F95: $CB $17
-    ld   a, OAMF_NO_FLIP                          ; $7F97: $3E $00
-    jr   c, jr_004_7F9D                           ; $7F99: $38 $02
-
-    ld   a, OAMF_XFLIP                            ; $7F9B: $3E $20
-
-jr_004_7F9D:
-    ld   hl, hActiveEntityFlipAttribute           ; $7F9D: $21 $ED $FF
-    xor  [hl]                                     ; $7FA0: $AE
-    ld   [hl], a                                  ; $7FA1: $77
-    ret                                           ; $7FA2: $C9
-
-; ----------------------------------------------------------------------
-;
-; ENTITY COMMON HELPERS
-;
-; These helpers are defined (with small variants) in most entity banks.
-;
-; ----------------------------------------------------------------------
-=======
 include "code/entities/04_bombite.asm"
 include "code/entities/04_leever.asm"
->>>>>>> 1d3f8530
 
 ; If the entity is disabled or the game is in a dialog or transition,
 ; return to the caller directly, skipping the rest of the code.
