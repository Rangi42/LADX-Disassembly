--- conflicted
+++ resolved
@@ -46,11 +46,7 @@
 
     ld   a, c                                     ; $5EF6: $79
     ld   [wMarinEntityIndex], a                   ; $5EF7: $EA $0F $C5
-<<<<<<< HEAD
     ld   de, MarinAtTalTalAndInStoreSpriteVariants ; $5EFA: $11 $B7 $5E
-=======
-    ld   de, Data_018_5EB7                        ; $5EFA: $11 $B7 $5E
->>>>>>> 1d3f8530
     call RenderActiveEntitySpritesPair            ; $5EFD: $CD $C0 $3B
     call func_018_7D60                            ; $5F00: $CD $60 $7D
     call AddEntityZSpeedToPos_18                  ; $5F03: $CD $98 $7E
