;
; Handling triggers and effects for room events
;

; Checks for common triggers resolution,
; and execute the effect of the active room event (if needed)
ExecuteRoomTriggersAndEffects::
    ld   a, [wRoomEvent]                          ; $5D4F: $FA $8E $C1
    and  a                                        ; $5D52: $A7
    jp   z, MakeEffectObjectAppear.return         ; $5D53: $CA $02 $5E

    call CheckTriggersResolution                  ; $5D56: $CD $9F $5F

    ld   a, [wRoomEvent]                          ; $5D59: $FA $8E $C1
    and  EVENT_EFFECT_MASK                        ; $5D5C: $E6 $E0
    srl  a                                        ; $5D5E: $CB $3F
    srl  a                                        ; $5D60: $CB $3F
    srl  a                                        ; $5D62: $CB $3F
    srl  a                                        ; $5D64: $CB $3F
    srl  a                                        ; $5D66: $CB $3F
    JP_TABLE                                      ; $5D68: $C7
._00 dw Events.return
._20 dw OpenLockedDoorsEffectHandler
._40 dw KillAllEnemiesEffectHandler
._60 dw RevealChestEffectHandler
._80 dw DropKeyEffectHandler
._A0 dw RevealStairwayEffectHandler
._C0 dw ClearMidbossEffectHandler
._E0 dw DropFairyEffectHandler

KillAllEnemiesEffectHandler::
    call EventEffectGuard                         ; $5D79

    ld   c, $0F                                   ; $5D7C: $0E $0F
    ld   b, $00                                   ; $5D7E: $06 $00

    ; Enumerate all entities
.forEachEntity
    ld   hl, wEntitiesPhysicsFlagsTable           ; $5D80: $21 $40 $C3
    add  hl, bc                                   ; $5D83: $09
    ld   a, [hl]                                  ; $5D84: $7E
    and  $80                                      ; $5D85: $E6 $80
    jr   nz, .continue                            ; $5D87: $20 $1

    ; If the entity is active…
    ld   hl, wEntitiesStatusTable                 ; $5D89: $21 $80 $C2
    add  hl, bc                                   ; $5D8C: $09
    ld   a, [hl]                                  ; $5D8D: $7E
    cp   ENTITY_STATUS_ACTIVE                     ; $5D8E: $FE $05
    jr   c, .continue                             ; $5D90: $38 $1

    ; make the entity explode
    ld   [hl], $01                                ; $5D92: $36 $01
    ld   hl, wEntitiesUnknowTableV                ; $5D94: $21 $80 $C4
    add  hl, bc                                   ; $5D97: $09
    ld   [hl], $1F                                ; $5D98: $36 $1F
    ld   hl, wEntitiesPhysicsFlagsTable           ; $5D9A: $21 $40 $C3
    add  hl, bc                                   ; $5D9D: $09
    ld   a, [hl]                                  ; $5D9E: $7E
    and  $F0                                      ; $5D9F: $E6 $F0
    or   $02                                      ; $5DA1: $F6 $02
    ld   [hl], a                                  ; $5DA3: $77
    ld   a, NOISE_SFX_ENEMY_DESTROYED             ; $5DA4: $3E $13
    ldh  [hNoiseSfx], a                           ; $5DA6: $E0 $F4

.continue
    dec  c                                        ; $5DA8: $0D
    ld   a, c                                     ; $5DA9: $79
    cp   $FF                                      ; $5DAA: $FE $FF
    jr   nz, .forEachEntity                       ; $5DAC: $20 $D2

    ret                                           ; $5DAE: $C9

; Ensures that an event's effect will be executed once, and only once.
;
; If the room has not cleared, or the event effect has already been executed,
; return to the parent of the caller (thus skipping the rest of the handler).
;
; Otherwise, mark the effect as executed, and return normally.
EventEffectGuard::
    ; If the room has not been cleared yet…
    ldh  a, [hRoomStatus]                         ; $5DAF: $F0 $F8
    and  $10                                      ; $5DB1: $E6 $10
    jr   nz, .returnToParent                      ; $5DB3: $20 $0B

    ; … and the room event effect has not been executed yet…
    ld   a, [wRoomEventEffectExecuted]            ; $5DB5: $FA $8F $C1
    and  a                                        ; $5DB8: $A7
    jr   z, .returnToParent                       ; $5DB9: $28 $05

    ; Clear the room event
    xor  a                                        ; $5DBB: $AF
    ld   [wRoomEvent], a                          ; $5DBC: $EA $8E $C1
    ret                                           ; $5DBF: $C9

.returnToParent
    ; Pop the caller return address.
    ; The next value to be popped will be the parent caller
    ; address, thus returning to the parent of the parent early.
    pop  af                                       ; $5DC0: $F1
    ret                                           ; $5DC1: $C9

DropFairyEffectHandler::
    call EventEffectGuard                         ; $5DC2: $CD $AF $5D

    ld   a, ENTITY_DROPPABLE_FAIRY                ; $5DC5: $3E $2F
    call SpawnNewEntity_trampoline                ; $5DC7: $CD $86 $3B

    ld   hl, wEntitiesPosXTable                   ; $5DCA: $21 $00 $C2
    add  hl, de                                   ; $5DCD: $19
    ld   [hl], $88                                ; $5DCE: $36 $88

    ld   hl, wEntitiesPosYTable                   ; $5DD0: $21 $10 $C2
    add  hl, de                                   ; $5DD3: $19
    ld   [hl], $30                                ; $5DD4: $36 $30

    ld   hl, wEntitiesDropTimerTable                                ; $5DD6: $21 $50 $C4
    add  hl, de                                   ; $5DD9: $19
    ld   [hl], $80                                ; $5DDA: $36 $80

    ld   a, $88                                   ; $5DDC: $3E $88
    ldh  [hScratch0], a                           ; $5DDE: $E0 $D7
    ld   a, $30                                   ; $5DE0: $3E $30
    ldh  [hScratch1], a                           ; $5DE2: $E0 $D8
    ld   a, TRANSCIENT_VFX_POOF                   ; $5DE4: $3E $02
    jp   MakeEffectObjectAppear                   ; $5DE6: $C3 $F6 $5D

RevealStairwayEffectHandler::
    call EventEffectGuard                         ; $5DE9: $CD $AF $5D

    ld   a, $88                                   ; $5DEC: $3E $88
    ldh  [hScratch0], a                           ; $5DEE: $E0 $D7
    ld   a, $20                                   ; $5DF0: $3E $20
    ldh  [hScratch1], a                           ; $5DF2: $E0 $D8
    ld   a, TRANSCIENT_VFX_STAIRS_APPEARS         ; $5DF4: $3E $04

MakeEffectObjectAppear::
    call AddTranscientVfx                         ; $5DF6: $CD $C7 $0C

    ; Mark the room as cleared
    call GetRoomStatusAddress                     ; $5DF9: $CD $9F $5B
    ld   a, [hl]                                  ; $5DFC: $7E
    or   $10                                      ; $5DFD: $F6 $10
    ld   [hl], a                                  ; $5DFF: $77
    ldh  [hRoomStatus], a                         ; $5E00: $E0 $F8

.return
    ret                                           ; $5E02: $C9

DropKeyEffectHandler::
    call EventEffectGuard                         ; $5E03: $CD $AF $5D
    ldh  a, [hMapRoom]                            ; $5E06: $F0 $F6
    cp   $69                        ; Is this room 169? (Angler's Tunnel)
    jr   nz, jr_002_5E15            ; If not, skip ahead...

    ; Mark the room as cleared
    call GetRoomStatusAddress       ; This is the room where the key falls into
    ld   a, [hl]                    ; a hole in the floor, making it fall into
    or   $10                        ; a sidescrolling room.
    ld   [hl], a                    ; Since that room handles the key now,
    ldh  [hRoomStatus], a           ; mark this one.

jr_002_5E15:
    jp   label_002_5425                           ; $5E15: $C3 $25 $54

; Open locked doors, and make the teleport point appear.
; @FIXME Actually checks if the miniboss has been defeated.
; Has nothing to do with actually clearing the miniboss.
ClearMidbossEffectHandler::
    ldh  a, [hMapId]                              ; $5E18: $F0 $F7
    ld   e, a                                     ; $5E1A: $5F
    ld   d, $00                                   ; $5E1B: $16 $00
    ld   hl, wHasInstrument1                      ; $5E1D: $21 $65 $DB
    add  hl, de                                   ; $5E20: $19
    ld   a, [hl]                                  ; $5E21: $7E
    and  $01                                      ; $5E22: $E6 $01
    ret  nz                                       ; $5E24: $C0

; Open all the locked doors of the room
OpenLockedDoorsEffectHandler::
    ld   a, [$C190]                               ; $5E25: $FA $90 $C1
    and  a                                        ; $5E28: $A7
    jr   nz, jr_002_5E2E                          ; $5E29: $20 $03

    call func_002_5E7B                            ; $5E2B: $CD $7B $5E

jr_002_5E2E:
    ld   a, [wRoomEventEffectExecuted]            ; $5E2E: $FA $8F $C1
    and  a                                        ; $5E31: $A7
    ret  z                                        ; $5E32: $C8

    ld   a, [wRoomEvent]                          ; $5E33: $FA $8E $C1
    cp   TRIGGER_KILL_ALL_ENEMIES | EFFECT_CLEAR_MIDBOSS ; $5E36: $FE $C1
    jr   nz, jr_002_5E6A                          ; $5E38: $20 $30

<<<<<<< HEAD
    ldh  a, [hMapId]                         ; $5E3A: $F0 $F7
    ld   e, a                                     ; $5E3C: $5F
    ld   d, $00                                   ; $5E3D: $16 $00
    ld   hl, wHasInstrument1                      ; $5E3F: $21 $65 $DB
    add  hl, de                                   ; $5E42: $19
    ld   a, [hl]                                  ; $5E43: $7E
    or   $01                                      ; $5E44: $F6 $01
    ld   [hl], a                                  ; $5E46: $77
    ld   d, $00                                   ; $5E47: $16 $00
    ldh  a, [hMapRoom]                           ; $5E49: $F0 $F6
    ld   e, a                                     ; $5E4B: $5F
    ld   hl, wIndoorARoomStatus                                ; $5E4C: $21 $00 $D9
=======
    ldh  a, [hMapId]                         ; @TODO This sets the miniboss killed flag.
    ld   e, a                                ; $5E3C: $5F
    ld   d, $00                              ; $5E3D: $16 $00
    ld   hl, wHasInstrument1                 ; $5E3F: $21 $65 $DB
    add  hl, de                              ; $5E42: $19
    ld   a, [hl]                             ; $5E43: $7E
    or   $01                                 ; $5E44: $F6 $01
    ld   [hl], a                             ; $5E46: $77
    ld   d, $00                              ; $5E47: $16 $00
    ldh  a, [hMapRoom]                       ; $5E49: $F0 $F6
    ld   e, a                                ; $5E4B: $5F
    ld   hl, $D900                           ; $5E4C: $21 $00 $D9
>>>>>>> 4a41edf6
    ldh  a, [hMapId]                         ; $5E4F: $F0 $F7
    cp   MAP_COLOR_DUNGEON                                      ; $5E51: $FE $FF
    jr   nz, jr_002_5E5A                          ; $5E53: $20 $05

    ld   hl, $DDE0                                ; $5E55: $21 $E0 $DD
    jr   jr_002_5E63                              ; $5E58: $18 $09

jr_002_5E5A:
    cp   $1A                                      ; $5E5A: $FE $1A
    jr   nc, jr_002_5E63                          ; $5E5C: $30 $05

    cp   $06                                      ; $5E5E: $FE $06
    jr   c, jr_002_5E63                           ; $5E60: $38 $01

    inc  d                                        ; $5E62: $14

jr_002_5E63:
    add  hl, de                                   ; $5E63: $19
    set  5, [hl]                                  ; $5E64: $CB $EE
<<<<<<< HEAD
    ld   a, JINGLE_CLEAR_MIDBOSS                  ; $5E66: $3E $1B
=======
    ld   a, WAVE_SFX_COMPASS                      ; $5E66: $3E $1B
>>>>>>> 4a41edf6
    ldh  [hJingle], a                             ; $5E68: $E0 $F2

jr_002_5E6A:
    ld   a, [$C190]                               ; $5E6A: $FA $90 $C1
    and  a                                        ; $5E6D: $A7
    ret  z                                        ; $5E6E: $C8

    xor  a                                        ; $5E6F: $AF
    ld   [wRoomEvent], a                          ; $5E70: $EA $8E $C1
    ld   a, $01                                   ; $5E73: $3E $01
    ld   [$C18C], a                               ; $5E75: $EA $8C $C1
    jp   EnqueueDoorUnlockedSfx                   ; $5E78: $C3 $20 $54

func_002_5E7B::
    ldh  a, [hLinkPositionX]                      ; $5E7B: $F0 $98
    sub  $11                                      ; $5E7D: $D6 $11
    cp   $7E                                      ; $5E7F: $FE $7E
    jr   nc, .return                              ; $5E81: $30 $1F

    ldh  a, [hLinkPositionY]                      ; $5E83: $F0 $99
    sub  $16                                      ; $5E85: $D6 $16
    cp   $5E                                      ; $5E87: $FE $5E
    jr   nc, .return                              ; $5E89: $30 $17

    ld   a, [wRoomEventEffectExecuted]            ; $5E8B: $FA $8F $C1
    and  a                                        ; $5E8E: $A7
    jr   nz, .return                              ; $5E8F: $20 $11

    ld   a, $01                                   ; $5E91: $3E $01
    ld   [$C18D], a                               ; $5E93: $EA $8D $C1
    ld   [$C190], a                               ; $5E96: $EA $90 $C1
    ld   a, $04                                   ; $5E99: $3E $04
    ld   [wC111], a                               ; $5E9B: $EA $11 $C1
    ld   a, WAVE_SFX_BOSS_AGONY                        ; $5E9E: $3E $10
    ldh  [hNoiseSfx], a                            ; $5EA0: $E0 $F4

.return
    ret                                           ; $5EA2: $C9

Data_002_5EA3::
    db $60, $70, $61, $71

Data_002_5EA7::
    db $60, $70, $60, $70

RevealChestEffectHandler::
    call EventEffectGuard                         ; $5EAB: $CD $AF $5D
    ld   a, $88                                   ; $5EAE: $3E $88
    ldh  [hScratch0], a                           ; $5EB0: $E0 $D7
    ldh  a, [hLinkPositionY]                      ; $5EB2: $F0 $99
    sub  $30                                      ; $5EB4: $D6 $30
    add  $08                                      ; $5EB6: $C6 $08
    cp   $10                                      ; $5EB8: $FE $10
    jr   nc, jr_002_5ECA                          ; $5EBA: $30 $0E

    ldh  a, [hLinkPositionX]                      ; $5EBC: $F0 $98
    sub  $88                                      ; $5EBE: $D6 $88
    add  $10                                      ; $5EC0: $C6 $10
    cp   $20                                      ; $5EC2: $FE $20
    jr   nc, jr_002_5ECA                          ; $5EC4: $30 $04

    ld   a, $40                                   ; $5EC6: $3E $40
    jr   jr_002_5ECC                              ; $5EC8: $18 $02

jr_002_5ECA:
    ld   a, $30                                   ; $5ECA: $3E $30

jr_002_5ECC:
    ldh  [hScratch1], a                           ; $5ECC: $E0 $D8
    ld   a, TRANSCIENT_VFX_CHEST_APPEARS          ; $5ECE: $3E $03
    jp   AddTranscientVfx                         ; $5ED0: $C3 $C7 $0C

func_002_5ED3::
    ldh  a, [hLinkPositionY]                      ; $5ED3: $F0 $99
    sub  $30                                      ; $5ED5: $D6 $30
    add  $08                                      ; $5ED7: $C6 $08
    cp   $10                                      ; $5ED9: $FE $10
    jr   nc, jr_002_5EEB                          ; $5EDB: $30 $0E

    ldh  a, [hLinkPositionX]                      ; $5EDD: $F0 $98
    sub  $88                                      ; $5EDF: $D6 $88
    add  $10                                      ; $5EE1: $C6 $10
    cp   $20                                      ; $5EE3: $FE $20
    jr   nc, jr_002_5EEB                          ; $5EE5: $30 $04

    ld   a, $30                                   ; $5EE7: $3E $30
    jr   jr_002_5EED                              ; $5EE9: $18 $02

jr_002_5EEB:
    ld   a, $20                                   ; $5EEB: $3E $20

jr_002_5EED:
    ldh  [hSwordIntersectedAreaY], a                               ; $5EED: $E0 $CD
    ld   a, $80                                   ; $5EEF: $3E $80
    ldh  [hSwordIntersectedAreaX], a                               ; $5EF1: $E0 $CE
    swap a                                        ; $5EF3: $CB $37
    and  $0F                                      ; $5EF5: $E6 $0F
    ld   e, a                                     ; $5EF7: $5F
    ldh  a, [hSwordIntersectedAreaY]                               ; $5EF8: $F0 $CD
    and  $F0                                      ; $5EFA: $E6 $F0
    or   e                                        ; $5EFC: $B3
    ld   e, a                                     ; $5EFD: $5F
    ld   d, $00                                   ; $5EFE: $16 $00
    ld   hl, wRoomObjects                       ; $5F00: $21 $11 $D7
    add  hl, de                                   ; $5F03: $19
    ld   a, $A0                                   ; $5F04: $3E $A0
    ld   [hl], a                                  ; $5F06: $77
    ld   [$DDD8], a                               ; $5F07: $EA $D8 $DD
    call label_2887                               ; $5F0A: $CD $87 $28
    ld   a, [wRequests]                           ; $5F0D: $FA $00 $D6
    ld   e, a                                     ; $5F10: $5F
    ld   d, $00                                   ; $5F11: $16 $00
    ld   hl, wRequestDestinationHigh              ; $5F13: $21 $01 $D6
    add  hl, de                                   ; $5F16: $19
    add  $0A                                      ; $5F17: $C6 $0A
    ld   [wRequests], a                           ; $5F19: $EA $00 $D6
    ld   de, Data_002_5EA3                        ; $5F1C: $11 $A3 $5E
    ldh  a, [hIsGBC]                              ; $5F1F: $F0 $FE
    and  a                                        ; $5F21: $A7
    jr   z, label_002_5F27                        ; $5F22: $28 $03

    ld   de, Data_002_5EA7                        ; $5F24: $11 $A7 $5E

label_002_5F27:
    ldh  a, [$FFCF]                               ; $5F27: $F0 $CF
    ld   [hl+], a                                 ; $5F29: $22
    ldh  a, [$FFD0]                               ; $5F2A: $F0 $D0
    ld   [hl+], a                                 ; $5F2C: $22
    ld   a, $81                                   ; $5F2D: $3E $81
    ld   [hl+], a                                 ; $5F2F: $22
    ld   a, [de]                                  ; $5F30: $1A
    inc  de                                       ; $5F31: $13
    ld   [hl+], a                                 ; $5F32: $22
    ld   a, [de]                                  ; $5F33: $1A
    inc  de                                       ; $5F34: $13
    ld   [hl+], a                                 ; $5F35: $22
    ldh  a, [$FFCF]                               ; $5F36: $F0 $CF
    ld   [hl+], a                                 ; $5F38: $22
    ldh  a, [$FFD0]                               ; $5F39: $F0 $D0
    inc  a                                        ; $5F3B: $3C
    ld   [hl+], a                                 ; $5F3C: $22
    ld   a, $81                                   ; $5F3D: $3E $81
    ld   [hl+], a                                 ; $5F3F: $22
    ld   a, [de]                                  ; $5F40: $1A
    inc  de                                       ; $5F41: $13
    ld   [hl+], a                                 ; $5F42: $22
    ld   a, [de]                                  ; $5F43: $1A
    ld   [hl+], a                                 ; $5F44: $22
    xor  a                                        ; $5F45: $AF
    ld   [hl], a                                  ; $5F46: $77
    ldh  a, [hIsGBC]                              ; $5F47: $F0 $FE
    and  a                                        ; $5F49: $A7
    jr   z, jr_002_5F53                           ; $5F4A: $28 $07

    push bc                                       ; $5F4C: $C5
    ld   a, $02                                   ; $5F4D: $3E $02
    call func_91D                                ; $5F4F: $CD $1D $09
    pop  bc                                       ; $5F52: $C1

jr_002_5F53:
    ret                                           ; $5F53: $C9

Data_002_5F54::
    db $6A, $7A, $6B, $7B, $00, $00, $00, $00

func_002_5F5C::
    ld   a, $01                                   ; $5F5C: $3E $01
    ldh  [$FFAC], a                               ; $5F5E: $E0 $AC
    ld   a, $10                                   ; $5F60: $3E $10
    ldh  [hSwordIntersectedAreaY], a                               ; $5F62: $E0 $CD
    add  $10                                      ; $5F64: $C6 $10
    ldh  [$FFAE], a                               ; $5F66: $E0 $AE
    ld   a, $80                                   ; $5F68: $3E $80
    ldh  [hSwordIntersectedAreaX], a                               ; $5F6A: $E0 $CE
    add  $08                                      ; $5F6C: $C6 $08
    ldh  [$FFAD], a                               ; $5F6E: $E0 $AD
    swap a                                        ; $5F70: $CB $37
    and  $0F                                      ; $5F72: $E6 $0F
    ld   e, a                                     ; $5F74: $5F
    ldh  a, [hSwordIntersectedAreaY]                               ; $5F75: $F0 $CD
    and  $F0                                      ; $5F77: $E6 $F0
    or   e                                        ; $5F79: $B3
    ld   e, a                                     ; $5F7A: $5F
    ld   d, $00                                   ; $5F7B: $16 $00
    ld   hl, wRoomObjects                         ; $5F7D: $21 $11 $D7
    add  hl, de                                   ; $5F80: $19
    ld   a, $BE                                   ; $5F81: $3E $BE
    ld   [hl], a                                  ; $5F83: $77
    ld   [$DDD8], a                               ; $5F84: $EA $D8 $DD
    call label_2887                               ; $5F87: $CD $87 $28
    ld   a, [wRequests]                           ; $5F8A: $FA $00 $D6
    ld   e, a                                     ; $5F8D: $5F
    ld   d, $00                                   ; $5F8E: $16 $00
    ld   hl, wRequestDestinationHigh              ; $5F90: $21 $01 $D6
    add  hl, de                                   ; $5F93: $19
    add  $0A                                      ; $5F94: $C6 $0A
    ld   [wRequests], a                           ; $5F96: $EA $00 $D6
    ld   de, Data_002_5F54                        ; $5F99: $11 $54 $5F
    jp   label_002_5F27                           ; $5F9C: $C3 $27 $5F

; Check if some triggers has been resolved.
;
; Some trigger are marked as resolved directly by their respective
; entities. There function checks for all the other triggers.
CheckTriggersResolution::
    ; hScratch0 = event trigger
    and  EVENT_TRIGGER_MASK                       ; $5F9F: $E6 $1F
    ldh  [hScratch0], a                           ; $5FA1: $E0 $D7
    dec  a                                        ; $5FA3: $3D
    JP_TABLE                                      ; $5FA4: $C7
._01 dw CheckKillEnemiesTrigger
._02 dw Events.return
._03 dw CheckStepOnButtonTrigger
._04 dw Events.return
._05 dw CheckLightTorchesTrigger
._06 dw CheckKillInOrderTrigger
._07 dw Events.return
._08 dw CheckKillEnemiesTrigger
._09 dw Events.return
._0A dw CheckKillSidescrollBossTrigger
._0B dw Events.return
._0C dw Events.return
._0D dw Events.return
._0E dw Events.return
._0F dw Events.return
._10 dw CheckAnswerTunicsTrigger

Events
.return
    ret                                           ; $5FC5: $C9

CheckKillSidescrollBossTrigger::
    ldh  a, [hMapId]                              ; $5FC6: $F0 $F7
    cp   MAP_EAGLES_TOWER                         ; $5FC8: $FE $06
    jr   nz, jr_002_5FD1                          ; $5FCA: $20 $05

    ld   a, [wIndoorBRoomStatus + $E8]                               ; $5FCC: $FA $E8 $DA
    jr   jr_002_5FD4                              ; $5FCF: $18 $03

jr_002_5FD1:
    ld   a, [wIndoorARoomStatus + $FF]                               ; $5FD1: $FA $FF $D9

jr_002_5FD4:
    and  $20                                      ; $5FD4: $E6 $20
    jp   nz, MarkTriggerAsResolved                ; $5FD6: $C2 $60 $0C

    ret                                           ; $5FD9: $C9

CheckLightTorchesTrigger::
    ld   a, [$C1A2]                               ; $5FDA: $FA $A2 $C1
    cp   $02                                      ; $5FDD: $FE $02
    jp   z, MarkTriggerAsResolved                 ; $5FDF: $CA $60 $0C

    ret                                           ; $5FE2: $C9

CheckStepOnButtonTrigger::
    ld   a, [$C1CB]                               ; $5FE3: $FA $CB $C1
    and  a                                        ; $5FE6: $A7
    jp   nz, MarkTriggerAsResolved               ; $5FE7: $C2 $60 $0C

    ret                                           ; $5FEA: $C9

CheckKillInOrderTrigger::
    ld   c, $00                                   ; $5FEB: $0E $00
    ld   hl, $DBB6                                ; $5FED: $21 $B6 $DB

jr_002_5FF0:
    ld   a, [hl+]                                 ; $5FF0: $2A
    cp   c                                        ; $5FF1: $B9
    ret  nz                                       ; $5FF2: $C0

    inc  c                                        ; $5FF3: $0C
    ld   a, c                                     ; $5FF4: $79
    cp   $03                                      ; $5FF5: $FE $03
    jr   nz, jr_002_5FF0                          ; $5FF7: $20 $F7

    jp   MarkTriggerAsResolved                       ; $5FF9: $C3 $60 $0C

; Check for both TRIGGER_KILL_ALL_ENEMIES and TRIGGER_KILL_SPECIALS
CheckKillEnemiesTrigger::
    ld   c, $0F                                   ; $5FFC: $0E $0F
    ld   b, $00                                   ; $5FFE: $06 $00

jr_002_6000:
    ld   hl, wEntitiesStatusTable                   ; $6000: $21 $80 $C2
    add  hl, bc                                   ; $6003: $09
    ld   a, [hl]                                  ; $6004: $7E
    and  a                                        ; $6005: $A7
    jr   z, jr_002_6011                           ; $6006: $28 $09

    ld   hl, wEntitiesUnknowTableH                ; $6008: $21 $30 $C4
    add  hl, bc                                   ; $600B: $09
    ld   a, [hl]                                  ; $600C: $7E
    and  $02                                      ; $600D: $E6 $02
    jr   z, jr_002_602C                           ; $600F: $28 $1B

jr_002_6011:
    dec  c                                        ; $6011: $0D
    ld   a, c                                     ; $6012: $79
    cp   $FF                                      ; $6013: $FE $FF
    jr   nz, jr_002_6000                          ; $6015: $20 $E9

    ldh  a, [hScratch0]                               ; $6017: $F0 $D7
    cp   $08                                      ; $6019: $FE $08
    jr   nz, jr_002_6029                          ; $601B: $20 $0C

    ld   a, [$D460]                               ; $601D: $FA $60 $D4
    and  a                                        ; $6020: $A7
    jr   z, jr_002_602C                           ; $6021: $28 $09

    ld   a, [wC113]                               ; $6023: $FA $13 $C1
    and  a                                        ; $6026: $A7
    jr   nz, jr_002_602C                          ; $6027: $20 $03

jr_002_6029:
    jp   MarkTriggerAsResolved                   ; $6029: $C3 $60 $0C

jr_002_602C:
    ret                                           ; $602C: $C9

CheckAnswerTunicsTrigger::
    ; If the effect has already been executed, return.
    ld   a, [wRoomEventEffectExecuted]            ; $602D: $FA $8F $C1
    and  a                                        ; $6030: $A7
    ret  nz                                       ; $6031: $C0

    xor  a                                        ; $6032: $AF
    ldh  [hScratch0], a                               ; $6033: $E0 $D7
    ld   de, $00                                  ; $6035: $11 $00 $00
    ldh  a, [hMapRoom]                           ; $6038: $F0 $F6
    cp   $12                                      ; $603A: $FE $12
    jr   z, jr_002_609B                           ; $603C: $28 $5D

jr_002_603E:
    ld   hl, wEntitiesTypeTable                   ; $603E: $21 $A0 $C3
    add  hl, de                                   ; $6041: $19
    ld   a, [hl]                                  ; $6042: $7E
    cp   $EF                                      ; $6043: $FE $EF
    jr   z, jr_002_604F                           ; $6045: $28 $08

    cp   $F0                                      ; $6047: $FE $F0
    jr   z, jr_002_604F                           ; $6049: $28 $04

    cp   $F1                                      ; $604B: $FE $F1
    jr   nz, jr_002_6064                          ; $604D: $20 $15

jr_002_604F:
    ld   hl, wEntitiesStatusTable                   ; $604F: $21 $80 $C2
    add  hl, de                                   ; $6052: $19
    ld   a, [hl]                                  ; $6053: $7E
    and  a                                        ; $6054: $A7
    jr   z, jr_002_6064                           ; $6055: $28 $0D

    ld   hl, $C3B0                                ; $6057: $21 $B0 $C3
    add  hl, de                                   ; $605A: $19
    ld   a, [hl]                                  ; $605B: $7E
    cp   $08                                      ; $605C: $FE $08
    jr   nz, jr_002_6064                          ; $605E: $20 $04

    ld   hl, hScratch0                                ; $6060: $21 $D7 $FF
    inc  [hl]                                     ; $6063: $34

jr_002_6064:
    inc  e                                        ; $6064: $1C
    ld   a, e                                     ; $6065: $7B
    and  $0F                                      ; $6066: $E6 $0F
    jr   nz, jr_002_603E                          ; $6068: $20 $D4

    ld   e, $09                                   ; $606A: $1E $09
    ldh  a, [hMapRoom]                           ; $606C: $F0 $F6
    cp   $0A                                      ; $606E: $FE $0A
    jr   z, jr_002_6074                           ; $6070: $28 $02

    ld   e, $04                                   ; $6072: $1E $04

jr_002_6074:
    ldh  a, [hScratch0]                               ; $6074: $F0 $D7
    cp   e                                        ; $6076: $BB
    ret  nz                                       ; $6077: $C0

    call MarkTriggerAsResolved                    ; $6078: $CD $60 $0C
    ldh  a, [hMapRoom]                           ; $607B: $F0 $F6
    cp   $08                                      ; $607D: $FE $08
    ret  z                                        ; $607F: $C8

    cp   $0A                                      ; $6080: $FE $0A
    jr   nz, jr_002_6098                          ; $6082: $20 $14

    call EventEffectGuard                         ; $6084: $CD $AF $5D
    call OpenLockedDoorsEffectHandler             ; $6087: $CD $25 $5E
    ld   hl, $DDE0                                ; $608A: $21 $E0 $DD
    ldh  a, [hMapRoom]                            ; $608D: $F0 $F6
    ld   e, a                                     ; $608F: $5F
    ld   d, $00                                   ; $6090: $16 $00
    add  hl, de                                   ; $6092: $19
    ld   a, [hl]                                  ; $6093: $7E
    or   $10                                      ; $6094: $F6 $10
    ld   [hl], a                                  ; $6096: $77
    ret                                           ; $6097: $C9

jr_002_6098:
    jp   RevealChestEffectHandler                 ; $6098: $C3 $AB $5E

jr_002_609B:
    ld   hl, wEntitiesTypeTable                   ; $609B: $21 $A0 $C3
    add  hl, de                                   ; $609E: $19
    ld   a, [hl]                                  ; $609F: $7E
    cp   $F6                                      ; $60A0: $FE $F6
    jr   z, jr_002_60A8                           ; $60A2: $28 $04

    cp   $F7                                      ; $60A4: $FE $F7
    jr   nz, jr_002_60BD                          ; $60A6: $20 $15

jr_002_60A8:
    ld   hl, wEntitiesStatusTable                   ; $60A8: $21 $80 $C2
    add  hl, de                                   ; $60AB: $19
    ld   a, [hl]                                  ; $60AC: $7E
    and  a                                        ; $60AD: $A7
    jr   z, jr_002_60BD                           ; $60AE: $28 $0D

    ld   hl, wEntitiesStateTable                  ; $60B0: $21 $90 $C2
    add  hl, de                                   ; $60B3: $19
    ld   a, [hl]                                  ; $60B4: $7E
    cp   $04                                      ; $60B5: $FE $04
    jr   nz, jr_002_60BD                          ; $60B7: $20 $04

    ld   hl, hScratch0                                ; $60B9: $21 $D7 $FF
    inc  [hl]                                     ; $60BC: $34

jr_002_60BD:
    inc  e                                        ; $60BD: $1C
    ld   a, e                                     ; $60BE: $7B
    and  $0F                                      ; $60BF: $E6 $0F
    jr   nz, jr_002_609B                          ; $60C1: $20 $D8

    ldh  a, [hScratch0]                           ; $60C3: $F0 $D7
    cp   $02                                      ; $60C5: $FE $02
    ret  nz                                       ; $60C7: $C0

    call MarkTriggerAsResolved                    ; $60C8: $CD $60 $0C
    call EventEffectGuard                         ; $60CB: $CD $AF $5D

    ; Mark the room as completed
    call GetRoomStatusAddress                     ; $60CE: $CD $9F $5B
    ld   a, [hl]                                  ; $60D1: $7E
    or   $10                                      ; $60D2: $F6 $10
    ld   [hl], a                                  ; $60D4: $77
    ldh  [hRoomStatus], a                               ; $60D5: $E0 $F8

    ret                                           ; $60D7: $C9<|MERGE_RESOLUTION|>--- conflicted
+++ resolved
@@ -193,8 +193,7 @@
     cp   TRIGGER_KILL_ALL_ENEMIES | EFFECT_CLEAR_MIDBOSS ; $5E36: $FE $C1
     jr   nz, jr_002_5E6A                          ; $5E38: $20 $30
 
-<<<<<<< HEAD
-    ldh  a, [hMapId]                         ; $5E3A: $F0 $F7
+    ldh  a, [hMapId]                         ; @TODO This sets the miniboss killed flag.
     ld   e, a                                     ; $5E3C: $5F
     ld   d, $00                                   ; $5E3D: $16 $00
     ld   hl, wHasInstrument1                      ; $5E3F: $21 $65 $DB
@@ -206,20 +205,6 @@
     ldh  a, [hMapRoom]                           ; $5E49: $F0 $F6
     ld   e, a                                     ; $5E4B: $5F
     ld   hl, wIndoorARoomStatus                                ; $5E4C: $21 $00 $D9
-=======
-    ldh  a, [hMapId]                         ; @TODO This sets the miniboss killed flag.
-    ld   e, a                                ; $5E3C: $5F
-    ld   d, $00                              ; $5E3D: $16 $00
-    ld   hl, wHasInstrument1                 ; $5E3F: $21 $65 $DB
-    add  hl, de                              ; $5E42: $19
-    ld   a, [hl]                             ; $5E43: $7E
-    or   $01                                 ; $5E44: $F6 $01
-    ld   [hl], a                             ; $5E46: $77
-    ld   d, $00                              ; $5E47: $16 $00
-    ldh  a, [hMapRoom]                       ; $5E49: $F0 $F6
-    ld   e, a                                ; $5E4B: $5F
-    ld   hl, $D900                           ; $5E4C: $21 $00 $D9
->>>>>>> 4a41edf6
     ldh  a, [hMapId]                         ; $5E4F: $F0 $F7
     cp   MAP_COLOR_DUNGEON                                      ; $5E51: $FE $FF
     jr   nz, jr_002_5E5A                          ; $5E53: $20 $05
@@ -239,12 +224,8 @@
 jr_002_5E63:
     add  hl, de                                   ; $5E63: $19
     set  5, [hl]                                  ; $5E64: $CB $EE
-<<<<<<< HEAD
     ld   a, JINGLE_CLEAR_MIDBOSS                  ; $5E66: $3E $1B
-=======
-    ld   a, WAVE_SFX_COMPASS                      ; $5E66: $3E $1B
->>>>>>> 4a41edf6
-    ldh  [hJingle], a                             ; $5E68: $E0 $F2
+    ldh  [hJingle], a                               ; $5E68: $E0 $F2
 
 jr_002_5E6A:
     ld   a, [$C190]                               ; $5E6A: $FA $90 $C1
