;
; Code for the entities system.
;

; Tell if Bow-Wow can eat an entity of the given type.
; Inputs:
;   de   entity type
; Return:
;   a    value read from BowWowEatableEntitiesTable
CanBowWowEatEntity::
    ld   a, $14
    ld   [MBC3SelectBank], a
    ld   hl, BowWowEatableEntitiesTable
    add  hl, de
    ld   a, [hl]
    ld   hl, MBC3SelectBank
    ld   [hl], $05
    ret

label_3935::
    callsw func_019_7C50
    ld   a, $03
    jp   SwitchBank

label_3942::
    callsb func_003_53E4
    jp   ReloadSavedBank

label_394D::
    callsb func_014_54AC
    jp   ReloadSavedBank

CreateFollowingNpcEntity_trampoline::
    callsw CreateFollowingNpcEntity
    ld   a, $02
    jp   SwitchBank

label_3965::
    callsb ConfigureNewEntity
    jp   ReloadSavedBank

label_3970::
    callsb func_003_7EFE
    jp   ReloadSavedBank

label_397B::
    callsb func_014_5347
    ld   a, $03
    ld   [MBC3SelectBank], a
    ret

data_3989::
    db   0, 8, $10, $18

; Loop through all active entities, and call the relevant handler depending
; on their state.
AnimateEntities::
    ; Play the Boss Agony audio effect if needed
    ld   hl, wBossAgonySFXCountdown
    ld   a, [hl]
    and  a
    jr   z, .bossAgonyEnd
    dec  [hl]
    jr   nz, .bossAgonyEnd
    ld   a, WAVE_SFX_BOSS_AGONY
    ldh  [hWaveSfx], a
.bossAgonyEnd

    ; If no dialog is open…
    ld   a, [wDialogState]
    and  a
    jr   nz, .C111End
    ; … decrement $C111
    ld   a, [$C111]
    ld   [$C1A8], a
    and  a
    jr   z, .C111End
    dec  a
    ld   [$C111], a
.C111End

    ; If Link is passing out, return
    ld   a, [wLinkMotionState]
    cp   LINK_MOTION_PASS_OUT
    ret  z

    xor  a
    ld   [$C3C1], a
    ldh  a, [hMapId]
    cp   MAP_CAVE_B
    ldh  a, [hFrameCounter]
    jr   c, .label_39C1
    xor  a

.label_39C1
    and  $03
    ld   e, a
    ld   d, $00
    ld   hl, data_3989
    add  hl, de
    ld   a, [hl]
    ld   [wOAMNextAvailableSlot], a
    callsb func_020_4303
    xor  a
    ld   [MBC3SelectBank], a
    ld   a, [wDialogState]
    and  a
    jr   nz, .label_39E3
    ld   [$C1AD], a

.label_39E3
    ld   a, BANK(func_020_6352)
    ld   [wCurrentBank], a
    ld   [MBC3SelectBank], a
    call func_020_6352

    ; Initialize the entities counter
    ld   b, $00
    ld   c, MAX_ENTITIES - 1

    ; For each entity slot…
.loop
    ; Save the active entity index
    ld   a, c
    ld   [wActiveEntityIndex], a

    ; Read the entity state
    ld   hl, wEntitiesStatusTable
    add  hl, bc
    ld   a, [hl]

    ; If state != 0…
    and  a
    jr   z, .AnimateEntityEnd

    ; animate the entity.
    ldh  [hActiveEntityStatus], a
    call AnimateEntity
.AnimateEntityEnd

    ; While c >= 0, loop
    dec  c
    ld   a, c
    cp   $FF
    jr   nz, .loop

.return
    ret

ResetEntity_trampoline::
    callsb ResetEntity
    ld   a, $03
    ld   [MBC3SelectBank], a
    ret

; For a given entity slot, call the relevant entity handler
; (depending on the entity state).
;
; Inputs:
;   bc   entity index
AnimateEntity::
    ld   hl, wEntitiesTypeTable
    add  hl, bc
    ld   a, [hl]
    ldh  [hActiveEntityType], a

    ld   hl, wEntitiesStateTable
    add  hl, bc
    ld   a, [hl]
    ldh  [hActiveEntityState], a

    ld   hl, $C3B0
    add  hl, bc
    ld   a, [hl]
    ldh  [hActiveEntitySpriteVariant], a

    ld   a, BANK(UpdateEntityPositionForRoomTransition)
    ld   [wCurrentBank], a
    ld   [MBC3SelectBank], a

    ldh  a, [hActiveEntityType]
    cp   ENTITY_RAFT_RAFT_OWNER
    jr   nz, .raftManEnd
    ldh  a, [$FFB2]
    and  a
    jr   nz, .entityLifted
.raftManEnd

    ldh  a, [hActiveEntityStatus]
    cp   ENTITY_STATUS_LIFTED
    jr   nz, .notLifted
.entityLifted
    call UpdateEntityPositionForRoomTransition
    call CopyEntityPositionToActivePosition
    jr   .liftedEnd
.notLifted
    call CopyEntityPositionToActivePosition
    call UpdateEntityPositionForRoomTransition
.liftedEnd

    ld   a, BANK(UpdateEntityTimers)
    ld   [wCurrentBank], a
    ld   [MBC3SelectBank], a
    call UpdateEntityTimers

    ; Select bank 3
    ld   a, $03
    ld   [wCurrentBank], a
    ld   [MBC3SelectBank], a

    ldh  a, [hActiveEntityStatus]
    cp   ENTITY_STATUS_ACTIVE
    jp   z, ExecuteActiveEntityHandler
    JP_TABLE
._00 dw AnimateEntities.return
._01 dw EntityDeathHandler
._02 dw EntityFallHandler
._03 dw EntityDestructionHandler
._04 dw EntityInitHandler
._05 dw ExecuteActiveEntityHandler
._06 dw EntityStunnedHandler
._07 dw EntityLiftedHandler
._08 dw EntityThrownHandler

; Execute active entity handler, then return to bank 3
ExecuteActiveEntityHandler_trampoline::
    call ExecuteActiveEntityHandler
    ld   a, $03
    ld   [wCurrentBank], a
    ld   [MBC3SelectBank], a
    ret

; Read the entity handler address in the handlers table,
; then jump to execution.
ExecuteActiveEntityHandler::
    ld   a, BANK(EntityHandlersTable)
    ld   [MBC3SelectBank], a

    ; de = active entity id
    ldh  a, [hActiveEntityType]
    ld   e, a
    ld   d, b

    ; hl = de * 3
    ld   hl, EntityHandlersTable
    add  hl, de
    add  hl, de
    add  hl, de

    ; Read values from the entities pointers table:
    ; a = entity handler bank
    ; d = entity handler address (high)
    ; e = entity handler address (low)
    ld   e, [hl]
    inc  hl
    ld   d, [hl]
    inc  hl
    ld   a, [hl]

    ; Select entity handler bank
    ld   l, e
    ld   h, d
    ld   [wCurrentBank], a
    ld   [MBC3SelectBank], a

    ; Jump to the entity handler
    jp   hl

; Types of entity hitboxes
; Array indexed par (wEntitiesHitboxFlagsTable & $7C)
; Content goes into wEntitiesHitboxPositionTable
; Values:
;  - hitbox X
;  - hitbox Y
;  - ???
;  - ???
HitboxPositions::
._00 db   $08, $05, $08, $05
._04 db   $08, $0A, $08, $0A
._08 db   $08, $0A, $08, $0A
._0C db   $08, $10, $04, $0A
._10 db   $08, $02, $08, $02
._14 db   $08, $13, $08, $13
._18 db   $08, $06, $06, $08
._1C db   $08, $07, $06, $0A
._20 db   $08, $06, $10, $30
._24 db   $08, $07, $04, $0A
._28 db   $0C, $07, $FC, $04
._2C db   $10, $10, $0C, $12
._30 db   $08, $08, $02, $08
._34 db   $10, $0C, $08, $10
._38 db   $08, $07, $0C, $08
._3C db   $08, $08, $02, $08

; Read hitbox params from the hitbox types table, and copy them
; to the entities hitbox table.
; Inputs:
;   bc    entity index
ConfigureEntityHitbox::
    ; de = HitboxPositions[wEntitiesHitboxFlagsTable & $7C]
    ld   hl, wEntitiesHitboxFlagsTable
    add  hl, bc
    ld   a, [hl]
    and  $7C ; '|'
    ld   e, a
    ld   d, b
    ld   hl, HitboxPositions
    add  hl, de
    ld   e, l
    ld   d, h
    push bc
    ; c = c * 4
    sla  c
    sla  c
    ; Destination: hl = wEntitiesHitboxPositionTable + (entity index * 4)
    ld   hl, wEntitiesHitboxPositionTable
    add  hl, bc

    ; Copy 4 bytes from HitboxPositions to wEntitiesHitboxPositionTable
    ld   c, 4
    ; While c != 0
.loop
    ld   a, [de]
    inc  de
    ldi  [hl], a
    dec  c
    jr   nz, .loop
    pop  bc
    ret

; Set the given value to the entity sprite variants table.
;
; Inputs:
;   a    variant value
;   bc   entity index
SetEntitySpriteVariant::
    ld   hl, wEntitiesSpriteVariantTable
    add  hl, bc
    ld   [hl], a
    ret

; Increment the state attribute of the given entity
; Input:
;   bc   entity index
IncrementEntityState::
    ld   hl, wEntitiesStateTable
    add  hl, bc
    inc  [hl]
    ret

label_3B18::
    callsb func_002_75F5
    jp   ReloadSavedBank

label_3B23::
    callsb func_003_7893
    jp   ReloadSavedBank

label_3B2E::
    callsb ApplySwordIntersectionWithObjects
    jp   ReloadSavedBank

label_3B39::
    callsb func_003_6E28
    jp   ReloadSavedBank

label_3B44::
    callsb func_003_6C6B
    jp   ReloadSavedBank

CheckLinkCollisionWithProjectile_trampoline::
    callsb CheckLinkCollisionWithProjectile
    jp   ReloadSavedBank

CheckLinkCollisionWithEnemy_trampoline::
    callsb CheckLinkCollisionWithEnemy.collisionEvenInTheAir
    jp   ReloadSavedBank

label_3B65::
    callsb func_003_73EB
    jp   ReloadSavedBank

label_3B70::
    callsb func_003_6E2B
    jp   ReloadSavedBank

label_3B7B::
    callsb func_003_75A2
    jp   ReloadSavedBank

SpawnNewEntity_trampoline::
    push af
    ld   a, BANK(SpawnNewEntity)
    ld   [MBC3SelectBank], a
    pop  af
    call SpawnNewEntity
    rr   l
    call ReloadSavedBank
    rl   l
    ret

SpawnNewEntityInRange_trampoline::
    push af
    ld   a, BANK(SpawnNewEntityInRange)
    ld   [MBC3SelectBank], a
    pop  af
    call SpawnNewEntityInRange
    rr   l
    call ReloadSavedBank
    rl   l
    ret

ApplyVectorTowardsLink_trampoline::
    ld   hl, MBC3SelectBank
    ld   [hl], BANK(ApplyVectorTowardsLink)
    call ApplyVectorTowardsLink
    jp   ReloadSavedBank

GetVectorTowardsLink_trampoline::
    ld   hl, MBC3SelectBank
    ld   [hl], BANK(GetVectorTowardsLink)
    call GetVectorTowardsLink
    jp   ReloadSavedBank

; Render a pair of sprites for the active entity to the OAM buffer.
;
; The main input is a display list containing OAM attributes (2 bytes each).
; Each display list item is a pair of OAM attributes (one for each sprite).
;
; The entity variant is used to animate the entity, by selecting one of
; the different pairs in the display list.
;
; Inputs:
;   de                          address of the display list
;   hActiveEntitySpriteVariant  the sprite variant to use
RenderActiveEntitySpritesPair::
    ; If hActiveEntitySpriteVariant == -1, return.
    ldh  a, [hActiveEntitySpriteVariant]
    inc  a
    ret  z

    call SkipDisabledEntityDuringRoomTransition

    push de

    ; de = wDynamicOAMBuffer + [wOAMNextAvailableSlot]
    ld   a, [wOAMNextAvailableSlot]
    ld   e, a
    ld   d, b
    ld   hl, wDynamicOAMBuffer
    add  hl, de
    ld   e, l
    ld   d, h

    ; Sprite 0: set OAM byte 0 (Y position)
    ; [de] = [hActiveEntityVisualPosY]
    ldh  a, [hActiveEntityVisualPosY]
    ld   [de], a
    inc  de

    ; Sprite 0: set OAM byte 1 (X position)
    ; [de] = [hActiveEntityPosX] + x-flip - [wScreenShakeHorizontal]
    ld   a, [wScreenShakeHorizontal]
    ld   c, a
    ; (if the entity is X-flipped, adjust sprite 0 position)
    ldh  a, [hActiveEntityFlipAttribute]
    and  OAMF_XFLIP
    rra
    rra
    ld   hl, hActiveEntityPosX
    add  a, [hl]
    sub  a, c
    ld   [de], a
    inc  de

    ; hl = pop de + [hActiveEntitySpriteVariant] * 2
    ldh  a, [hActiveEntitySpriteVariant]
    ld   c, a
    ld   b, $00
    sla  c
    rl   b
    sla  c
    rl   b
    pop  hl
    add  hl, bc

    ; Sprite 0: set OAM byte 2 (tile n°)
    ; [de] = [hl++] + [hActiveEntityTilesOffset]
    ldh  a, [hActiveEntityTilesOffset]
    ld   c, a
    ld   a, [hli]
    add  a, c
    ld   [de], a
    and  $0F
    cp   $0F
    jr   nz, .jr_3C08
    dec  de
    ld   a, $F0
    ld   [de], a
    inc  de
.jr_3C08

    inc  de

    ; Sprite 0: set OAM byte 3 (tile attribute)
    ld   a, [hli]
    push hl
    ld   hl, hActiveEntityFlipAttribute
    xor  [hl]
    ld   [de], a
    ; On GBC, if the "invert palette" bit is set…
    ldh  a, [hIsGBC]
    and  a
    jr   z, .paletteFlip0End
    ldh  a, [hActiveEntityFlipAttribute]
    and  OAMF_PAL1
    jr   z, .paletteFlip0End
    ; …invert the color palette data.
    ld   a, [de]
    and  $FF ^ OAMF_PALMASK
    or   $04
    ld   [de], a
.paletteFlip0End
    inc  de

    ; Sprite 1: set OAM byte 0 (Y position)
    ldh  a, [hActiveEntityVisualPosY]
    ld   [de], a
    inc  de

    ; Sprite 1: set OAM byte 1 (X position)
    ; [de] = [hActiveEntityPosX] + x-flip - [wScreenShakeHorizontal]
    ld   a, [wScreenShakeHorizontal]
    ld   c, a
    ; (if the entity is X-flipped, adjust sprite 0 position)
    ldh  a, [hActiveEntityFlipAttribute]
    and  OAMF_XFLIP
    xor  $20
    rra
    rra
    ld   hl, hActiveEntityPosX
    sub  a, c
    add  a, [hl]
    ld   [de], a
    inc  de

    ; Sprite 1: set OAM byte 2 (tile n°)
    pop  hl
    ldh  a, [hActiveEntityTilesOffset]
    ld   c, a
    ld   a, [hli]
    add  a, c
    ld   [de], a
    and  $0F
    cp   $0F
    jr   nz, .jr_3C4B
    dec  de
    ld   a, $F0
    ld   [de], a
    inc  de
.jr_3C4B

    inc  de

    ; Sprite 1: set OAM byte 3 (tile attribute)
    ld   a, [hl]
    ld   hl, hActiveEntityFlipAttribute
    xor  [hl]
    ld   [de], a
    ; On GBC, if the "invert palette" bit is set…
    ldh  a, [hIsGBC]
    and  a
    jr   z, .paletteFlip1End
    ldh  a, [hActiveEntityFlipAttribute]
    and  OAMF_PAL1
    jr   z, .paletteFlip1End
    ; …invert the color palette data.
    ld   a, [de]
    and  $FF ^ OAMF_PALMASK
    or   $04
    ld   [de], a
.paletteFlip1End

    ; Restore the entity index to bc
    ld   a, [wActiveEntityIndex]
    ld   c, a
    ld   b, $00

    callsb func_015_795D
    ; fallthrough

label_3C71::
    call func_015_7995

    ; Reload saved bank and return
    jp   ReloadSavedBank

; Render a single sprite for the active entity to the OAM buffer.
;
; The main input is a display list, containing OAM attributes (2 bytes each).
; There is one OAM attribute per variant.
;
; The entity variant is used to animate the entity, by selecting a sprite
; among the different attributes in the display list.
;
; Inputs:
;   de                          address of the display list
;   wActiveEntityIndex          index
;   hActiveEntitySpriteVariant  the sprite variant to use
;   wOAMNextAvailableSlot       index of the dynamically allocated OAM slot
RenderActiveEntitySprite::
    ; If hActiveEntitySpriteVariant == -1, return.
    ldh  a, [hActiveEntitySpriteVariant]
    inc  a
    ret  z

    call SkipDisabledEntityDuringRoomTransition

    push de

    ; de = wDynamicOAMBuffer + [wOAMNextAvailableSlot]
    ld   a, [wOAMNextAvailableSlot]
    ld   l, a
    ld   h, $00
    ld   bc, wDynamicOAMBuffer
    add  hl, bc
    ld   e, l
    ld   d, h
    ; bc = [wActiveEntityIndex]
    ld   a, [wActiveEntityIndex]
    ld   c, a
    ld   b, $00

    ; Set OAM byte 0 (Y position)

    ; If in a side-scrolling room…
    ldh  a, [hIsSideScrolling]
    and  a
    ldh  a, [hActiveEntityVisualPosY]
    jr   z, .sideScrollingEnd
    ; … hActiveEntityVisualPosY -= 4
    sub  a, $04
    ldh  [hActiveEntityVisualPosY], a
.sideScrollingEnd
    ld   [de], a
    inc  de

    ; Set OAM byte 1 (X position)
    ld   a, [wScreenShakeHorizontal]
    ld   h, a
    ldh  a, [hActiveEntityPosX]
    add  a, $04
    sub  a, h
    ld   [de], a
    inc  de

    ; Set OAM byte 2 (tile n°)
    ldh  a, [hActiveEntitySpriteVariant]
    ld   c, a
    ld   b, $00
    sla  c
    rl   b
    pop  hl
    add  hl, bc
    ld   a, [hli]
    ld   [de], a

    ; Set OAM byte 3 (tile attribute)

    ; If on GBC…
    inc  de
    ldh  a, [hIsGBC]
    and  a
    jr   z, .paletteFlipEnd
    ; and not during credits…
    ld   a, [wGameplayType]
    cp   GAMEPLAY_CREDITS
    jr   z, .paletteFlipEnd
    ; and hActiveEntityFlipAttribute != 0…
    ldh  a, [hActiveEntityFlipAttribute]
    and  a
    jr   z, .paletteFlipEnd
    ; …invert the color palette data.
    ld   a, [hl]
    and  $FF ^ OAMF_PALMASK
    or   $04
    ld   [de], a
    jr   .functionEnd
.paletteFlipEnd

    ld   a, [hli]
    ld   hl, hActiveEntityFlipAttribute
    xor  [hl]
    ld   [de], a

.functionEnd
    inc  de
    jr   RenderActiveEntitySpritesPair.paletteFlip1End

label_3CD9::
    ld   a, $15
    ld   [MBC3SelectBank], a
    jr   label_3C71

; Render a large rectangle of sprites using the entire OAM buffer.
;
; The sprites are allocated starting from the very start of the OAM buffer,
; overwriting even the part dedicated to Link's sprites.
;
; This is mainly used when displaying a large sprite on a screen where Link
; is not present.
;
; See RenderActiveEntitySpritesRect for details.
RenderActiveEntitySpritesRectUsingAllOAM::
    push hl
    ld   hl, wOAMBuffer
    jr   RenderActiveEntitySpritesRect.withDestination

; Render a large rectangle of sprites for the active entity to the OAM buffer.
;
; This function takes a display list of OAM attributes.
; Each item of the display list is a tupple of [x (?), y(?), tile n°, tile attributes] values.
;
; The display list is processed regardless of the active sprite variant.
; Variants must be managed by the caller itself.
;
; The sprites are allocated starting from the next available slot
; in the dynamic part of the OAM buffer.
;
; Inputs:
;   hl  the oam attributes display list
;   c   the number of sprites
;
; Return value:
;   c   [wActiveEntityIndex]
RenderActiveEntitySpritesRect::
    ; If hActiveEntitySpriteVariant == -1, return.
    ldh  a, [hActiveEntitySpriteVariant]
    inc  a
    jr   z, .return

    ; de = wDynamicOAMBuffer + [wOAMNextAvailableSlot]
    push hl
    ld   a, [wOAMNextAvailableSlot]
    ld   e, a
    ld   d, $00
    ld   hl, wDynamicOAMBuffer
    add  hl, de
.withDestination
    ld   e, l
    ld   d, h
    pop  hl

    ; Save counter to hScratch0
    ld   a, c
    ldh  [hScratch0], a

    ld   a, [wActiveEntityIndex]
    ld   c, a
    call SkipDisabledEntityDuringRoomTransition

    ; Restore counter from hScratch0
    ldh  a, [hScratch0]
    ld   c, a

.loop
    ; Set OAM byte 0 (Y position)
    ldh  a, [hActiveEntityVisualPosY]
    add  a, [hl]
    ld   [de], a
    inc  hl
    inc  de

    ; Set OAM byte 1 (X position)
    push bc
    ld   a, [wScreenShakeHorizontal]
    ld   c, a
    ldh  a, [hActiveEntityPosX]
    add  a, [hl]
    sub  a, c
    ld   [de], a
    inc  hl
    inc  de

    ; Set OAM byte 2 (tile n°)
    ldh  a, [hActiveEntityTilesOffset]
    ld   c, a
    ld   a, [hli]
    push af
    add  a, c
    ld   [de], a
    pop  af
    cp   $FF
    jr   nz, .jp_3D28
    dec  de
    xor  a
    ld   [de], a
    inc  de
.jp_3D28
    pop  bc
    inc  de

    ; Set OAM byte 3 (tile attribute)
    ldh  a, [hActiveEntityFlipAttribute]
    xor  [hl]
    ld   [de], a
    inc  hl
    ; On GBC, if the "invert palette" bit is set…
    ldh  a, [hIsGBC]
    and  a
    jr   z, .paletteFlipEnd
    ldh  a, [hActiveEntityFlipAttribute]
    and  a
    jr   z, .paletteFlipEnd
    ; …invert the color palette data.
    ld   a, [de]
    and  $FF ^ OAMF_PALMASK
    or   $04
    ld   [de], a
.paletteFlipEnd

    inc  de
    dec  c
    jr   nz, .loop

    ld   a, [wActiveEntityIndex]
    ld   c, a
    callsb func_015_795D
    jp   ReloadSavedBank

.return
    ld   a, [wActiveEntityIndex]
    ld   c, a
    ret

; If the active entity rendering is disabled during
; the room transition, return to the parent of the caller.
; Otherwise, return to caller normally.
;
; Inputs:
;  bc:   active entity index?
SkipDisabledEntityDuringRoomTransition::
    ; If no room transition is active, return.
    push hl
    ld   a, [wRoomTransitionState]
    and  a
    jr   z, .return

    ; If hActiveEntityPosX - 1 is outside of screen, skip
    ldh  a, [hActiveEntityPosX]
    dec  a
    cp   $C0
    jr   nc, .skip

    ; If hActiveEntityVisualPosY - 1 is outside of the screen, skip
    ldh  a, [hActiveEntityVisualPosY]
    dec  a
    cp   $88
    jr   nc, .skip

    ; If wEntitiesPosXSignTable[c] != 0, skip
    ld   hl, wEntitiesPosXSignTable
    add  hl, bc
    ld   a, [hl]
    and  a
    jr   nz, .skip

    ; If wEntitiesPosYSignTable[c] != 0, skip
    ld   hl, wEntitiesPosYSignTable
    add  hl, bc
    ld   a, [hl]
    and  a

    ; Otherwise, don't skip and simply return to caller.
    jr   z, .return

.skip
    ; Pop the caller return address.
    ; The next value to be popped will be the parent caller
    ; address, thus returning to the parent of the parent early.
    pop  af

.return
    pop  hl
    ret

; Inputs:
;   bc   entity slot index
ClearEntitySpeed::
    ld   hl, wEntitiesSpeedXTable
    add  hl, bc
    ld   [hl], b
    ld   hl, wEntitiesSpeedYTable
    add  hl, bc
    ld   [hl], b
    ret

CopyEntityPositionToActivePosition::
    ld   hl, wEntitiesPosXTable
    add  hl, bc
    ld   a, [hl]
    ldh  [hActiveEntityPosX], a
    ld   hl, wEntitiesPosYTable
    add  hl, bc
    ld   a, [hl]
    ldh  [hActiveEntityPosY], a
    ld   hl, wEntitiesPosZTable
    add  hl, bc
    sub  a, [hl]
    ldh  [hActiveEntityVisualPosY], a
    ret

label_3DA0::
    callhl func_015_7964
    jp   ReloadSavedBank

label_3DAB::
    callhl func_004_5A1A
    jp   ReloadSavedBank

EntityInitMoldorm_trampoline::
    callhl EntityInitMoldorm
    jp   ReloadSavedBank

EntityInitFacade_trampoline::
    callhl EntityInitFacade
    jp   ReloadSavedBank

EntityInitSlimeEye_trampoline::
    callhl EntityInitSlimeEye
    jp   ReloadSavedBank

EntityInitGenie_trampoline::
    callhl EntityInitGenie
    jp   ReloadSavedBank

EntityInitSlimeEel_trampoline::
    callhl EntityInitSlimeEel
    jp   ReloadSavedBank

EntityInitDodongoSnake_trampoline::
    callhl EntityInitDodongoSnake
    jp   ReloadSavedBank

EntityInitHotHead_trampoline::
    callhl EntityInitHotHead
    jp   ReloadSavedBank

EntityInitEvilEagle_trampoline::
    callhl EntityInitEvilEagle
    jp   ReloadSavedBank

Entity67Handler_trampoline::
    callhl Entity67Handler
    jp   ReloadSavedBank

label_3E19::
    ld   a, [wCurrentBank]
    push af
    callsw CheckPositionForMapTransition
    pop  af
    jp   SwitchBank

label_3E29::
    callhl func_004_5C63
    jp   ReloadSavedBank

label_3E34::
    callhl SmashRock
    jp   ReloadSavedBank

LoadHeartsAndRuppeesCount::
    ld   hl, MBC3SelectBank
    ld   [hl], BANK(LoadRupeesDigits)
    call LoadRupeesDigits
    call LoadHeartsCount
    jp   ReloadSavedBank

label_3E4D::
    callsw SpawnChestWithItem
    ld   a, $03
    jp   SwitchBank

label_3E5A::
    ld   hl, MBC3SelectBank
    ld   [hl], BANK(func_020_5C9C)
    ld   c, $01
    ld   b, $00
    ld   e, $FF
    call func_020_5C9C
    jp   ReloadSavedBank

GiveInventoryItem_trampoline::                ; @TODO Give player item in reg d
    callhl GiveInventoryItem
    jp   ReloadSavedBank

func_006_783C_trampoline::
    callsw func_006_783C
    ld   a, $03
    jp   SwitchBank

UnloadAllEntities::
    ld   e, MAX_ENTITIES
    ld   hl, wEntitiesStatusTable

.loop
    xor  a
    ldi  [hl], a
    dec  e
    jr   nz, .loop

    ret

label_3E8E::
    ld   hl, wEntitiesUnknowTableZ
    add  hl, bc
    ld   a, [hl]
    and  a
    ret  z

    ldh  a, [hFrameCounter]
    xor  c
    and  $03
    ret  nz

    ldh  a, [hActiveEntityPosX]
    ldh  [hScratch0], a
    ldh  a, [hActiveEntityVisualPosY]
    ldh  [hScratch1], a
    ld   a, TRANSCIENT_VFX_SMOKE
    call AddTranscientVfx
    ld   hl, wTranscientVfxCountdownTable
    add  hl, de
    ld   [hl], $0F
    ret

label_3EAF::
    ld   hl, $C3F0
    add  hl, bc
    ld   a, [hl]
    bit  7, a
    jr   z, .jr_3EBA
    cpl
    inc  a

.jr_3EBA
    ldh  [hScratch0], a
    ld   hl, wEntitiesUnknowTableS
    add  hl, bc
    ld   a, [hl]
    bit  7, a
    jr   z, .jr_3EC7
    cpl
    inc  a

.jr_3EC7
    ld   e, $03
    ld   hl, hScratch0
    cp   [hl]
    jr   c, .jr_3ED1
    ld   e, $0C

.jr_3ED1
    ld   a, e
    ld   hl, wEntitiesCollisionsTable
    add  hl, bc
    and  [hl]
    jr   z, .jr_3EDE
    ld   hl, wEntitiesIgnoreHitsCountdownTable
    add  hl, bc
    ld   [hl], b

.jr_3EDE
    ret

BossIntroDialogTable::
    ; Indexed by hMapId. Last entry might be unused?
    db $B0, $B4, $B1, $B2, $B3, $B6, $BA, $BC, $B8

; Start the boss music and show the boss's intro dialog
BossIntro::
    ld   hl, wInventoryAppearing
    ld   a, [wRoomTransitionState]
    or   [hl]
    ret  nz

    ld   a, [wBossIntroDelay]
    and  a
    jr   z, .endOfDelay
    dec  a
    ld   [wBossIntroDelay], a
    ret
.endOfDelay:

    ; don't do this twice
    ld   a, [wDidBossIntro]
    and  a
    ret  nz
    inc  a
    ld   [wDidBossIntro], a

    ; boss music
    ld   hl, wEntitiesUnknowTableH
    add  hl, bc
    ld   a, [hl]
    and  $04
    ld   a, MUSIC_BOSS_BATTLE
<<<<<<< HEAD
    jr   z, jp_3F11
    ld   a, $50

jp_3F11::
    ld   [wMusicTrackToPlay], a
=======
    jr   z, .endIf
    ld   a, MUSIC_MINI_BOSS
.endIf:
    ld   [wActiveMusicTrack], a
>>>>>>> 95b2b9d5
    ldh  [$FFBD], a
    ld   a, [wTransitionSequenceCounter]
    cp   $04
    ret  nz

    ; opening monologue
    ldh  a, [hActiveEntityType]
    cp   ENTITY_DESERT_LANMOLA
    jr   nz, .endDesertLanmola
    ld   a, $DA
    jr   .openDialog
.endDesertLanmola:

    cp   ENTITY_GRIM_CREEPER
    jr   nz, .endGrimCreeper
    ld   a, $26
    jr   .openDialog
.endGrimCreeper:

    ld   hl, wEntitiesUnknowTableH
    add  hl, bc
    ld   a, [hl]
    and  $04
    ret  nz                     ; other minibosses are silent
    ldh  a, [hMapId]
    cp   MAP_COLOR_DUNGEON
    ret  z
    cp   MAP_FACE_SHRINE
    ret  z
    ld   e, a
    ld   d, b
    ld   hl, BossIntroDialogTable
    add  hl, de
    ld   a, [hl]
.openDialog:
    jp   OpenDialog

data_3F48::
    db 1, 2, 4, 8, $10, $20, $40, $80

DidKillEnemy::
    ld   a, BANK(SpawnEnemyDrop)
    ld   [wC113], a
    ld   [MBC3SelectBank], a
    call SpawnEnemyDrop
    call ReloadSavedBank

.label_3F5E
    ld   hl, wEntitiesLoadOrderTable
    add  hl, bc
    ld   a, [hl]
    cp   $FF
    jr   z, UnloadEntity
    push af
    ld   a, [wKillCount2]
    ld   e, a
    ld   d, b
    inc  a
    ld   [wKillCount2], a
    ld   a, [hl]
    ld   hl, $DBB6
    add  hl, de
    ld   [hl], a
    pop  af

.label_3F78
    cp   $08
    jr   nc, UnloadEntity
    ld   e, a
    ld   d, b
    ld   hl, data_3F48
    add  hl, de
    ldh  a, [hMapRoom]
    ld   e, a
    ld   d, b
    ld   a, [hl]
    ld   hl, wEntitiesClearedRooms
    add  hl, de
    or   [hl]
    ld   [hl], a
    ; fall through UnloadEntity

; Unload an entity by setting its status to 0 (ENTITY_STATUS_DISABLED)
; Input:
;   bc:  index of the entity
UnloadEntity::
UnloadEntityAndReturn::
    ld   hl, wEntitiesStatusTable
    add  hl, bc
    ld   [hl], b
    ret<|MERGE_RESOLUTION|>--- conflicted
+++ resolved
@@ -1105,19 +1105,14 @@
     ld   a, [hl]
     and  $04
     ld   a, MUSIC_BOSS_BATTLE
-<<<<<<< HEAD
-    jr   z, jp_3F11
-    ld   a, $50
-
-jp_3F11::
+
+    jr   z, .endIf
+    ld   a, MUSIC_MINIBOSS
+    
+.endIf:
     ld   [wMusicTrackToPlay], a
-=======
-    jr   z, .endIf
-    ld   a, MUSIC_MINI_BOSS
-.endIf:
-    ld   [wActiveMusicTrack], a
->>>>>>> 95b2b9d5
-    ldh  [$FFBD], a
+
+ldh  [$FFBD], a
     ld   a, [wTransitionSequenceCounter]
     cp   $04
     ret  nz
